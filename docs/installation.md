--- conflicted
+++ resolved
@@ -169,10 +169,7 @@
    ```
 
 See [this Issue](https://github.com/talmolab/sleap/issues/579#issuecomment-1028602327) for more information on M1 support.
-<<<<<<< HEAD
-=======
-
->>>>>>> d5f8b61c
+
 
 ## Testing that things are working
 
@@ -286,12 +283,9 @@
 Once the environment has been removed, you are free to install SLEAP using any of the installation methods above into an environment of the same name.
 
 ## Getting help
-<<<<<<< HEAD
 
 If you run into any problems, check out the [Github Discussions](https://github.com/talmolab/sleap/discussions) and [GitHub Issues](https://github.com/talmolab/sleap/issues) to see if others have had the same problem.
-=======
-If you run into any problems, check out the [GitHub Issues](https://github.com/talmolab/sleap/issues) to see if others have had the same problem.
->>>>>>> d5f8b61c
+
 
 If you get any errors or the GUI fails to launch, try running the diagnostics to see what SLEAP is able to detect on your system:
 
@@ -305,8 +299,4 @@
 conda list
 ```
 
-<<<<<<< HEAD
 Then, [open a new Issue](https://github.com/talmolab/sleap/issues) providing the versions from either command above, as well as any errors you saw in the console during the installation. Or [start a discussion](https://github.com/talmolab/sleap/discussions) to get help from the community.
-=======
-Then, [open a new Issue](https://github.com/talmolab/sleap/issues) providing the versions from either command above, as well as any errors you saw in the console during the installation.
->>>>>>> d5f8b61c
