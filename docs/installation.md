# Installation

SLEAP can be installed as a Python package on Windows, Linux, Mac OS X, and Mac OS Apple Silicon.

SLEAP requires many complex dependencies, so we **strongly** recommend using [Mambaforge](https://mamba.readthedocs.io/en/latest/installation.html) to install it in its own isolated environment. See {ref}`Installing Mambaforge<mambaforge>` below for more instructions.

The newest version of SLEAP can always be found in the [Releases page](https://github.com/talmolab/sleap/releases).

```{contents} Contents
---
local:
---
```

````{hint}
Installation requires entering commands in a terminal. To open one:

**Windows:** Open the *Start menu* and search for the *Miniforge Prompt* (if using Mambaforge) or the *Command Prompt* if not.
```{note}
On Windows, our personal preference is to use alternative terminal apps like [Cmder](https://cmder.net) or [Windows Terminal](https://aka.ms/terminal).
```

**Linux:** Launch a new terminal by pressing <kbd>Ctrl</kbd> + <kbd>Alt</kbd> + <kbd>T</kbd>.

**Mac:** Launch a new terminal by pressing <kbd>Cmd</kbd> + <kbd>Space</kbd> and searching for _Terminal_.

````

(apple-silicon)=

### Macs Pre-M1 (Pre-Installation)

SLEAP can be installed on Macs by following these instructions:

1. Make sure you're on **macOS Monterey** or later, i.e., version 12+.

2. If you don't have it yet, [install **homebrew**](https://brew.sh/), a convenient package manager for Macs (skip this if you can run `brew` from the terminal):

   ```bash
   /bin/bash -c "$(curl -fsSL https://raw.githubusercontent.com/Homebrew/install/HEAD/install.sh)"
   ```

   This might take a little while since it'll also install Xcode (which we'll need later). Once it's finished, your terminal should give you two extra commands to run listed under **Next Steps**.

   ````{note}
   We recommend running the commands given in your terminal which will be similar to (but may differ slightly) from the commands below:
   ```bash
   echo 'eval "$(/opt/homebrew/bin/brew shellenv)"' >> ~/.zprofile
   ```

   ```bash
   eval "$(/opt/homebrew/bin/brew shellenv)"
   ```

   ````

   Then, close and re-open the terminal for it to take effect.

3. Install wget, a CLI downloading utility (also makes sure your homebrew setup worked):

   ```bash
   brew install wget
   ```

(mambaforge)=

## Installing Mambaforge

**Anaconda** is a Python environment manager that makes it easy to install SLEAP and its necessary dependencies without affecting other Python software on your computer.

[**Mambaforge**](https://mamba.readthedocs.io/en/latest/installation.html) is a lightweight installer of Anaconda with speedy package resolution that we recommend. To install it:

**On Windows**, just click through the installation steps.

1.  Go to: https://github.com/conda-forge/miniforge#mambaforge
2.  Download the latest version for your OS.
3.  Follow the installer instructions.

We recommend using the following settings:

- Install for: All Users (requires admin privileges)
- Destination folder: `C:\mambaforge`
- Advanced Options: Add MambaForge to the system PATH environment variable
- Advanced Options: Register MambaForge as the system Python 3.X
  These will make sure that MambaForge is easily accessible from most places on your computer.

**On Linux**, it might be easier to do this straight from the terminal (<kbd>Ctrl</kbd> + <kbd>Alt</kbd> + <kbd>T</kbd>) with this one-liner:

```bash
wget -nc https://github.com/conda-forge/miniforge/releases/latest/download/Mambaforge-Linux-x86_64.sh && bash Mambaforge-Linux-x86_64.sh -b && ~/mambaforge/bin/conda init bash
```

Restart the terminal after running this command.

```{note}
For other Linux architectures (arm64 and POWER8/9), replace the `.sh` filenames above with the correct installer name for your architecture. See the Download column in [this table](https://github.com/conda-forge/miniforge#mambaforge) for the correct filename.

```

**On Macs (pre-M1)**, you can run the installer using this terminal command:

```bash
wget -nc https://github.com/conda-forge/miniforge/releases/latest/download/Mambaforge-MacOSX-x86_64.sh && bash Mambaforge-MacOSX-x86_64.sh -b && ~/mambaforge/bin/conda init zsh
```

**On Macs (Apple Silicon)**, use this terminal command:

```bash
curl -fsSL --compressed https://github.com/conda-forge/miniforge/releases/latest/download/Mambaforge-MacOSX-arm64.sh -o Mambaforge3-MacOSX-arm64.sh && chmod +x Mambaforge3-MacOSX-arm64.sh && ./Mambaforge3-MacOSX-arm64.sh -b -p ~/mambaforge3 && rm Mambaforge3-MacOSX-arm64.sh && ~/mambaforge3/bin/conda init "$(basename "${SHELL}")" && source "$HOME/.$(basename "${SHELL}")rc"
```

## Installation methods

SLEAP can be installed three different ways: via {ref}`conda package<condapackage>`, {ref}`conda from source<condasource>`, or {ref}`pip package<pippackage>`. Select one of the methods below to install SLEAP. We recommend {ref}`conda package<condapackage>`.

(condapackage)=

### `conda` package

**Windows** and **Linux**

```bash
mamba create -y -n sleap -c conda-forge -c nvidia -c sleap -c anaconda sleap=1.3.2
```

**Mac OS X** and **Apple Silicon**

```bash
mamba create -y -n sleap -c conda-forge -c anaconda -c sleap sleap=1.3.2
```

**This is the recommended installation method**.

```{note}
- This comes with CUDA to enable GPU support. All you need is to have an NVIDIA GPU and [updated drivers](https://nvidia.com/drivers).
- If you already have CUDA installed on your system, this will not conflict with it.
- This will also work in CPU mode if you don't have a GPU on your machine.
```

(condasource)=

### `conda` from source

1. First, ensure git is installed:

   ```bash
   git --version
   ```

   If 'git' is not recognized, then [install git](https://git-scm.com/book/en/v2/Getting-Started-Installing-Git).

2. Then, clone the repository:

   ```bash
   git clone https://github.com/talmolab/sleap && cd sleap
   ```

3. Finally, install from the environment file (differs based on OS and GPU):

   **Windows** and **Linux**

   ```bash
   mamba env create -f environment.yml -n sleap
   ```

   If you do not have a NVIDIA GPU, then you should use the no CUDA environment file:

   ```bash
   mamba env create -f environment_no_cuda.yml -n sleap
   ```

   **Mac OS X** and **Apple Silicon**

   ```bash
   mamba env create -f environment_mac.yml -n sleap
   ```

   This is the **recommended method for development**.

```{note}
- This installs SLEAP in development mode, which means that edits to the source code will be applied the next time you run SLEAP.
- Change the `-n sleap` in the command to create an environment with a different name (e.g., `-n sleap_develop`).
```

(pippackage)=

### `pip` package

Although you do not need Mambaforge installed to perform a `pip install`, we recommend {ref}`installing Mambaforge<mambaforge>` to create a new environment where we can isolate the `pip install`. Alternatively, you can use a venv if you have an existing python installation. If you are working on **Google Colab**, skip to step 3 to perform the `pip install` without using a conda environment.

1. Otherwise, create a new conda environment where we will `pip install sleap`:

   either without GPU support:

   ```bash
   mamba create --name sleap pip python=3.7.12
   ```

   or with GPU support:

   ```bash
   mamba create --name sleap pip python=3.7.12 cudatoolkit=11.3 cudnn=8.2
   ```

2. Then activate the environment to isolate the `pip install` from other environments on your computer:

   ```bash
   mamba activate sleap
   ```

   ```{warning}
   Refrain from installing anything into the `base` environment. Always create a new environment to install new packages.
   ```

3. Finally, we can perform the `pip install`:

   ```bash
<<<<<<< HEAD
   pip install sleap[pypi]==1.3.2
=======
   pip install sleap[pypi]==1.3.1
>>>>>>> e424501c
   ```

   This works on **any OS except Apple silicon** and on **Google Colab**.

   ```{note}
   The pypi distributed package of SLEAP ships with the following extras:
   - **pypi**: For installation without an mamba environment file. All dependencies come from PyPI.
   - **jupyter**: This installs all *pypi* and jupyter lab dependencies.
<<<<<<< HEAD
   - **dev**: This installs all **jupyter** dependencies and developement tools for testing and building docs.
=======
   - **dev**: This installs all *jupyter* dependencies and developement tools for testing and building docs.
>>>>>>> e424501c
   - **conda_jupyter**: For installation using a mamba environment file included in the source code. Most dependencies are listed as conda packages in the environment file and only a few come from PyPI to allow jupyter lab support.
   - **conda_dev**: For installation using [a mamba environment](https://github.com/search?q=repo%3Atalmolab%2Fsleap+path%3Aenvironment*.yml&type=code) with a few PyPI dependencies for development tools.
   ```

   ```{note}
   - Requires Python 3.7
   - To enable GPU support, make sure that you have **CUDA Toolkit v11.3** and **cuDNN v8.2** installed.
   ```

   ```{warning}
   This will uninstall existing libraries and potentially install conflicting ones.

   We strongly recommend that you **only use this method if you know what you're doing**!
   ```

## Testing that things are working

If you installed using `mamba`, first activate the `sleap` environment by opening a terminal and typing:

```bash
mamba activate sleap
```

````{hint}
Not sure what `mamba` environments you already installed? You can get a list of the environments on your system with:
```
mamba env list
```
````

### GUI support

To check that the GUI is working, simply type:

```bash
sleap-label
```

You should see the SLEAP labeling interface pop up within a few moments.

### Importing

To check if SLEAP is installed correctly in non-interactive environments, such as remote servers, confirm that you can import it with:

```bash
python -c "import sleap; sleap.versions()"
```

<small>**Output:**</small>

    (sleap_develop) λ python -c "import sleap; sleap.versions()"
    SLEAP: 1.2.0
    TensorFlow: 2.7.1
    Numpy: 1.21.5
    Python: 3.7.11
    OS: Windows-10-10.0.19041-SP0

### GPU support

Assuming you installed using either of the `mamba`-based methods on Windows or Linux, SLEAP should automatically have GPU support enabled.

To check, verify that SLEAP can detect the GPUs on your system:

```bash
python -c "import sleap; sleap.system_summary()"
```

<small>**Output:**</small>

    (sleap_develop) λ python -c "import sleap; sleap.system_summary()"
    GPUs: 2/2 available
      Device: /physical_device:GPU:0
             Available: True
            Initalized: False
         Memory growth: None
      Device: /physical_device:GPU:1
             Available: True
            Initalized: False
         Memory growth: None

SLEAP uses TensorFlow for GPU acceleration. To directly check if TensorFlow is detecting your GPUs:

```bash
python -c "import tensorflow as tf; print(tf.config.list_physical_devices('GPU'))"
```

<small>**Output:**</small>

    (sleap_develop) λ python -c "import tensorflow as tf; print(tf.config.list_physical_devices('GPU'))"
    [PhysicalDevice(name='/physical_device:GPU:0', device_type='GPU'), PhysicalDevice(name='/physical_device:GPU:1', device_type='GPU')]

```{note}
- GPU support requires an NVIDIA GPU.
- If you haven't yet (or in a while), update to the [latest NVIDIA drivers for your GPU](https://nvidia.com/drivers).
- We use the official conda packages for [cudatoolkit](https://anaconda.org/anaconda/cudatoolkit) and [cudnn](https://anaconda.org/anaconda/cudnn), so no external installations are required. If you already have those installed on your system, they should not interfere with the ones in the SLEAP environment.
- TensorFlow 2.6-2.8 are compatible with **CUDA Toolkit v11.3** and **cuDNN v8.2**.
```

````{warning}
TensorFlow 2.7+ is currently failing to detect CUDA Toolkit and CuDNN on some systems (see [Issue thread](https://github.com/tensorflow/tensorflow/issues/52988)).

If you run into issues, try downgrading the TensorFlow 2.6:
```bash
pip install tensorflow==2.6.3
```
````

## Upgrading and uninstalling

We **strongly recommend** installing SLEAP in a fresh environment when updating. This is because dependency versions might change, and depending on the state of your previous environment, directly updating might break compatibility with some of them.

To uninstall an existing environment named `sleap`:

```bash
mamba env remove -n sleap
```

````{hint}
Not sure what `mamba` environments you already installed? You can get a list of the environments on your system with:
```bash
mamba env list
```
````

Once the environment has been removed, you are free to install SLEAP using any of the installation methods above into an environment of the same name.

## Getting help

If you run into any problems, check out the [Github Discussions](https://github.com/talmolab/sleap/discussions) and [GitHub Issues](https://github.com/talmolab/sleap/issues) to see if others have had the same problem.

If you get any errors or the GUI fails to launch, try running the diagnostics to see what SLEAP is able to detect on your system:

```bash
sleap-diagnostic
```

If you were not able to get SLEAP installed, activate the mamba environment it is in and generate a list of the package versions installed:

```bash
mamba list
```

Then, [open a new Issue](https://github.com/talmolab/sleap/issues) providing the versions from either command above, as well as any errors you saw in the console during the installation. Or [start a discussion](https://github.com/talmolab/sleap/discussions) to get help from the community.<|MERGE_RESOLUTION|>--- conflicted
+++ resolved
@@ -215,11 +215,7 @@
 3. Finally, we can perform the `pip install`:
 
    ```bash
-<<<<<<< HEAD
-   pip install sleap[pypi]==1.3.2
-=======
    pip install sleap[pypi]==1.3.1
->>>>>>> e424501c
    ```
 
    This works on **any OS except Apple silicon** and on **Google Colab**.
@@ -228,11 +224,7 @@
    The pypi distributed package of SLEAP ships with the following extras:
    - **pypi**: For installation without an mamba environment file. All dependencies come from PyPI.
    - **jupyter**: This installs all *pypi* and jupyter lab dependencies.
-<<<<<<< HEAD
-   - **dev**: This installs all **jupyter** dependencies and developement tools for testing and building docs.
-=======
    - **dev**: This installs all *jupyter* dependencies and developement tools for testing and building docs.
->>>>>>> e424501c
    - **conda_jupyter**: For installation using a mamba environment file included in the source code. Most dependencies are listed as conda packages in the environment file and only a few come from PyPI to allow jupyter lab support.
    - **conda_dev**: For installation using [a mamba environment](https://github.com/search?q=repo%3Atalmolab%2Fsleap+path%3Aenvironment*.yml&type=code) with a few PyPI dependencies for development tools.
    ```
