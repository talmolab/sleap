--- conflicted
+++ resolved
@@ -1,25 +1,6 @@
 name: sleap
 
 dependencies:
-<<<<<<< HEAD
-    - python=3.7
-    # - conda-forge::numpy>=1.19.5,<=1.21.5
-    # - sleap::tensorflow>=2.6.3,<=2.7.1
-    # - conda-forge::pyside2>=5.13.2,<=5.14.1
-    # - conda-forge::h5py>=3.1.0,<=3.6.0
-    # - conda-forge::scipy>=1.4.1,<=1.7.3
-    - pillow=8.4.0
-    - shapely=1.7.1
-    # - conda-forge::pandas
-    - ffmpeg
-    # - cudatoolkit=11.3.1
-    # - cudnn=8.2.1
-    # - nvidia::cuda-nvcc=11.3
-    - conda-forge::pip=22.0.3
-    - pip:
-        - "."
-        - "--requirement=./dev_requirements.txt"
-=======
   - python=3.7
   # - conda-forge::numpy>=1.19.5,<=1.21.5
   # - sleap::tensorflow>=2.6.3,<=2.7.1
@@ -36,5 +17,4 @@
   - conda-forge::pip=22.0.3
   - pip:
       - "."
-      - "--requirement=./dev_requirements.txt"
->>>>>>> aa1da063
+      - "--requirement=./dev_requirements.txt"