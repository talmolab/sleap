--- conflicted
+++ resolved
@@ -14,11 +14,7 @@
   # - cudatoolkit=11.3.1
   # - cudnn=8.2.1
   # - nvidia::cuda-nvcc=11.3
-<<<<<<< HEAD
-  - conda-forge::pip=22.0.3
-=======
   - conda-forge::pip<=22.0.3
->>>>>>> f9702b0e
   - pip:
       - "."
       - "--requirement=./dev_requirements.txt"