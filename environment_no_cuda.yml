# Use this environment file if your computer does not have a nvidia GPU and runs Windows
# or Linux. This environment file has exactly the same dependencies listed as 
# environment.yaml, minus the packages required by tensorflow to find/use GPUs. 

name: sleap_ci

channels:
    - conda-forge
    - sleap
    - anaconda

dependencies:
    # Packages SLEAP uses directly
    - conda-forge::attrs >=21.2.0  #,<=21.4.0
    - conda-forge::cattrs ==1.1.1
    - conda-forge::imgaug ==0.4.0
    - conda-forge::jsmin
    - conda-forge::jsonpickle ==1.2
    - conda-forge::networkx
    - anaconda::numpy >=1.19.5,<1.23.0
    - conda-forge::opencv
    - conda-forge::pandas
    - conda-forge::pip
    - conda-forge::pillow #>=8.3.1,<=8.4.0
    - conda-forge::psutil
    - conda-forge::pykalman
    - conda-forge::pyside2 >=5.12  # To ensure application works correctly with QtPy.
    - conda-forge::python ~=3.7    # Run into _MAX_WINDOWS_WORKERS not found if ==
    - conda-forge::python-rapidjson
    - conda-forge::pyyaml
    - conda-forge::pyzmq
    - conda-forge::qtpy >=2.0.1
    - conda-forge::rich
    - conda-forge::scipy >=1.4.1,<=1.9.0
    - conda-forge::scikit-image
    - conda-forge::scikit-learn ==1.0
    - conda-forge::scikit-video
    - conda-forge::seaborn
    - sleap::tensorflow >=2.6.3,<2.11  # No windows GPU support for >2.10
    - conda-forge::tensorflow-hub

    - pip:  
<<<<<<< HEAD
        - "--editable=."
        - "--requirement=./dev_requirements.txt"

# HACK(LM): Uninstall all opencv packages and install opencv-contrib-python
# conda activate sleap && conda list | grep opencv | awk '{system("pip uninstall " $1 " -y")} && pip install "opencv-contrib-python<4.7.0"
=======
        - "--editable=.[conda_dev]"
>>>>>>> 41001532
<|MERGE_RESOLUTION|>--- conflicted
+++ resolved
@@ -40,12 +40,7 @@
     - conda-forge::tensorflow-hub
 
     - pip:  
-<<<<<<< HEAD
-        - "--editable=."
-        - "--requirement=./dev_requirements.txt"
+        - "--editable=.[conda_dev]"
 
 # HACK(LM): Uninstall all opencv packages and install opencv-contrib-python
 # conda activate sleap && conda list | grep opencv | awk '{system("pip uninstall " $1 " -y")} && pip install "opencv-contrib-python<4.7.0"
-=======
-        - "--editable=.[conda_dev]"
->>>>>>> 41001532
