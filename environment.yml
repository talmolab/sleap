name: sleap

dependencies:
  - python=3.7
  - conda-forge::numpy>=1.19.5,<=1.21.5
  # - conda-forge::tensorflow>=2.6.3,<=2.7.1
  - conda-forge::pyside2>=5.13.2,<=5.14.1
  - conda-forge::h5py>=3.1.0,<=3.6.0
  - conda-forge::scipy>=1.4.1,<=1.7.3
  - pillow=8.4.0
  - shapely=1.7.1
  - conda-forge::pandas
  - ffmpeg
  - cudatoolkit=11.3.1
  - cudnn=8.2.1
  - nvidia::cuda-nvcc=11.3
  # - sleap::tensorflow=2.7.0
  # - sleap::pyside2=5.14.1
<<<<<<< HEAD
  - pip=22.0.3
=======
  - conda-forge::pip<=22.0.3
>>>>>>> f9702b0e
  - pip:
      - "--editable=."
      - "--requirement=./dev_requirements.txt"<|MERGE_RESOLUTION|>--- conflicted
+++ resolved
@@ -16,11 +16,7 @@
   - nvidia::cuda-nvcc=11.3
   # - sleap::tensorflow=2.7.0
   # - sleap::pyside2=5.14.1
-<<<<<<< HEAD
-  - pip=22.0.3
-=======
   - conda-forge::pip<=22.0.3
->>>>>>> f9702b0e
   - pip:
       - "--editable=."
       - "--requirement=./dev_requirements.txt"