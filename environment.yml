--- conflicted
+++ resolved
@@ -26,13 +26,8 @@
     - conda-forge::pillow #>=8.3.1,<=8.4.0
     - conda-forge::psutil
     - conda-forge::pykalman
-<<<<<<< HEAD
-    - conda-forge::pyside2 >=5.12 # To ensure application works correctly with QtPy.
-    - conda-forge::python ~=3.7 # Run into _MAX_WINDOWS_WORKERS not found if ==
-=======
     - conda-forge::pyside6 >=6.5.0 # >=6.2 is compatible with Python 3.10, conda package exists for >=6.4, 6.4 conda package uses problematic QtCharts https://github.com/roomrys/envexp/pull/3
     - conda-forge::python >=3.10.0,<3.11.0 # Trying python 3.10
->>>>>>> 09046813
     - conda-forge::python-rapidjson
     - conda-forge::pyyaml
     - conda-forge::pyzmq
@@ -42,11 +37,7 @@
     - conda-forge::scikit-image
     - conda-forge::scikit-learn >=1.0.0 # Python 3.10 is compatible with scikit-learn >=1.0.0
     - conda-forge::seaborn
-<<<<<<< HEAD
-    - sleap/label/dev::tensorflow ==2.7.0 # TODO: Switch to main label when updated
-=======
     - sleap-deps::tensorflow ==2.9.2
->>>>>>> 09046813
     - conda-forge::tensorflow-hub # Pinned in meta.yml, but no problems here... yet
     - conda-forge::qudida
     - conda-forge::albumentations >=1.4.15 # Handle Nan keypoints
