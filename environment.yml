# Use this environment file if your computer has a nvidia GPU and runs Windows or Linux.

name: sleap

channels:
    - conda-forge
    - nvidia
    - sleap
    - anaconda

dependencies:
    # Packages SLEAP uses directly
    - conda-forge::attrs >=21.2.0  #,<=21.4.0
    - conda-forge::cattrs ==1.1.1
    - conda-forge::imgaug ==0.4.0  # Uses opencv-python, but sleap-anipose needs contrib
    - conda-forge::jsmin
    - conda-forge::jsonpickle ==1.2
    - conda-forge::networkx
    - anaconda::numpy >=1.19.5,<1.23.0
    # - conda-forge::opencv  # Uses opencv-python, but sleap-anipose needs contrib
    - conda-forge::pandas
    - conda-forge::pip
    - conda-forge::pillow #>=8.3.1,<=8.4.0
    - conda-forge::psutil
    - conda-forge::pykalman
    - conda-forge::pyside2 >=5.12  # To ensure application works correctly with QtPy.
    - conda-forge::python ~=3.7    # Run into _MAX_WINDOWS_WORKERS not found if ==
    - conda-forge::python-rapidjson
    - conda-forge::pyyaml
    - conda-forge::pyzmq
    - conda-forge::qtpy >=2.0.1
    - conda-forge::rich
    - conda-forge::scipy >=1.4.1,<=1.9.0
    - conda-forge::scikit-image
    - conda-forge::scikit-learn ==1.0
    - conda-forge::scikit-video
    - conda-forge::seaborn
    - sleap::tensorflow >=2.6.3,<2.11  # No windows GPU support for >2.10
    - conda-forge::tensorflow-hub  # Pinned in meta.yml, but no problems here... yet

    # Packages required by tensorflow to find/use GPUs
    - conda-forge::cudatoolkit ==11.3.1
    # "==" results in package not found
    - conda-forge::cudnn=8.2.1
    - nvidia::cuda-nvcc=11.3

    - pip:  
<<<<<<< HEAD
        - "--editable=."
        - "--requirement=./dev_requirements.txt"

# HACK(LM): Uninstall all opencv packages and install opencv-contrib-python
# conda activate sleap && conda list | grep opencv | awk '{system("pip uninstall " $1 " -y")}' && pip install "opencv-contrib-python<4.7.0"
=======
        - "--editable=.[conda_dev]"
        
>>>>>>> 41001532
<|MERGE_RESOLUTION|>--- conflicted
+++ resolved
@@ -45,13 +45,7 @@
     - nvidia::cuda-nvcc=11.3
 
     - pip:  
-<<<<<<< HEAD
-        - "--editable=."
-        - "--requirement=./dev_requirements.txt"
-
-# HACK(LM): Uninstall all opencv packages and install opencv-contrib-python
-# conda activate sleap && conda list | grep opencv | awk '{system("pip uninstall " $1 " -y")}' && pip install "opencv-contrib-python<4.7.0"
-=======
         - "--editable=.[conda_dev]"
         
->>>>>>> 41001532
+# HACK(LM): Uninstall all opencv packages and install opencv-contrib-python
+# conda activate sleap && conda list | grep opencv | awk '{system("pip uninstall " $1 " -y")}' && pip install "opencv-contrib-python<4.7.0"