--- conflicted
+++ resolved
@@ -1388,7 +1388,6 @@
             assert abs(key[0] - key[1]) <= track_window  # References within window
 
 
-<<<<<<< HEAD
 def test_movenet_inference(movenet_video):
     inference_layer = MoveNetInferenceLayer(model_name="lightning")
     inference_model = MoveNetInferenceModel(inference_layer)
@@ -1442,7 +1441,8 @@
     assert predictor.model_paths == MOVENET_MODELS[model_name]["model_path"]
     assert isinstance(predictor, MoveNetPredictor)
     assert predictor.model_name == model_name
-=======
+
+
 def test_top_down_model(min_tracks_2node_labels: Labels, min_centroid_model_path: str):
     labels = min_tracks_2node_labels
     video = sleap.load_video(labels.videos[0].backend.filename)
@@ -1456,5 +1456,4 @@
         predictor.predict(imgs[:1])
 
     # Runs without error message
-    predictor.predict(labels.extract(inds=[0, 1]))
->>>>>>> ad4212b3
+    predictor.predict(labels.extract(inds=[0, 1]))