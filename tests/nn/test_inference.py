import ast
import pytest
import numpy as np
<<<<<<< HEAD
import json
=======
from sleap.io.dataset import Labels
>>>>>>> 2688d561
import tensorflow as tf
import sleap
from numpy.testing import assert_array_equal, assert_allclose
from pathlib import Path

from sleap.nn.data.confidence_maps import (
    make_confmaps,
    make_grid_vectors,
    make_multi_confmaps,
)

from sleap.nn.inference import (
    InferenceLayer,
    InferenceModel,
    get_model_output_stride,
    find_head,
    SingleInstanceInferenceLayer,
    SingleInstanceInferenceModel,
    SingleInstancePredictor,
    CentroidCropGroundTruth,
    CentroidCrop,
    CentroidInferenceModel,
    FindInstancePeaksGroundTruth,
    FindInstancePeaks,
    TopDownMultiClassFindPeaks,
    TopDownInferenceModel,
    TopDownMultiClassInferenceModel,
    TopDownPredictor,
    BottomUpPredictor,
    BottomUpMultiClassPredictor,
    TopDownMultiClassPredictor,
    load_model,
<<<<<<< HEAD
    export_model,
=======
    _make_cli_parser,
    _make_tracker_from_cli,
    main as sleap_track,
>>>>>>> 2688d561
)

sleap.nn.system.use_cpu_only()


@pytest.fixture
def test_labels():
    skel = sleap.Skeleton()
    skel.add_node("a")
    skel.add_node("b")

    vid = sleap.Video.from_numpy(np.zeros((8, 12, 12, 1), dtype="uint8"))

    labels = sleap.Labels()
    for fidx in range(len(vid)):
        insts = []
        insts.append(
            sleap.Instance.from_pointsarray(
                points=np.array([[1, 2], [3, 4]]) + fidx, skeleton=skel
            )
        )
        if fidx >= 3:
            insts.append(
                sleap.Instance.from_pointsarray(
                    points=np.array([[5, 6], [7, 8]]) + fidx, skeleton=skel
                )
            )

        lf = sleap.LabeledFrame(video=vid, frame_idx=fidx, instances=insts)
        labels.append(lf)

    return labels


@pytest.fixture
def test_pipeline(test_labels):
    p = sleap.nn.data.pipelines.Pipeline(
        sleap.nn.data.pipelines.LabelsReader(labels=test_labels)
    )
    p += sleap.nn.data.pipelines.InstanceCentroidFinder(
        center_on_anchor_part=True,
        anchor_part_names="a",
        skeletons=test_labels.skeleton,
    )
    p += sleap.nn.data.pipelines.Batcher(batch_size=4, unrag=False)
    return p


def test_centroid_crop_gt_layer(test_labels, test_pipeline):
    ex = test_pipeline.peek()

    crop_layer = CentroidCropGroundTruth(crop_size=6)
    out = crop_layer(ex)

    assert tuple(out["crops"].shape) == (4, None, 6, 6, 1)
    assert tuple(out["crop_offsets"].shape) == (4, None, 2)
    assert tuple(out["centroids"].shape) == (4, None, 2)
    assert tuple(out["centroid_vals"].shape) == (4, None)

    assert tuple(out["crops"].bounding_shape()) == (4, 2, 6, 6, 1)
    assert tuple(out["crop_offsets"].bounding_shape()) == (4, 2, 2)
    assert tuple(out["centroids"].bounding_shape()) == (4, 2, 2)
    assert tuple(out["centroid_vals"].bounding_shape()) == (4, 2)

    assert out["crops"].dtype == tf.uint8
    assert out["crop_offsets"].dtype == tf.float32
    assert out["centroids"].dtype == tf.float32
    assert out["centroid_vals"].dtype == tf.float32

    assert (out["centroids"][0][0].numpy() == test_labels[0][0].numpy()[0]).all()
    assert (out["centroids"][1][0].numpy() == test_labels[1][0].numpy()[0]).all()


def test_instance_peaks_gt_layer(test_labels, test_pipeline):
    crop_layer = CentroidCropGroundTruth(crop_size=6)
    instance_peaks_layer = FindInstancePeaksGroundTruth()

    ex = test_pipeline.peek()
    crop_output = crop_layer(ex)
    out = instance_peaks_layer(ex, crop_output)

    assert tuple(out["centroids"].shape) == (4, None, 2)
    assert tuple(out["centroid_vals"].shape) == (4, None)
    assert tuple(out["instance_peaks"].shape) == (4, None, None, 2)
    assert tuple(out["instance_peak_vals"].shape) == (4, None, None)

    assert out["centroids"][0].shape == (1, 2)
    assert out["centroids"][1].shape == (1, 2)
    assert out["centroids"][2].shape == (1, 2)
    assert out["centroids"][3].shape == (2, 2)

    assert tuple(out["centroids"].bounding_shape()) == (4, 2, 2)
    assert tuple(out["centroid_vals"].bounding_shape()) == (4, 2)
    assert tuple(out["instance_peaks"].bounding_shape()) == (4, 2, 2, 2)
    assert tuple(out["instance_peak_vals"].bounding_shape()) == (4, 2, 2)

    assert out["centroids"].dtype == tf.float32
    assert out["centroid_vals"].dtype == tf.float32
    assert out["instance_peaks"].dtype == tf.float32
    assert out["instance_peak_vals"].dtype == tf.float32

    assert (out["instance_peaks"][0][0].numpy() == test_labels[0][0].numpy()).all()
    assert (out["instance_peaks"][1][0].numpy() == test_labels[1][0].numpy()).all()


def test_instance_peaks_gt_layer_nans():
    # Covers nasty edge case when evaluating centroid models and
    # GT instances have NaNs
    flat_values = tf.cast(
        [
            [0, 0],
            [0, 0],
            [1, 1],
            [1, 1],
            [0, 0],
            [np.nan, np.nan],
            [1, 1],
            [np.nan, np.nan],
        ],
        tf.float32,
    )
    nested_value_rowids = (
        tf.cast([0, 0, 1, 1], tf.int64),
        tf.cast([0, 0, 1, 1, 2, 2, 3, 3], tf.int64),
    )
    instances = tf.RaggedTensor.from_nested_value_rowids(
        flat_values, nested_value_rowids
    )

    flat_values = tf.cast([[0, 0], [1, 1], [0, 0], [1, 1]], tf.float32)
    nested_value_rowids = (tf.cast([0, 0, 1, 1], tf.int32),)
    centroids = tf.RaggedTensor.from_nested_value_rowids(
        flat_values, nested_value_rowids
    )

    flat_values = tf.cast([1, 1, 1, 1], tf.float32)
    nested_value_rowids = (tf.cast([0, 0, 1, 1], tf.int32),)
    centroid_vals = tf.RaggedTensor.from_nested_value_rowids(
        flat_values, nested_value_rowids
    )

    example_gt = {"instances": instances}
    crop_output = {"centroids": centroids, "centroid_vals": centroid_vals}

    layer = FindInstancePeaksGroundTruth()
    peaks_gt = layer(example_gt, crop_output)
    assert tuple(peaks_gt["instance_peaks"].bounding_shape()) == (2, 2, 2, 2)


def test_centroid_crop_layer():
    xv, yv = make_grid_vectors(image_height=12, image_width=12, output_stride=1)
    points = tf.cast([[[1.75, 2.75]], [[3.75, 4.75]], [[5.75, 6.75]]], tf.float32)
    cms = tf.expand_dims(make_multi_confmaps(points, xv, yv, sigma=1.5), axis=0)

    x_in = tf.keras.layers.Input([12, 12, 1])
    x_out = tf.keras.layers.Lambda(lambda x: x, name="CentroidConfmapsHead")(x_in)
    model = tf.keras.Model(inputs=x_in, outputs=x_out)

    layer = CentroidCrop(
        keras_model=model,
        input_scale=1.0,
        crop_size=3,
        pad_to_stride=1,
        output_stride=None,
        refinement="local",
        integral_patch_size=5,
        peak_threshold=0.2,
        return_confmaps=False,
    )

    # For Codecov to realize the wrapped CentroidCrop.call is tested/covered,
    # we need to unbind CentroidCrop.call from its bind with TfMethodTarget object
    # and then rebind the standalone function with the CentroidCrop object
    TfMethodTarget_object = layer.call.__wrapped__.__self__  # Get the bound object
    original_func = TfMethodTarget_object.weakrefself_func__()  # Get unbound function
    layer.call = original_func.__get__(layer, layer.__class__)  # Bind function

    out = layer(cms)
    assert tuple(out["centroids"].shape) == (1, None, 2)
    assert tuple(out["centroid_vals"].shape) == (1, None)
    assert tuple(out["crops"].shape) == (1, None, 3, 3, 1)
    assert tuple(out["crop_offsets"].shape) == (1, None, 2)

    assert tuple(out["centroids"].bounding_shape()) == (1, 3, 2)
    assert tuple(out["centroid_vals"].bounding_shape()) == (1, 3)
    assert tuple(out["crops"].bounding_shape()) == (1, 3, 3, 3, 1)
    assert tuple(out["crop_offsets"].bounding_shape()) == (1, 3, 2)

    assert_allclose(out["centroids"][0].numpy(), points.numpy().squeeze(axis=1))
    assert_allclose(out["centroid_vals"][0].numpy(), [1, 1, 1], atol=0.1)


def test_instance_peaks_layer():
    xv, yv = make_grid_vectors(image_height=12, image_width=12, output_stride=1)
    points = tf.cast([[1.5, 2.5], [3.5, 4.5], [5.5, 6.5]], tf.float32)
    cms = tf.stack(
        [
            make_confmaps(points, xv, yv, sigma=1.0),
            make_confmaps(points + 1, xv, yv, sigma=1.0),
        ],
        axis=0,
    )

    x_in = tf.keras.layers.Input([12, 12, 3])
    x_out = tf.keras.layers.Lambda(lambda x: x, name="CenteredInstanceConfmapsHead")(
        x_in
    )
    model = tf.keras.Model(inputs=x_in, outputs=x_out)

    instance_peaks_layer = FindInstancePeaks(
        keras_model=model,
        input_scale=1.0,
        peak_threshold=0.2,
        return_confmaps=False,
        refinement="integral",
    )

    # Raw tensor
    out = instance_peaks_layer(cms)
    assert tuple(out["instance_peaks"].shape) == (2, None, 3, 2)
    assert tuple(out["instance_peak_vals"].shape) == (2, None, 3)
    assert tuple(out["instance_peaks"].bounding_shape()) == (2, 1, 3, 2)
    assert tuple(out["instance_peak_vals"].bounding_shape()) == (2, 1, 3)
    assert_allclose(out["instance_peaks"][0][0].numpy(), points.numpy(), atol=0.1)
    assert_allclose(out["instance_peak_vals"][0][0].numpy(), [1, 1, 1], atol=0.3)
    assert_allclose(out["instance_peaks"][1][0].numpy(), points.numpy() + 1, atol=0.1)
    assert_allclose(out["instance_peak_vals"][1][0].numpy(), [1, 1, 1], atol=0.3)

    # Batched example
    crops = tf.RaggedTensor.from_tensor(tf.expand_dims(cms, axis=1), lengths=[1, 1])
    out = instance_peaks_layer({"crops": crops})
    assert tuple(out["instance_peaks"].shape) == (2, None, 3, 2)
    assert tuple(out["instance_peak_vals"].shape) == (2, None, 3)
    assert tuple(out["instance_peaks"].bounding_shape()) == (2, 1, 3, 2)
    assert tuple(out["instance_peak_vals"].bounding_shape()) == (2, 1, 3)
    assert_allclose(out["instance_peaks"][0][0].numpy(), points.numpy(), atol=0.1)
    assert_allclose(out["instance_peak_vals"][0][0].numpy(), [1, 1, 1], atol=0.3)
    assert_allclose(out["instance_peaks"][1][0].numpy(), points.numpy() + 1, atol=0.1)
    assert_allclose(out["instance_peak_vals"][1][0].numpy(), [1, 1, 1], atol=0.3)

    # Batch size = 1, multi-instance example
    crops = tf.RaggedTensor.from_tensor(tf.expand_dims(cms, axis=0), lengths=[2])
    out = instance_peaks_layer({"crops": crops})
    assert tuple(out["instance_peaks"].shape) == (1, None, 3, 2)
    assert tuple(out["instance_peak_vals"].shape) == (1, None, 3)
    assert tuple(out["instance_peaks"].bounding_shape()) == (1, 2, 3, 2)
    assert tuple(out["instance_peak_vals"].bounding_shape()) == (1, 2, 3)
    assert_allclose(out["instance_peaks"][0][0].numpy(), points.numpy(), atol=0.1)
    assert_allclose(out["instance_peak_vals"][0][0].numpy(), [1, 1, 1], atol=0.3)
    assert_allclose(out["instance_peaks"][0][1].numpy(), points.numpy() + 1, atol=0.1)
    assert_allclose(out["instance_peak_vals"][0][1].numpy(), [1, 1, 1], atol=0.3)

    # Offset adjustment and pass through centroids
    instance_peaks_layer = FindInstancePeaks(
        keras_model=model,
        input_scale=1.0,
        peak_threshold=0.2,
        return_confmaps=True,
        refinement="integral",
    )
    # (samples, h, w, c) -> (samples, ?, h, w, c)
    crops = tf.RaggedTensor.from_tensor(tf.expand_dims(cms, axis=1), lengths=[1, 1])
    # (samples, centroids, 2) -> (samples, ?, 2)
    crop_offsets = tf.RaggedTensor.from_tensor(
        tf.reshape(tf.cast([1, 2, 3, 4], tf.float32), [2, 1, 2]), lengths=[1, 1]
    )
    out = instance_peaks_layer(
        {
            "crops": crops,
            "centroids": tf.zeros([]),
            "centroid_vals": tf.zeros([]),
            "crop_offsets": crop_offsets,
        }
    )
    assert "centroids" in out
    assert "centroid_vals" in out
    assert_allclose(
        out["instance_peaks"][0][0].numpy(),
        points.numpy() + np.array([[1, 2]]),
        atol=0.1,
    )
    assert_allclose(
        out["instance_peaks"][1][0].numpy(),
        points.numpy() + 1 + np.array([[3, 4]]),
        atol=0.1,
    )

    # Input scaling
    scale = 0.5
    instance_peaks_layer = FindInstancePeaks(
        keras_model=model,
        input_scale=scale,
        peak_threshold=0.2,
        return_confmaps=False,
        refinement="integral",
    )
    xv, yv = make_grid_vectors(
        image_height=12 / scale, image_width=12 / scale, output_stride=1
    )
    points = tf.cast([[1.5, 2.5], [3.5, 4.5], [5.5, 6.5]], tf.float32)
    cms = tf.stack(
        [
            make_confmaps(points / scale, xv, yv, sigma=1.0 / scale),
            make_confmaps((points + 1) / scale, xv, yv, sigma=1.0 / scale),
        ],
        axis=0,
    )
    out = instance_peaks_layer(cms)

    assert_allclose(
        out["instance_peaks"][0][0].numpy(), points.numpy() / scale, atol=0.15
    )
    assert_allclose(
        out["instance_peaks"][1][0].numpy(), (points.numpy() + 1) / scale, atol=0.15
    )


def test_topdown_model(test_pipeline):
    model = TopDownInferenceModel(
        centroid_crop=CentroidCropGroundTruth(crop_size=4),
        instance_peaks=FindInstancePeaksGroundTruth(),
    )

    out = model.predict(test_pipeline.make_dataset())

    assert tuple(out["centroids"].shape) == (8, 2, 2)
    assert tuple(out["centroid_vals"].shape) == (8, 2)
    assert tuple(out["instance_peaks"].shape) == (8, 2, 2, 2)
    assert tuple(out["instance_peak_vals"].shape) == (8, 2, 2)
    assert tuple(out["n_valid"].shape) == (8,)

    assert (out["n_valid"] == [1, 1, 1, 2, 2, 2, 2, 2]).all()


def test_inference_layer():
    # Convert to float
    x_in = tf.keras.layers.Input([4, 4, 1])
    x = tf.keras.layers.Lambda(lambda x: x)(x_in)
    keras_model = tf.keras.Model(x_in, x)
    layer = sleap.nn.inference.InferenceLayer(
        keras_model=keras_model, input_scale=1.0, pad_to_stride=1, ensure_grayscale=None
    )
    data = tf.cast(tf.fill([1, 4, 4, 1], 255), tf.uint8)
    out = layer(data)
    assert out.dtype == tf.float32
    assert tuple(out.shape) == (1, 4, 4, 1)
    assert tf.reduce_all(out == 1.0)

    # Convert from rgb to grayscale, infer ensure grayscale
    x_in = tf.keras.layers.Input([4, 4, 1])
    x = tf.keras.layers.Lambda(lambda x: x)(x_in)
    keras_model = tf.keras.Model(x_in, x)
    layer = sleap.nn.inference.InferenceLayer(
        keras_model=keras_model, input_scale=1.0, pad_to_stride=1, ensure_grayscale=None
    )
    data = tf.cast(tf.fill([1, 4, 4, 3], 255), tf.uint8)
    out = layer(data)
    assert layer.ensure_grayscale
    assert out.dtype == tf.float32
    assert tuple(out.shape) == (1, 4, 4, 1)
    assert tf.reduce_all(out == 1.0)

    # Infer ensure rgb, convert from grayscale
    x_in = tf.keras.layers.Input([4, 4, 3])
    x = tf.keras.layers.Lambda(lambda x: x)(x_in)
    keras_model = tf.keras.Model(x_in, x)
    layer = sleap.nn.inference.InferenceLayer(
        keras_model=keras_model, input_scale=1.0, pad_to_stride=1, ensure_grayscale=None
    )
    data = tf.cast(tf.fill([1, 4, 4, 1], 255), tf.uint8)
    out = layer(data)
    assert not layer.ensure_grayscale
    assert out.dtype == tf.float32
    assert tuple(out.shape) == (1, 4, 4, 3)
    assert tf.reduce_all(out == 1.0)

    # Input scaling
    x_in = tf.keras.layers.Input([4, 4, 1])
    x = tf.keras.layers.Lambda(lambda x: x)(x_in)
    keras_model = tf.keras.Model(x_in, x)
    layer = sleap.nn.inference.InferenceLayer(
        keras_model=keras_model, input_scale=0.5, pad_to_stride=1, ensure_grayscale=None
    )
    data = tf.cast(tf.fill([1, 8, 8, 1], 255), tf.uint8)
    out = layer(data)
    assert out.dtype == tf.float32
    assert tuple(out.shape) == (1, 4, 4, 1)
    assert tf.reduce_all(out == 1.0)

    # Stride padding
    x_in = tf.keras.layers.Input([4, 4, 1])
    x = tf.keras.layers.Lambda(lambda x: x)(x_in)
    keras_model = tf.keras.Model(x_in, x)
    layer = sleap.nn.inference.InferenceLayer(
        keras_model=keras_model, input_scale=1, pad_to_stride=2, ensure_grayscale=None
    )
    data = tf.cast(tf.fill([1, 3, 3, 1], 255), tf.uint8)
    out = layer(data)
    assert out.dtype == tf.float32
    assert tuple(out.shape) == (1, 4, 4, 1)

    # Scaling and stride padding
    x_in = tf.keras.layers.Input([4, 4, 1])
    x = tf.keras.layers.Lambda(lambda x: x)(x_in)
    keras_model = tf.keras.Model(x_in, x)
    layer = sleap.nn.inference.InferenceLayer(
        keras_model=keras_model, input_scale=0.5, pad_to_stride=2, ensure_grayscale=None
    )
    data = tf.cast(tf.fill([1, 6, 6, 1], 255), tf.uint8)
    out = layer(data)
    assert out.dtype == tf.float32
    assert tuple(out.shape) == (1, 4, 4, 1)


def test_get_model_output_stride():
    # Single input/output
    x_in = tf.keras.layers.Input([4, 4, 1])
    x = tf.keras.layers.Lambda(lambda x: x)(x_in)
    model = tf.keras.Model(x_in, x)
    assert get_model_output_stride(model) == 1

    # Single input/output, downsampled
    x_in = tf.keras.layers.Input([4, 4, 1])
    x = tf.keras.layers.MaxPool2D(strides=2, padding="same")(x_in)
    model = tf.keras.Model(x_in, x)
    assert get_model_output_stride(model) == 2

    # Single input/output, downsampled, uneven
    x_in = tf.keras.layers.Input([5, 5, 1])
    x = tf.keras.layers.MaxPool2D(strides=2, padding="same")(x_in)
    model = tf.keras.Model(x_in, x)
    assert model.output.shape[1] == 3
    with pytest.warns(UserWarning):
        stride = get_model_output_stride(model)
    assert stride == 1

    # Multi input/output
    x_in = [tf.keras.layers.Input([4, 4, 1]), tf.keras.layers.Input([8, 8, 1])]
    x = [tf.keras.layers.MaxPool2D(strides=2, padding="same")(x) for x in x_in]
    model = tf.keras.Model(x_in, x)
    assert get_model_output_stride(model) == 1
    assert get_model_output_stride(model, input_ind=0, output_ind=0) == 2
    assert get_model_output_stride(model, input_ind=0, output_ind=1) == 1
    assert get_model_output_stride(model, input_ind=1, output_ind=0) == 4
    assert get_model_output_stride(model, input_ind=1, output_ind=1) == 2


def test_find_head():
    x_in = tf.keras.layers.Input([4, 4, 1])
    x = tf.keras.layers.Lambda(lambda x: x, name="A_0")(x_in)
    model = tf.keras.Model(x_in, x)

    assert find_head(model, "A") == 0
    assert find_head(model, "B") is None


def test_single_instance_inference():
    xv, yv = make_grid_vectors(image_height=12, image_width=12, output_stride=1)
    points = tf.cast([[1.75, 2.75], [3.75, 4.75], [5.75, 6.75]], tf.float32)
    points = np.stack([points, points + 1], axis=0)
    cms = tf.stack(
        [
            make_confmaps(points[0], xv, yv, sigma=1.0),
            make_confmaps(points[1], xv, yv, sigma=1.0),
        ],
        axis=0,
    )

    x_in = tf.keras.layers.Input([12, 12, 3])
    x = tf.keras.layers.Lambda(lambda x: x, name="SingleInstanceConfmapsHead")(x_in)
    keras_model = tf.keras.Model(x_in, x)

    layer = SingleInstanceInferenceLayer(keras_model=keras_model, refinement="local")
    assert layer.output_stride == 1

    out = layer(cms)

    assert tuple(out["instance_peaks"].shape) == (2, 1, 3, 2)
    out["instance_peaks"] = tf.squeeze(out["instance_peaks"], axis=1)
    assert tuple(out["instance_peak_vals"].shape) == (2, 1, 3)
    out["instance_peak_vals"] = tf.squeeze(out["instance_peak_vals"], axis=1)
    assert_array_equal(out["instance_peaks"], points)
    assert_allclose(out["instance_peak_vals"], 1.0, atol=0.1)
    assert "confmaps" not in out

    out = layer({"image": cms})
    assert tuple(out["instance_peaks"].shape) == (2, 1, 3, 2)
    out["instance_peaks"] = tf.squeeze(out["instance_peaks"], axis=1)
    assert_array_equal(out["instance_peaks"], points)

    layer = SingleInstanceInferenceLayer(
        keras_model=keras_model, refinement="local", return_confmaps=True
    )
    out = layer(cms)
    assert "confmaps" in out
    assert_array_equal(out["confmaps"], cms)

    model = SingleInstanceInferenceModel(layer)
    preds = model.predict(cms)
    assert preds["instance_peaks"].shape == (2, 1, 3, 2)
    preds["instance_peaks"] = preds["instance_peaks"].squeeze(axis=1)
    assert_array_equal(preds["instance_peaks"], points)
    assert "instance_peak_vals" in preds
    assert "confmaps" in preds


def test_single_instance_predictor(
    min_labels_robot, min_single_instance_robot_model_path
):
    predictor = SingleInstancePredictor.from_trained_models(
        min_single_instance_robot_model_path
    )
    predictor.verbosity = "none"
    assert predictor.is_grayscale == False
    labels_pr = predictor.predict(min_labels_robot)
    assert len(labels_pr) == 2
    assert len(labels_pr[0].instances) == 1

    points_gt = np.concatenate(
        [min_labels_robot[0][0].numpy(), min_labels_robot[1][0].numpy()], axis=0
    )
    points_pr = np.concatenate(
        [labels_pr[0][0].numpy(), labels_pr[1][0].numpy()], axis=0
    )
    assert_allclose(points_gt, points_pr, atol=10.0)


def test_single_instance_predictor_high_peak_thresh(
    min_labels_robot, min_single_instance_robot_model_path
):
    predictor = SingleInstancePredictor.from_trained_models(
        min_single_instance_robot_model_path, peak_threshold=1.5
    )
    predictor.verbosity = "none"
    labels_pr = predictor.predict(min_labels_robot)
    assert len(labels_pr) == 2
    assert labels_pr[0][0].n_visible_points == 0
    assert labels_pr[1][0].n_visible_points == 0


def test_topdown_predictor_centroid(min_labels, min_centroid_model_path):
    predictor = TopDownPredictor.from_trained_models(
        centroid_model_path=min_centroid_model_path
    )
    predictor.verbosity = "none"
    labels_pr = predictor.predict(min_labels)
    assert len(labels_pr) == 1
    assert len(labels_pr[0].instances) == 2

    assert predictor.is_grayscale == True

    points_gt = np.concatenate(
        [min_labels[0][0].numpy(), min_labels[0][1].numpy()], axis=0
    )
    points_pr = np.concatenate(
        [labels_pr[0][0].numpy(), labels_pr[0][1].numpy()], axis=0
    )
    inds1, inds2 = sleap.nn.utils.match_points(points_gt, points_pr)
    assert_allclose(points_gt[inds1.numpy()], points_pr[inds2.numpy()], atol=1.5)


def test_topdown_predictor_centered_instance(
    min_labels, min_centered_instance_model_path
):
    predictor = TopDownPredictor.from_trained_models(
        confmap_model_path=min_centered_instance_model_path
    )
    predictor.verbosity = "none"
    labels_pr = predictor.predict(min_labels)
    assert len(labels_pr) == 1
    assert len(labels_pr[0].instances) == 2

    assert predictor.is_grayscale == True

    points_gt = np.concatenate(
        [min_labels[0][0].numpy(), min_labels[0][1].numpy()], axis=0
    )
    points_pr = np.concatenate(
        [labels_pr[0][0].numpy(), labels_pr[0][1].numpy()], axis=0
    )
    inds1, inds2 = sleap.nn.utils.match_points(points_gt, points_pr)
    assert_allclose(points_gt[inds1.numpy()], points_pr[inds2.numpy()], atol=1.5)


def test_bottomup_predictor(min_labels, min_bottomup_model_path):
    predictor = BottomUpPredictor.from_trained_models(
        model_path=min_bottomup_model_path
    )
    predictor.verbosity = "none"
    labels_pr = predictor.predict(min_labels)
    assert len(labels_pr) == 1
    assert len(labels_pr[0].instances) == 2

    assert predictor.is_grayscale == True

    points_gt = np.concatenate(
        [min_labels[0][0].numpy(), min_labels[0][1].numpy()], axis=0
    )
    points_pr = np.concatenate(
        [labels_pr[0][0].numpy(), labels_pr[0][1].numpy()], axis=0
    )
    inds1, inds2 = sleap.nn.utils.match_points(points_gt, points_pr)
    assert_allclose(points_gt[inds1.numpy()], points_pr[inds2.numpy()], atol=1.75)

    # Test inference with score threshold too high
    predictor = BottomUpPredictor.from_trained_models(
        model_path=min_bottomup_model_path,
        min_line_scores=1.1,
    )
    predictor.verbosity = "none"
    labels_pr = predictor.predict(min_labels)
    assert len(labels_pr[0]) == 0


def test_bottomup_multiclass_predictor(
    min_tracks_2node_labels, min_bottomup_multiclass_model_path
):
    labels_gt = sleap.Labels(min_tracks_2node_labels[[0]])
    predictor = BottomUpMultiClassPredictor.from_trained_models(
        model_path=min_bottomup_multiclass_model_path,
        peak_threshold=0.7,
        integral_refinement=False,
    )
    labels_pr = predictor.predict(labels_gt)
    assert len(labels_pr) == 1
    assert len(labels_pr[0].instances) == 2

    inds1 = np.argsort([x.track.name for x in labels_gt[0]])
    inds2 = np.argsort([x.track.name for x in labels_pr[0]])
    assert labels_gt[0][inds1[0]].track == labels_pr[0][inds2[0]].track
    assert labels_gt[0][inds1[1]].track == labels_pr[0][inds2[1]].track

    assert_allclose(
        labels_gt[0][inds1[0]].numpy(), labels_pr[0][inds2[0]].numpy(), rtol=0.02
    )
    assert_allclose(
        labels_gt[0][inds1[1]].numpy(), labels_pr[0][inds2[1]].numpy(), rtol=0.02
    )

    labels_pr = predictor.predict(
        sleap.nn.data.pipelines.VideoReader(labels_gt.video, example_indices=[0])
    )
    labels_pr[0][0].track.name == "female"
    labels_pr[0][1].track.name == "male"


def test_topdown_multiclass_predictor(
    min_tracks_2node_labels, min_topdown_multiclass_model_path
):
    labels_gt = sleap.Labels(min_tracks_2node_labels[[0]])
    predictor = TopDownMultiClassPredictor.from_trained_models(
        confmap_model_path=min_topdown_multiclass_model_path,
        peak_threshold=0.7,
        integral_refinement=False,
    )
    labels_pr = predictor.predict(labels_gt)
    assert len(labels_pr) == 1
    assert len(labels_pr[0].instances) == 2

    inds1 = np.argsort([x.track.name for x in labels_gt[0]])
    inds2 = np.argsort([x.track.name for x in labels_pr[0]])
    assert labels_gt[0][inds1[0]].track == labels_pr[0][inds2[0]].track
    assert labels_gt[0][inds1[1]].track == labels_pr[0][inds2[1]].track

    assert_allclose(
        labels_gt[0][inds1[0]].numpy(), labels_pr[0][inds2[0]].numpy(), rtol=0.02
    )
    assert_allclose(
        labels_gt[0][inds1[1]].numpy(), labels_pr[0][inds2[1]].numpy(), rtol=0.02
    )


def test_load_model(
    min_single_instance_robot_model_path,
    min_centroid_model_path,
    min_centered_instance_model_path,
    min_bottomup_model_path,
    min_topdown_multiclass_model_path,
    min_bottomup_multiclass_model_path,
):
    predictor = load_model(min_single_instance_robot_model_path)
    assert isinstance(predictor, SingleInstancePredictor)

    predictor = load_model([min_centroid_model_path, min_centered_instance_model_path])
    assert isinstance(predictor, TopDownPredictor)

    predictor = load_model(min_bottomup_model_path)
    assert isinstance(predictor, BottomUpPredictor)

    predictor = load_model([min_centroid_model_path, min_topdown_multiclass_model_path])
    assert isinstance(predictor, TopDownMultiClassPredictor)

    predictor = load_model(min_bottomup_multiclass_model_path)
    assert isinstance(predictor, BottomUpMultiClassPredictor)


def test_ensure_numpy(
    min_centroid_model_path, min_centered_instance_model_path, min_labels_slp
):

    model = load_model([min_centroid_model_path, min_centered_instance_model_path])

    # each frame has same number of instances
    same_shape = min_labels_slp.video[:4]

    out = model.inference_model.predict(same_shape, numpy=False)

    assert type(out["instance_peaks"]) == tf.RaggedTensor
    assert type(out["instance_peak_vals"]) == tf.RaggedTensor
    assert type(out["centroids"]) == tf.RaggedTensor
    assert type(out["centroid_vals"]) == tf.RaggedTensor

    out = model.inference_model.predict(same_shape, numpy=True)

    assert type(out["instance_peaks"]) == np.ndarray
    assert type(out["instance_peak_vals"]) == np.ndarray
    assert type(out["centroids"]) == np.ndarray
    assert type(out["centroid_vals"]) == np.ndarray
    assert type(out["n_valid"]) == np.ndarray

    out = model.inference_model.predict_on_batch(same_shape, numpy=False)

    assert type(out["instance_peaks"]) == tf.RaggedTensor
    assert type(out["instance_peak_vals"]) == tf.RaggedTensor
    assert type(out["centroids"]) == tf.RaggedTensor
    assert type(out["centroid_vals"]) == tf.RaggedTensor

    out = model.inference_model.predict_on_batch(same_shape, numpy=True)

    assert type(out["instance_peaks"]) == np.ndarray
    assert type(out["instance_peak_vals"]) == np.ndarray
    assert type(out["centroids"]) == np.ndarray
    assert type(out["centroid_vals"]) == np.ndarray
    assert type(out["n_valid"]) == np.ndarray

    # variable number of instances
    diff_shape = min_labels_slp.video[4:8]

    out = model.inference_model.predict(diff_shape, numpy=False)

    assert type(out["instance_peaks"]) == tf.RaggedTensor
    assert type(out["instance_peak_vals"]) == tf.RaggedTensor
    assert type(out["centroids"]) == tf.RaggedTensor
    assert type(out["centroid_vals"]) == tf.RaggedTensor

    out = model.inference_model.predict(diff_shape, numpy=True)

    assert type(out["instance_peaks"]) == np.ndarray
    assert type(out["instance_peak_vals"]) == np.ndarray
    assert type(out["centroids"]) == np.ndarray
    assert type(out["centroid_vals"]) == np.ndarray
    assert type(out["n_valid"]) == np.ndarray

    out = model.inference_model.predict_on_batch(diff_shape, numpy=False)

    assert type(out["instance_peaks"]) == tf.RaggedTensor
    assert type(out["instance_peak_vals"]) == tf.RaggedTensor
    assert type(out["centroids"]) == tf.RaggedTensor
    assert type(out["centroid_vals"]) == tf.RaggedTensor

    out = model.inference_model.predict_on_batch(diff_shape, numpy=True)

    assert type(out["instance_peaks"]) == np.ndarray
    assert type(out["instance_peak_vals"]) == np.ndarray
    assert type(out["centroids"]) == np.ndarray
    assert type(out["centroid_vals"]) == np.ndarray
    assert type(out["n_valid"]) == np.ndarray


<<<<<<< HEAD
def test_centroid_inference():

    xv, yv = make_grid_vectors(image_height=12, image_width=12, output_stride=1)
    points = tf.cast([[[1.75, 2.75]], [[3.75, 4.75]], [[5.75, 6.75]]], tf.float32)
    cms = tf.expand_dims(make_multi_confmaps(points, xv, yv, sigma=1.5), axis=0)

    x_in = tf.keras.layers.Input([12, 12, 1])
    x_out = tf.keras.layers.Lambda(lambda x: x, name="CentroidConfmapsHead")(x_in)
    model = tf.keras.Model(inputs=x_in, outputs=x_out)

    layer = CentroidCrop(
        keras_model=model,
        input_scale=1.0,
        crop_size=3,
        pad_to_stride=1,
        output_stride=None,
        refinement="local",
        integral_patch_size=5,
        peak_threshold=0.2,
        return_confmaps=False,
        return_crops=False,
    )

    # For Codecov to realize the wrapped CentroidCrop.call is tested/covered,
    # we need to unbind CentroidCrop.call from its bind with TfMethodTarget object
    # and then rebind the standalone function with the CentroidCrop object
    TfMethodTarget_object = layer.call.__wrapped__.__self__  # Get the bound object
    original_func = TfMethodTarget_object.weakrefself_func__()  # Get unbound function
    layer.call = original_func.__get__(layer, layer.__class__)  # Bind function

    out = layer(cms)
    assert tuple(out["centroids"].shape) == (1, None, 2)
    assert tuple(out["centroid_vals"].shape) == (1, None)

    assert tuple(out["centroids"].bounding_shape()) == (1, 3, 2)
    assert tuple(out["centroid_vals"].bounding_shape()) == (1, 3)

    assert_allclose(out["centroids"][0].numpy(), points.numpy().squeeze(axis=1))
    assert_allclose(out["centroid_vals"][0].numpy(), [1, 1, 1], atol=0.1)

    model = CentroidInferenceModel(layer)

    preds = model.predict(cms)

    assert preds["centroids"].shape == (1, 3, 2)
    assert preds["centroid_vals"].shape == (1, 3)


def export_frozen_graph(model, preds, output_path):

    tensors = {}

    for key, val in preds.items():
        dtype = str(val.dtype) if isinstance(val.dtype, np.dtype) else repr(val.dtype)
        tensors[key] = {
            "type": f"{type(val).__name__}",
            "shape": f"{val.shape}",
            "dtype": dtype,
            "device": f"{val.device if hasattr(val, 'device') else 'N/A'}",
        }

    with output_path as d:
        model.export_model(d.as_posix(), tensors=tensors)

        tf.compat.v1.reset_default_graph()
        with tf.compat.v2.io.gfile.GFile(f"{d}/frozen_graph.pb", "rb") as f:
            graph_def = tf.compat.v1.GraphDef()
            graph_def.ParseFromString(f.read())

        with tf.Graph().as_default() as graph:
            tf.import_graph_def(graph_def)

        with open(f"{d}/info.json") as json_file:
            info = json.load(json_file)

        for tensor_info in info["frozen_model_inputs"] + info["frozen_model_outputs"]:

            saved_name = (
                tensor_info.split("Tensor(")[1].split(", shape")[0].replace('"', "")
            )
            saved_shape = ast.literal_eval(
                tensor_info.split("shape=", 1)[1].split("), ")[0] + ")"
            )
            saved_dtype = tensor_info.split("dtype=")[1].split(")")[0]

            loaded_shape = tuple(graph.get_tensor_by_name(f"import/{saved_name}").shape)
            loaded_dtype = graph.get_tensor_by_name(f"import/{saved_name}").dtype.name

            assert saved_shape == loaded_shape
            assert saved_dtype == loaded_dtype


def test_single_instance_save(min_single_instance_robot_model_path, tmp_path):

    single_instance_model = tf.keras.models.load_model(
        min_single_instance_robot_model_path + "/best_model.h5", compile=False
    )

    model = SingleInstanceInferenceModel(
        SingleInstanceInferenceLayer(keras_model=single_instance_model)
    )

    preds = model.predict(np.zeros((4, 160, 280, 3), dtype="uint8"))

    export_frozen_graph(model, preds, tmp_path)


def test_centroid_save(min_centroid_model_path, tmp_path):

    centroid_model = tf.keras.models.load_model(
        min_centroid_model_path + "/best_model.h5", compile=False
    )

    centroid = CentroidCrop(
        keras_model=centroid_model, crop_size=160, return_crops=False
    )

    model = CentroidInferenceModel(centroid)

    preds = model.predict(np.zeros((4, 384, 384, 1), dtype="uint8"))

    export_frozen_graph(model, preds, tmp_path)


def test_topdown_save(
    min_centroid_model_path, min_centered_instance_model_path, min_labels_slp, tmp_path
):

    centroid_model = tf.keras.models.load_model(
        min_centroid_model_path + "/best_model.h5", compile=False
    )

    top_down_model = tf.keras.models.load_model(
        min_centered_instance_model_path + "/best_model.h5", compile=False
    )

    centroid = CentroidCrop(keras_model=centroid_model, crop_size=96)

    instance_peaks = FindInstancePeaks(keras_model=top_down_model)

    model = TopDownInferenceModel(centroid, instance_peaks)

    imgs = min_labels_slp.video[:4]
    preds = model.predict(imgs)

    export_frozen_graph(model, preds, tmp_path)


def test_topdown_id_save(
    min_centroid_model_path, min_topdown_multiclass_model_path, min_labels_slp, tmp_path
):

    centroid_model = tf.keras.models.load_model(
        min_centroid_model_path + "/best_model.h5", compile=False
    )

    top_down_id_model = tf.keras.models.load_model(
        min_topdown_multiclass_model_path + "/best_model.h5", compile=False
    )

    centroid = CentroidCrop(keras_model=centroid_model, crop_size=128)

    instance_peaks = TopDownMultiClassFindPeaks(keras_model=top_down_id_model)

    model = TopDownMultiClassInferenceModel(centroid, instance_peaks)

    imgs = min_labels_slp.video[:4]
    preds = model.predict(imgs)

    export_frozen_graph(model, preds, tmp_path)


def test_single_instance_predictor_save(min_single_instance_robot_model_path, tmp_path):

    # directly initialize predictor
    predictor = SingleInstancePredictor.from_trained_models(
        min_single_instance_robot_model_path
    )

    predictor.export_model(save_path=tmp_path.as_posix())

    # high level load to predictor
    predictor = load_model(min_single_instance_robot_model_path)

    predictor.export_model(save_path=tmp_path.as_posix())

    # high level export

    export_model(min_single_instance_robot_model_path, save_path=tmp_path.as_posix())


def test_topdown_predictor_save(
    min_centroid_model_path, min_centered_instance_model_path, tmp_path
):

    # directly initialize predictor
    predictor = TopDownPredictor.from_trained_models(
        centroid_model_path=min_centroid_model_path,
        confmap_model_path=min_centered_instance_model_path,
    )

    predictor.export_model(save_path=tmp_path.as_posix())

    # high level load to predictor
    predictor = load_model([min_centroid_model_path, min_centered_instance_model_path])

    predictor.export_model(save_path=tmp_path.as_posix())

    # high level export
    export_model(
        [min_centroid_model_path, min_centered_instance_model_path],
        save_path=tmp_path.as_posix(),
    )


def test_topdown_id_predictor_save(
    min_centroid_model_path, min_topdown_multiclass_model_path, tmp_path
):

    # directly initialize predictor
    predictor = TopDownMultiClassPredictor.from_trained_models(
        centroid_model_path=min_centroid_model_path,
        confmap_model_path=min_topdown_multiclass_model_path,
    )

    predictor.export_model(save_path=tmp_path.as_posix())

    # high level load to predictor
    predictor = load_model([min_centroid_model_path, min_topdown_multiclass_model_path])

    predictor.export_model(save_path=tmp_path.as_posix())

    # high level export
    export_model(
        [min_centroid_model_path, min_topdown_multiclass_model_path],
        save_path=tmp_path.as_posix(),
    )
=======
@pytest.mark.parametrize(
    "output_path,tracker_method", [("not_default", "flow"), (None, "simple")]
)
def test_retracking(
    centered_pair_predictions: Labels, tmpdir, output_path, tracker_method
):
    slp_path = Path(tmpdir, "old_slp.slp")
    labels: Labels = Labels.save(centered_pair_predictions, slp_path)

    # Create sleap-track command
    cmd = f"{slp_path} --tracking.tracker {tracker_method} --frames 1-3"
    if output_path == "not_default":
        output_path = Path(tmpdir, "tracked_slp.slp")
        cmd += f" --output {output_path}"
    args = f"{cmd}".split()

    # Track predictions
    sleap_track(args=args)

    # Get expected output name
    if output_path is None:
        parser = _make_cli_parser()
        args, _ = parser.parse_known_args(args=args)
        tracker = _make_tracker_from_cli(args)
        output_path = f"{slp_path}.{tracker.get_name()}.slp"

    # Assert tracked predictions file exists
    assert Path(output_path).exists()

    # Assert tracking has changed
    def load_instance(labels_in: Labels):
        lf = labels_in.get(0)
        return lf.instances[0]

    new_labels = Labels.load_file(str(output_path))
    new_inst = load_instance(new_labels)
    old_inst = load_instance(centered_pair_predictions)
    assert new_inst.track != old_inst.track


def test_sleap_track(
    centered_pair_predictions: Labels, min_centered_instance_model_path: str, tmpdir
):
    slp_path = str(Path(tmpdir, "old_slp.slp"))
    labels: Labels = Labels.save(centered_pair_predictions, slp_path)

    # Create sleap-track command
    args = f"{slp_path} --model {min_centered_instance_model_path} --frames 1-3".split()

    # Run inference
    sleap_track(args=args)

    # Assert predictions file exists
    output_path = f"{slp_path}.predictions.slp"
    assert Path(output_path).exists()

    # Create invalid sleap-track command
    args = [slp_path]
    with pytest.raises(ValueError):
        sleap_track(args=args)
>>>>>>> 2688d561
<|MERGE_RESOLUTION|>--- conflicted
+++ resolved
@@ -1,11 +1,8 @@
 import ast
 import pytest
 import numpy as np
-<<<<<<< HEAD
 import json
-=======
 from sleap.io.dataset import Labels
->>>>>>> 2688d561
 import tensorflow as tf
 import sleap
 from numpy.testing import assert_array_equal, assert_allclose
@@ -38,13 +35,10 @@
     BottomUpMultiClassPredictor,
     TopDownMultiClassPredictor,
     load_model,
-<<<<<<< HEAD
     export_model,
-=======
     _make_cli_parser,
     _make_tracker_from_cli,
     main as sleap_track,
->>>>>>> 2688d561
 )
 
 sleap.nn.system.use_cpu_only()
@@ -814,7 +808,6 @@
     assert type(out["n_valid"]) == np.ndarray
 
 
-<<<<<<< HEAD
 def test_centroid_inference():
 
     xv, yv = make_grid_vectors(image_height=12, image_width=12, output_stride=1)
@@ -1052,7 +1045,8 @@
         [min_centroid_model_path, min_topdown_multiclass_model_path],
         save_path=tmp_path.as_posix(),
     )
-=======
+
+
 @pytest.mark.parametrize(
     "output_path,tracker_method", [("not_default", "flow"), (None, "simple")]
 )
@@ -1063,7 +1057,7 @@
     labels: Labels = Labels.save(centered_pair_predictions, slp_path)
 
     # Create sleap-track command
-    cmd = f"{slp_path} --tracking.tracker {tracker_method} --frames 1-3"
+    cmd = f"{slp_path} --tracking.tracker {tracker_method} --frames 1-3 --cpu"
     if output_path == "not_default":
         output_path = Path(tmpdir, "tracked_slp.slp")
         cmd += f" --output {output_path}"
@@ -1100,7 +1094,7 @@
     labels: Labels = Labels.save(centered_pair_predictions, slp_path)
 
     # Create sleap-track command
-    args = f"{slp_path} --model {min_centered_instance_model_path} --frames 1-3".split()
+    args = f"{slp_path} --model {min_centered_instance_model_path} --frames 1-3 --cpu".split()
 
     # Run inference
     sleap_track(args=args)
@@ -1110,7 +1104,6 @@
     assert Path(output_path).exists()
 
     # Create invalid sleap-track command
-    args = [slp_path]
+    args = [slp_path, "--cpu"]
     with pytest.raises(ValueError):
-        sleap_track(args=args)
->>>>>>> 2688d561
+        sleap_track(args=args)