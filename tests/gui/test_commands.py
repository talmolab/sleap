import pytest
import shutil
import sys
import time

from pathlib import PurePath, Path
from typing import List

from sleap import Skeleton, Track, PredictedInstance
from sleap.gui.commands import (
    AddSession,
    CommandContext,
    ExportAnalysisFile,
    ExportDatasetWithImages,
    ImportDeepLabCutFolder,
    RemoveVideo,
    ReplaceVideo,
    OpenSkeleton,
    SaveProjectAs,
    get_new_version_filename,
)
from sleap.instance import Instance, LabeledFrame
from sleap.io.cameras import RecordingSession
from sleap.io.convert import default_analysis_filename
from sleap.io.dataset import Labels
from sleap.io.format.adaptor import Adaptor
from sleap.io.format.ndx_pose import NDXPoseAdaptor
from sleap.io.pathutils import fix_path_separator
from sleap.io.video import Video
from sleap.util import get_package_file

# These imports cause trouble when running `pytest.main()` from within the file
# Comment out to debug tests file via VSCode's "Debug Python File"
from tests.info.test_h5 import extract_meta_hdf5
from tests.io.test_video import assert_video_params
from tests.io.test_formats import read_nix_meta


def test_delete_user_dialog(centered_pair_predictions):
    context = CommandContext.from_labels(centered_pair_predictions)
    context.state["labeled_frame"] = centered_pair_predictions.find(
        centered_pair_predictions.videos[0], frame_idx=123
    )[0]

    # No user instances, just predicted
    assert len(context.state["labeled_frame"].user_instances) == 0
    assert len(context.state["labeled_frame"].predicted_instances) == 2

    context.addUserInstancesFromPredictions()

    # Make sure we now have user instances
    assert len(context.state["labeled_frame"].user_instances) == 2


def test_import_labels_from_dlc_folder():
    csv_files = ImportDeepLabCutFolder.find_dlc_files_in_folder(
        "tests/data/dlc_multiple_datasets"
    )
    assert set([fix_path_separator(f) for f in csv_files]) == {
        "tests/data/dlc_multiple_datasets/video2/dlc_dataset_2.csv",
        "tests/data/dlc_multiple_datasets/video1/dlc_dataset_1.csv",
    }

    labels = ImportDeepLabCutFolder.import_labels_from_dlc_files(csv_files)

    assert len(labels) == 3
    assert len(labels.videos) == 2
    assert len(labels.skeletons) == 1
    assert len(labels.nodes) == 3
    assert len(labels.tracks) == 0

    assert set(
        [fix_path_separator(l.video.backend.filename) for l in labels.labeled_frames]
    ) == {
        "tests/data/dlc_multiple_datasets/video2/img002.jpg",
        "tests/data/dlc_multiple_datasets/video1/img000.jpg",
        "tests/data/dlc_multiple_datasets/video1/img000.jpg",
    }

    assert set([l.frame_idx for l in labels.labeled_frames]) == {0, 0, 1}


def test_get_new_version_filename():
    assert get_new_version_filename("labels.slp") == "labels copy.slp"
    assert get_new_version_filename("labels.v0.slp") == "labels.v1.slp"
    assert get_new_version_filename("/a/b/labels.slp") == str(
        PurePath("/a/b/labels copy.slp")
    )
    assert get_new_version_filename("/a/b/labels.v0.slp") == str(
        PurePath("/a/b/labels.v1.slp")
    )
    assert get_new_version_filename("/a/b/labels.v01.slp") == str(
        PurePath("/a/b/labels.v02.slp")
    )


def test_RemoveVideo(
    centered_pair_predictions: Labels,
    small_robot_mp4_vid: Video,
    centered_pair_vid: Video,
):
    def ask(obj: RemoveVideo, context: CommandContext, params: dict) -> bool:
        return True

    RemoveVideo.ask = ask

    labels = centered_pair_predictions.copy()
    labels.add_video(small_robot_mp4_vid)
    labels.add_video(centered_pair_vid)

    all_videos = labels.videos
    assert len(all_videos) == 3

    video_idxs = [1, 2]
    videos_to_remove = [labels.videos[i] for i in video_idxs]

    context = CommandContext.from_labels(labels)
    context.state["selected_batch_video"] = video_idxs
    context.state["video"] = labels.videos[1]

    context.removeVideo()

    assert len(labels.videos) == 1
    assert context.state["video"] not in videos_to_remove


@pytest.mark.parametrize("out_suffix", ["h5", "nix", "csv"])
def test_ExportAnalysisFile(
    centered_pair_predictions: Labels,
    centered_pair_predictions_hdf5_path: str,
    small_robot_mp4_vid: Video,
    out_suffix: str,
    tmpdir,
):
    if out_suffix == "csv":
        csv = True
    else:
        csv = False

    def ExportAnalysisFile_ask(context: CommandContext, params: dict):
        """Taken from ExportAnalysisFile.ask()"""

        def ask_for_filename(default_name: str) -> str:
            """Allow user to specify the filename"""
            # MODIFIED: Does not open dialog.
            return default_name

        labels = context.labels
        if len(labels.labeled_frames) == 0:
            raise ValueError("No labeled frames in project. Nothing to export.")

        if params["all_videos"]:
            all_videos = context.labels.videos
        else:
            all_videos = [context.state["video"] or context.labels.videos[0]]

        # Check for labeled frames in each video
        videos = [video for video in all_videos if len(labels.get(video)) != 0]
        if len(videos) == 0:
            raise ValueError("No labeled frames in video(s). Nothing to export.")

        default_name = "labels"
        fn = PurePath(tmpdir, default_name)
        if len(videos) == 1:
            # Allow user to specify the filename
            use_default = False
            dirname = str(fn.parent)
        else:
            # Allow user to specify directory, but use default filenames
            use_default = True
            dirname = str(fn.parent)  # MODIFIED: Does not open dialog.
            if len(dirname) == 0:
                return False

        output_paths = []
        analysis_videos = []
        for video in videos:
            # Create the filename
            default_name = default_analysis_filename(
                labels=labels,
                video=video,
                output_path=dirname,
                output_prefix=str(fn.stem),
                format_suffix=out_suffix,
            )
            filename = default_name if use_default else ask_for_filename(default_name)

            if len(filename) != 0:
                analysis_videos.append(video)
                output_paths.append(filename)

        if len(output_paths) == 0:
            return False

        params["analysis_videos"] = zip(output_paths, videos)
        params["eval_analysis_videos"] = zip(output_paths, videos)
        return True

    def assert_videos_written(num_videos: int, labels_path: str = None):
        output_paths = []
        for output_path, video in params["eval_analysis_videos"]:
            assert Path(output_path).exists()
            output_paths.append(output_path)

            if labels_path is not None and not params["csv"]:
                meta_reader = extract_meta_hdf5 if out_suffix == "h5" else read_nix_meta
                labels_key = "labels_path" if out_suffix == "h5" else "project"
                read_meta = meta_reader(output_path, dset_names_in=["labels_path"])
                assert read_meta[labels_key] == labels_path

        assert len(output_paths) == num_videos, "Wrong number of outputs written"
        assert len(set(output_paths)) == num_videos, "Some output paths overwritten"

    tmpdir = Path(tmpdir)

    labels = centered_pair_predictions.copy()
    context = CommandContext.from_labels(labels)
    context.state["filename"] = None

    if csv:

        context.state["filename"] = centered_pair_predictions_hdf5_path

        params = {"all_videos": True, "csv": csv}
        okay = ExportAnalysisFile_ask(context=context, params=params)
        assert okay == True
        ExportAnalysisFile.do_action(context=context, params=params)
        assert_videos_written(num_videos=1, labels_path=context.state["filename"])

        return

    # Test with all_videos False (single video)
    params = {"all_videos": False, "csv": csv}
    okay = ExportAnalysisFile_ask(context=context, params=params)
    assert okay == True
    ExportAnalysisFile.do_action(context=context, params=params)
    assert_videos_written(num_videos=1, labels_path=context.state["filename"])

    # Add labels path and test with all_videos True (single video)
    context.state["filename"] = str(tmpdir.with_name("path.to.labels"))
    params = {"all_videos": True, "csv": csv}
    okay = ExportAnalysisFile_ask(context=context, params=params)
    assert okay == True
    ExportAnalysisFile.do_action(context=context, params=params)
    assert_videos_written(num_videos=1, labels_path=context.state["filename"])

    # Add a video (no labels) and test with all_videos True
    labels.add_video(small_robot_mp4_vid)

    params = {"all_videos": True, "csv": csv}
    okay = ExportAnalysisFile_ask(context=context, params=params)
    assert okay == True
    ExportAnalysisFile.do_action(context=context, params=params)
    assert_videos_written(num_videos=1, labels_path=context.state["filename"])

    # Add labels and test with all_videos False
    labeled_frame = labels.find(video=labels.videos[1], frame_idx=0, return_new=True)[0]
    instance = Instance(skeleton=labels.skeleton, frame=labeled_frame)
    labels.add_instance(frame=labeled_frame, instance=instance)
    labels.append(labeled_frame)

    params = {"all_videos": False, "csv": csv}
    okay = ExportAnalysisFile_ask(context=context, params=params)
    assert okay == True
    ExportAnalysisFile.do_action(context=context, params=params)
    assert_videos_written(num_videos=1, labels_path=context.state["filename"])

    # Add specific video and test with all_videos False
    context.state["videos"] = labels.videos[1]

    params = {"all_videos": False, "csv": csv}
    okay = ExportAnalysisFile_ask(context=context, params=params)
    assert okay == True
    ExportAnalysisFile.do_action(context=context, params=params)
    assert_videos_written(num_videos=1, labels_path=context.state["filename"])

    # Test with all videos True
    params = {"all_videos": True, "csv": csv}
    okay = ExportAnalysisFile_ask(context=context, params=params)
    assert okay == True
    ExportAnalysisFile.do_action(context=context, params=params)
    assert_videos_written(num_videos=2, labels_path=context.state["filename"])

    # Test with videos with the same filename
    (tmpdir / "session1").mkdir()
    (tmpdir / "session2").mkdir()
    shutil.copy(
        centered_pair_predictions.video.backend.filename,
        tmpdir / "session1" / "video.mp4",
    )
    shutil.copy(small_robot_mp4_vid.backend.filename, tmpdir / "session2" / "video.mp4")

    labels.videos[0].backend.filename = str(tmpdir / "session1" / "video.mp4")
    labels.videos[1].backend.filename = str(tmpdir / "session2" / "video.mp4")

    params = {"all_videos": True, "csv": csv}
    okay = ExportAnalysisFile_ask(context=context, params=params)
    assert okay == True
    ExportAnalysisFile.do_action(context=context, params=params)
    assert_videos_written(num_videos=2, labels_path=context.state["filename"])

    # Remove all videos and test
    all_videos = list(labels.videos)
    for video in all_videos:
        labels.remove_video(labels.videos[-1])

    params = {"all_videos": True, "csv": csv}
    with pytest.raises(ValueError):
        okay = ExportAnalysisFile_ask(context=context, params=params)


def test_ToggleGrayscale(centered_pair_predictions: Labels):
    """Test functionality for ToggleGrayscale on mp4/avi video"""
    labels = centered_pair_predictions
    video = labels.video
    grayscale = video.backend.grayscale
    filename = video.backend.filename

    context = CommandContext.from_labels(labels)
    context.state["video"] = video

    # Toggle grayscale to "not grayscale"
    context.toggleGrayscale()
    assert_video_params(video=video, filename=filename, grayscale=(not grayscale))

    # Toggle grayscale back to "grayscale"
    context.toggleGrayscale()
    assert_video_params(video=video, filename=filename, grayscale=grayscale)


def test_ReplaceVideo(
    centered_pair_predictions: Labels, small_robot_mp4_vid: Video, hdf5_vid: Video
):
    """Test functionality for ToggleGrayscale on mp4/avi video"""

    def get_last_lf_in_video(labels, video):
        lfs: List[LabeledFrame] = list(labels.get(videos[0]))
        lfs.sort(key=lambda lf: lf.frame_idx)
        return lfs[-1].frame_idx

    def replace_video(
        new_video: Video, videos_to_replace: List[Video], context: CommandContext
    ):
        # Video to be imported
        new_video_filename = new_video.backend.filename

        # Replace the video
        import_item_list = [
            {"params": {"filename": new_video_filename, "grayscale": True}}
        ]
        params = {"import_list": zip(import_item_list, videos_to_replace)}
        ReplaceVideo.do_action(context=context, params=params)
        return new_video_filename

    # Labels and video to be replaced
    labels = centered_pair_predictions
    context = CommandContext.from_labels(labels)
    videos = labels.videos
    last_lf_frame = get_last_lf_in_video(labels, videos[0])

    # Replace the video
    new_video_filename = replace_video(small_robot_mp4_vid, videos, context)

    # Ensure video backend was replaced
    video = labels.video
    assert len(labels.videos) == 1
    assert video.backend.grayscale == True
    assert video.backend.filename == new_video_filename

    # Ensure labels were truncated (Original video was fully labeled)
    new_last_lf_frame = get_last_lf_in_video(labels, video)
    # Original video was fully labeled
    assert new_last_lf_frame == labels.video.last_frame_idx

    # Attempt to replace an mp4 with an hdf5 video
    with pytest.raises(TypeError):
        replace_video(hdf5_vid, labels.videos, context)


def test_exportNWB(centered_pair_predictions, tmpdir):
    """Test that exportNWB command writes an nwb file."""

    def SaveProjectAs_ask(context: CommandContext, params: dict) -> bool:
        """Replica of SaveProject.ask without the GUI element."""
        default_name = context.state["filename"]
        if "adaptor" in params:
            adaptor: Adaptor = params["adaptor"]
            default_name += f".{adaptor.default_ext}"
            filters = [f"(*.{ext})" for ext in adaptor.all_exts]
            filters[0] = f"{adaptor.name} {filters[0]}"
        else:
            filters = ["SLEAP labels dataset (*.slp)"]
            if default_name:
                default_name = get_new_version_filename(default_name)
            else:
                default_name = "labels.v000.slp"

        # Original function opens GUI here
        filename = default_name

        if len(filename) == 0:
            return False

        params["filename"] = filename
        return True

    # Set-up Labels and context
    labels: Labels = centered_pair_predictions
    context = CommandContext.from_labels(centered_pair_predictions)
    # Add fake method required by SaveProjectAs.do_action
    context.app.__setattr__("plotFrame", lambda: None)
    fn = PurePath(tmpdir, "test_nwb.slp")
    context.state["filename"] = str(fn)
    context.state["labels"] = labels

    # Ensure ".nwb" extension is appended to filename
    params = {"adaptor": NDXPoseAdaptor()}
    SaveProjectAs_ask(context, params=params)
    assert PurePath(params["filename"]).suffix == ".nwb"

    # Ensure file was created
    SaveProjectAs.do_action(context=context, params=params)
    assert Path(params["filename"]).exists()

    # Test import nwb
    read_labels = Labels.load_nwb(params["filename"])
    assert len(read_labels.labeled_frames) == len(labels.labeled_frames)
    assert len(read_labels.videos) == len(labels.videos)
    assert read_labels.skeleton.node_names == labels.skeleton.node_names
    assert read_labels.skeleton.edge_inds == labels.skeleton.edge_inds
    assert len(read_labels.tracks) == len(labels.tracks)


def test_OpenSkeleton(
    centered_pair_predictions: Labels, stickman: Skeleton, fly_legs_skeleton_json: str
):
    def assert_skeletons_match(new_skeleton: Skeleton, skeleton: Skeleton):
        # Node names match
        assert len(set(new_skeleton.nodes) - set(skeleton.nodes))
        # Edges match
        for (new_src, new_dst), (src, dst) in zip(new_skeleton.edges, skeleton.edges):
            assert new_src.name == src.name
            assert new_dst.name == dst.name

        # Symmetries match
        for (new_src, new_dst), (src, dst) in zip(
            new_skeleton.symmetries, skeleton.symmetries
        ):
            assert new_src.name == src.name
            assert new_dst.name == dst.name

    def OpenSkeleton_ask(context: CommandContext, params: dict) -> bool:
        """Implement `OpenSkeleton.ask` without GUI elements."""
        template = (
            context.app.currentText
        )  # Original function uses `QComboBox.currentText()`
        if template == "Custom":
            # Original function opens FileDialog here
            filename = params["filename_in"]
        else:
            filename = get_package_file(f"skeletons/{template}.json")
        if len(filename) == 0:
            return False

        okay = True
        if len(context.labels.skeletons) > 0:
            # Ask user permission to merge skeletons
            okay = False
            skeleton: Skeleton = context.labels.skeleton  # Assumes single skeleton

            # Load new skeleton and compare
            new_skeleton = OpenSkeleton.load_skeleton(filename)
            (rename_nodes, delete_nodes, add_nodes) = OpenSkeleton.compare_skeletons(
                skeleton, new_skeleton
            )

            # Original function shows pop-up warning here
            if (len(delete_nodes) > 0) or (len(add_nodes) > 0):
                linked_nodes = {
                    "abdomen": "body",
                    "wingL": "left-arm",
                    "wingR": "right-arm",
                }
                delete_nodes = list(set(delete_nodes) - set(linked_nodes.values()))
                add_nodes = list(set(add_nodes) - set(linked_nodes.keys()))
                params["linked_nodes"] = linked_nodes

            params["delete_nodes"] = delete_nodes
            params["add_nodes"] = add_nodes

        params["filename"] = filename
        return okay

    labels = centered_pair_predictions
    skeleton = labels.skeleton
    skeleton.add_symmetry(skeleton.nodes[0].name, skeleton.nodes[1].name)
    context = CommandContext.from_labels(labels)
    context.app.__setattr__("currentText", "Custom")
    # Add multiple skeletons to and ensure the unused skeleton is removed
    labels.skeletons.append(stickman)

    # Run without OpenSkeleton.ask()
    params = {"filename": fly_legs_skeleton_json}
    new_skeleton = OpenSkeleton.load_skeleton(fly_legs_skeleton_json)
    new_skeleton.add_symmetry(new_skeleton.nodes[0], new_skeleton.nodes[1])
    OpenSkeleton.do_action(context, params)
    assert len(labels.skeletons) == 1

    # State is updated
    assert context.state["skeleton"] == skeleton

    # Structure is identical
    assert_skeletons_match(new_skeleton, skeleton)

    # Run again with OpenSkeleton_ask()
    labels.skeletons = [stickman]
    params = {"filename_in": fly_legs_skeleton_json}
    OpenSkeleton_ask(context, params)
    assert params["filename"] == fly_legs_skeleton_json
    assert len(set(params["delete_nodes"]) & set(params["linked_nodes"])) == 0
    assert len(set(params["add_nodes"]) & set(params["linked_nodes"])) == 0
    OpenSkeleton.do_action(context, params)
    assert_skeletons_match(new_skeleton, stickman)

    # Run again with template set
    context.app.currentText = "fly32"
    fly32_json = get_package_file(f"skeletons/fly32.json")
    OpenSkeleton_ask(context, params)
    assert params["filename"] == fly32_json
    fly32_skeleton = Skeleton.load_json(fly32_json)
    OpenSkeleton.do_action(context, params)
    assert_skeletons_match(labels.skeleton, fly32_skeleton)


def test_SaveProjectAs(centered_pair_predictions: Labels, tmpdir):
    """Test that project can be saved as default slp extension"""

    context = CommandContext.from_labels(centered_pair_predictions)
    # Add fake method required by SaveProjectAs.do_action
    context.app.__setattr__("plotFrame", lambda: None)
    params = {}
    fn = PurePath(tmpdir, "test_save-project-as.slp")
    params["filename"] = str(fn)
    context.state["labels"] = centered_pair_predictions

    SaveProjectAs.do_action(context=context, params=params)
    assert Path(params["filename"]).exists()


def test_SetSelectedInstanceTrack(centered_pair_predictions: Labels):
    """Test that setting new track on instance also sets track on linked prediction."""
    # Extract labeled frame and instance
    labels = centered_pair_predictions
    lf: LabeledFrame = labels[0]
    pred_inst = lf.instances[0]

    # Set-up command context
    context: CommandContext = CommandContext.from_labels(labels)
    context.state["labeled_frame"] = lf
    context.state["frame_idx"] = lf.frame_idx
    context.state["skeleton"] = labels.skeleton
    context.state["video"] = labels.videos[0]

    # Remove all tracks
    labels.remove_all_tracks()

    # Create instance from predicted instance
    context.newInstance(copy_instance=pred_inst, mark_complete=False)

    # Set track on new instance
    new_instance = [inst for inst in lf.instances if inst.from_predicted is not None][0]
    context.state["instance"] = new_instance
    track = Track(name="test_track")
    context.setInstanceTrack(new_track=track)

    # Ensure that both instance and predicted instance have same track
    assert new_instance.track == track
    assert pred_inst.track == new_instance.track


def test_DeleteMultipleTracks(min_tracks_2node_labels: Labels):
    """Test that deleting multiple tracks works as expected."""
    labels = min_tracks_2node_labels
    tracks = labels.tracks
    tracks.append(Track(name="unused", spawned_on=0))
    assert len(tracks) == 3

    # Set-up command context
    context: CommandContext = CommandContext.from_labels(labels)
    context.state["labels"] = labels

    # Delete unused tracks
    context.deleteMultipleTracks(delete_all=False)
    assert len(labels.tracks) == 2

    # Add back an unused track and delete all tracks
    tracks.append(Track(name="unused", spawned_on=0))
    assert len(tracks) == 3
    context.deleteMultipleTracks(delete_all=True)
    assert len(labels.tracks) == 0


def test_CopyInstance(min_tracks_2node_labels: Labels):
    """Test that copying an instance works as expected."""
    labels = min_tracks_2node_labels
    instance = labels[0].instances[0]

    # Set-up command context
    context: CommandContext = CommandContext.from_labels(labels)

    # Copy instance
    assert context.state["instance"] is None
    context.copyInstance()
    assert context.state["clipboard_instance"] is None

    # Copy instance
    context.state["instance"] = instance
    context.copyInstance()
    assert context.state["clipboard_instance"] == instance


def test_PasteInstance(min_tracks_2node_labels: Labels):
    """Test that pasting an instance works as expected."""
    labels = min_tracks_2node_labels
    lf_to_copy: LabeledFrame = labels.labeled_frames[0]
    instance: Instance = lf_to_copy.instances[0]

    # Set-up command context
    context: CommandContext = CommandContext.from_labels(labels)

    def paste_instance(
        lf_to_paste: LabeledFrame, assertions_pre_paste, assertions_post_paste
    ):
        """Helper function to test pasting an instance."""
        instances_checkpoint = list(lf_to_paste.instances)
        assertions_pre_paste(instance, lf_to_copy)

        context.pasteInstance()
        assertions_post_paste(instances_checkpoint, lf_to_copy, lf_to_paste)

    # Case 1: No instance copied, but frame selected

    def assertions_prior(*args):
        assert context.state["clipboard_instance"] is None

    def assertions_post(instances_checkpoint, lf_to_copy, *args):
        assert instances_checkpoint == lf_to_copy.instances

    context.state["labeled_frame"] = lf_to_copy
    paste_instance(lf_to_copy, assertions_prior, assertions_post)

    # Case 2: No frame selected, but instance copied

    def assertions_prior(*args):
        assert context.state["labeled_frame"] is None

    context.state["labeled_frame"] = None
    context.state["clipboard_instance"] = instance
    paste_instance(lf_to_copy, assertions_prior, assertions_post)

    # Case 3: Instance copied and current frame selected

    def assertions_prior(instance, lf_to_copy, *args):
        assert context.state["clipboard_instance"] == instance
        assert context.state["labeled_frame"] == lf_to_copy

    def assertions_post(instances_checkpoint, lf_to_copy, lf_to_paste, *args):
        lf_checkpoint_tracks = [
            inst.track for inst in instances_checkpoint if inst.track is not None
        ]
        lf_to_copy_tracks = [
            inst.track for inst in lf_to_copy.instances if inst.track is not None
        ]
        assert len(lf_checkpoint_tracks) == len(lf_to_copy_tracks)
        assert len(lf_to_paste.instances) == len(instances_checkpoint) + 1
        assert lf_to_paste.instances[-1].points == instance.points

    context.state["labeled_frame"] = lf_to_copy
    context.state["clipboard_instance"] = instance
    paste_instance(lf_to_copy, assertions_prior, assertions_post)

    # Case 4: Instance copied and different frame selected, but new frame has same track

    def assertions_prior(instance, lf_to_copy, *args):
        assert context.state["clipboard_instance"] == instance
        assert context.state["labeled_frame"] != lf_to_copy
        lf_to_paste = context.state["labeled_frame"]
        tracks_in_lf_to_paste = [
            inst.track for inst in lf_to_paste.instances if inst.track is not None
        ]
        assert instance.track in tracks_in_lf_to_paste

    lf_to_paste = labels.labeled_frames[1]
    context.state["labeled_frame"] = lf_to_paste
    paste_instance(lf_to_paste, assertions_prior, assertions_post)

    # Case 5: Instance copied and different frame selected, and track not in new frame

    def assertions_prior(instance, lf_to_copy, *args):
        assert context.state["clipboard_instance"] == instance
        assert context.state["labeled_frame"] != lf_to_copy
        lf_to_paste = context.state["labeled_frame"]
        tracks_in_lf_to_paste = [
            inst.track for inst in lf_to_paste.instances if inst.track is not None
        ]
        assert instance.track not in tracks_in_lf_to_paste

    def assertions_post(instances_checkpoint, lf_to_copy, lf_to_paste, *args):
        assert len(lf_to_paste.instances) == len(instances_checkpoint) + 1
        assert lf_to_paste.instances[-1].points == instance.points
        assert lf_to_paste.instances[-1].track == instance.track

    lf_to_paste = labels.labeled_frames[2]
    context.state["labeled_frame"] = lf_to_paste
    for inst in lf_to_paste.instances:
        inst.track = None
    paste_instance(lf_to_paste, assertions_prior, assertions_post)

    # Case 6: Instance copied, different frame selected, and frame not in Labels

    def assertions_prior(instance, lf_to_copy, *args):
        assert context.state["clipboard_instance"] == instance
        assert context.state["labeled_frame"] != lf_to_copy
        assert context.state["labeled_frame"] not in labels.labeled_frames

    def assertions_post(instances_checkpoint, lf_to_copy, lf_to_paste, *args):
        assert len(lf_to_paste.instances) == len(instances_checkpoint) + 1
        assert lf_to_paste.instances[-1].points == instance.points
        assert lf_to_paste.instances[-1].track == instance.track
        assert lf_to_paste in labels.labeled_frames

    lf_to_paste = labels.get((labels.video, 3))
    labels.labeled_frames.remove(lf_to_paste)
    lf_to_paste.instances = []
    context.state["labeled_frame"] = lf_to_paste
    paste_instance(lf_to_paste, assertions_prior, assertions_post)


def test_CopyInstanceTrack(min_tracks_2node_labels: Labels):
    """Test that copying a track from one instance to another works."""
    labels = min_tracks_2node_labels
    instance = labels.labeled_frames[0].instances[0]

    # Set-up CommandContext
    context: CommandContext = CommandContext.from_labels(labels)

    # Case 1: No instance selected
    context.copyInstanceTrack()
    assert context.state["clipboard_track"] is None

    # Case 2: Instance selected and track
    context.state["instance"] = instance
    context.copyInstanceTrack()
    assert context.state["clipboard_track"] == instance.track

    # Case 3: Instance selected and no track
    instance.track = None
    context.copyInstanceTrack()
    assert context.state["clipboard_track"] is None


def test_PasteInstanceTrack(min_tracks_2node_labels: Labels):
    """Test that pasting a track from one instance to another works."""
    labels = min_tracks_2node_labels
    instance = labels.labeled_frames[0].instances[0]

    # Set-up CommandContext
    context: CommandContext = CommandContext.from_labels(labels)

    # Case 1: No instance selected
    context.state["clipboard_track"] = instance.track

    context.pasteInstanceTrack()
    assert context.state["instance"] is None

    # Case 2: Instance selected and track
    lf_to_paste = labels.labeled_frames[1]
    instance_with_same_track = lf_to_paste.instances[0]
    instance_to_paste = lf_to_paste.instances[1]
    context.state["instance"] = instance_to_paste
    assert instance_to_paste.track != instance.track
    assert instance_with_same_track.track == instance.track

    context.pasteInstanceTrack()
    assert instance_to_paste.track == instance.track
    assert instance_with_same_track.track != instance.track

    # Case 3: Instance selected and no track
    lf_to_paste = labels.labeled_frames[2]
    instance_to_paste = lf_to_paste.instances[0]
    instance.track = None

    context.pasteInstanceTrack()
    assert isinstance(instance_to_paste.track, Track)


@pytest.mark.skipif(
    sys.platform.startswith("win"),
    reason="Files being using in parallel by linux CI tests via Github Actions "
    "(and linux tests give us codecov reports)",
)
@pytest.mark.parametrize("video_move_case", ["new_directory", "new_name"])
def test_LoadProjectFile(
    centered_pair_predictions_slp_path: str,
    video_move_case,
    tmpdir,
):
    """Test that changing a labels object on load flags any changes."""

    def ask_LoadProjectFile(params):
        """Implement `LoadProjectFile.ask` without GUI elements."""
        filename: Path = params["filename"]
        gui_video_callback = Labels.make_video_callback(
            search_paths=[str(filename)], context=params
        )
        labels = Labels.load_file(
            centered_pair_predictions_slp_path, video_search=gui_video_callback
        )
        return labels

    def load_and_assert_changes(new_video_path: Path):
        # Load the project
        params = {"filename": new_video_path}
        ask_LoadProjectFile(params)

        # Assert project has changes
        assert params["changed_on_load"]

    # Get labels and video path
    labels = Labels.load_file(centered_pair_predictions_slp_path)
    expected_video_path = Path(labels.video.backend.filename)

    # Move video to new location based on case
    if video_move_case == "new_directory":  # Needs to have same name
        new_video_path = Path(tmpdir, expected_video_path.name)
    else:  # Needs to have different name
        new_video_path = expected_video_path.with_name("new_name.mp4")
    shutil.move(expected_video_path, new_video_path)  # Move video to new location

    # Shorten video path if using directory location only
    search_path = (
        new_video_path.parent if video_move_case == "new_directory" else new_video_path
    )

    # Load project and assert changes
    try:
        load_and_assert_changes(search_path)
    finally:  # Move video back to original location - for ease of re-testing
        shutil.move(new_video_path, expected_video_path)


<<<<<<< HEAD
def test_AddSession(
    min_tracks_2node_labels: Labels,
    min_session_calibration_toml_path: str,
):
    """Test that adding a session works."""
    labels = min_tracks_2node_labels
    camera_calibration = min_session_calibration_toml_path

    # Set-up CommandContext
    context: CommandContext = CommandContext.from_labels(labels)

    # Case 1: No session selected
    assert context.state["session"] is None
    assert labels.sessions == []

    params = {"camera_calibration": camera_calibration}
    AddSession.do_action(context, params)
    assert len(labels.sessions) == 1
    session = labels.sessions[0]
    assert context.state["session"] is session

    # Case 2: Session selected
    params = {"camera_calibration": camera_calibration}
    AddSession.do_action(context, params)
    assert len(labels.sessions) == 2
    assert context.state["session"] is session
    assert labels.sessions[1] is not session
=======
@pytest.mark.parametrize("export_extension", [".json.zip", ".slp"])
def test_exportLabelsPackage(export_extension, centered_pair_labels: Labels, tmpdir):
    def assert_loaded_package_similar(path_to_pkg: Path, sugg=False, pred=False):
        """Assert that the loaded labels are similar to the original."""

        # Load the labels, but first copy file to a location (which pytest can and will
        # keep in memory, but won't affect our re-use of the original file name)
        filename_for_pytest_to_hoard: Path = path_to_pkg.with_name(
            f"pytest_labels_{time.perf_counter_ns()}{export_extension}"
        )
        shutil.copyfile(path_to_pkg.as_posix(), filename_for_pytest_to_hoard.as_posix())
        labels_reload: Labels = Labels.load_file(
            filename_for_pytest_to_hoard.as_posix()
        )

        assert len(labels_reload.labeled_frames) == len(centered_pair_labels)
        assert len(labels_reload.videos) == len(centered_pair_labels.videos)
        assert len(labels_reload.suggestions) == len(centered_pair_labels.suggestions)
        assert len(labels_reload.tracks) == len(centered_pair_labels.tracks)
        assert len(labels_reload.skeletons) == len(centered_pair_labels.skeletons)
        assert (
            len(
                set(labels_reload.skeleton.node_names)
                - set(centered_pair_labels.skeleton.node_names)
            )
            == 0
        )
        num_images = len(labels_reload)
        if sugg:
            num_images += len(lfs_sugg)
        if not pred:
            num_images -= len(lfs_pred)
        assert labels_reload.video.num_frames == num_images

    # Set-up CommandContext
    path_to_pkg = Path(tmpdir, "test_exportLabelsPackage.ext")
    path_to_pkg = path_to_pkg.with_suffix(export_extension)

    def no_gui_ask(cls, context, params):
        """No GUI version of `ExportDatasetWithImages.ask`."""
        params["filename"] = path_to_pkg.as_posix()
        params["verbose"] = False
        return True

    ExportDatasetWithImages.ask = no_gui_ask

    # Remove frames we want to use for suggestions and predictions
    lfs_sugg = [centered_pair_labels[idx] for idx in [-1, -2]]
    lfs_pred = [centered_pair_labels[idx] for idx in [-3, -4]]
    centered_pair_labels.remove_frames(lfs_sugg)

    # Add suggestions
    for lf in lfs_sugg:
        centered_pair_labels.add_suggestion(centered_pair_labels.video, lf.frame_idx)

    # Add predictions and remove user instances from those frames
    for lf in lfs_pred:
        predicted_inst = PredictedInstance.from_instance(lf.instances[0], score=0.5)
        centered_pair_labels.add_instance(lf, predicted_inst)
        for inst in lf.user_instances:
            centered_pair_labels.remove_instance(lf, inst)
    context = CommandContext.from_labels(centered_pair_labels)

    # Case 1: Export user-labeled frames with image data into a single SLP file.
    context.exportUserLabelsPackage()
    assert path_to_pkg.exists()
    assert_loaded_package_similar(path_to_pkg)

    # Case 2: Export user-labeled frames and suggested frames with image data.
    context.exportTrainingPackage()
    assert_loaded_package_similar(path_to_pkg, sugg=True)

    # Case 3: Export all frames and suggested frames with image data.
    context.exportFullPackage()
    assert_loaded_package_similar(path_to_pkg, sugg=True, pred=True)
>>>>>>> 587331fd
<|MERGE_RESOLUTION|>--- conflicted
+++ resolved
@@ -10,6 +10,9 @@
 from sleap.gui.commands import (
     AddSession,
     CommandContext,
+    ExportAnalysisFile,
+    ExportDatasetWithImages,
+    ImportDeepLabCutFolder,
     ExportAnalysisFile,
     ExportDatasetWithImages,
     ImportDeepLabCutFolder,
@@ -849,35 +852,6 @@
         shutil.move(new_video_path, expected_video_path)
 
 
-<<<<<<< HEAD
-def test_AddSession(
-    min_tracks_2node_labels: Labels,
-    min_session_calibration_toml_path: str,
-):
-    """Test that adding a session works."""
-    labels = min_tracks_2node_labels
-    camera_calibration = min_session_calibration_toml_path
-
-    # Set-up CommandContext
-    context: CommandContext = CommandContext.from_labels(labels)
-
-    # Case 1: No session selected
-    assert context.state["session"] is None
-    assert labels.sessions == []
-
-    params = {"camera_calibration": camera_calibration}
-    AddSession.do_action(context, params)
-    assert len(labels.sessions) == 1
-    session = labels.sessions[0]
-    assert context.state["session"] is session
-
-    # Case 2: Session selected
-    params = {"camera_calibration": camera_calibration}
-    AddSession.do_action(context, params)
-    assert len(labels.sessions) == 2
-    assert context.state["session"] is session
-    assert labels.sessions[1] is not session
-=======
 @pytest.mark.parametrize("export_extension", [".json.zip", ".slp"])
 def test_exportLabelsPackage(export_extension, centered_pair_labels: Labels, tmpdir):
     def assert_loaded_package_similar(path_to_pkg: Path, sugg=False, pred=False):
@@ -953,4 +927,32 @@
     # Case 3: Export all frames and suggested frames with image data.
     context.exportFullPackage()
     assert_loaded_package_similar(path_to_pkg, sugg=True, pred=True)
->>>>>>> 587331fd
+
+
+def test_AddSession(
+    min_tracks_2node_labels: Labels,
+    min_session_calibration_toml_path: str,
+):
+    """Test that adding a session works."""
+    labels = min_tracks_2node_labels
+    camera_calibration = min_session_calibration_toml_path
+
+    # Set-up CommandContext
+    context: CommandContext = CommandContext.from_labels(labels)
+
+    # Case 1: No session selected
+    assert context.state["session"] is None
+    assert labels.sessions == []
+
+    params = {"camera_calibration": camera_calibration}
+    AddSession.do_action(context, params)
+    assert len(labels.sessions) == 1
+    session = labels.sessions[0]
+    assert context.state["session"] is session
+
+    # Case 2: Session selected
+    params = {"camera_calibration": camera_calibration}
+    AddSession.do_action(context, params)
+    assert len(labels.sessions) == 2
+    assert context.state["session"] is session
+    assert labels.sessions[1] is not session