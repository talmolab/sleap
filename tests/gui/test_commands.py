import shutil
import sys
import time
from pathlib import Path, PurePath
from typing import Dict, List

import numpy as np
import pytest

from sleap import PredictedInstance, Skeleton, Track
from sleap.gui.commands import (
    AddSession,
    CommandContext,
    ExportAnalysisFile,
    ExportDatasetWithImages,
    ImportDeepLabCutFolder,
    OpenSkeleton,
    RemoveVideo,
    ReplaceVideo,
    SaveProjectAs,
    TriangulateSession,
    get_new_version_filename,
)
from sleap.instance import Instance, LabeledFrame
from sleap.io.cameras import Camcorder
from sleap.io.convert import default_analysis_filename
from sleap.io.dataset import Labels
from sleap.io.format.adaptor import Adaptor
from sleap.io.format.ndx_pose import NDXPoseAdaptor
from sleap.io.pathutils import fix_path_separator
from sleap.io.video import Video
from sleap.util import get_package_file

# These imports cause trouble when running `pytest.main()` from within the file
# Comment out to debug tests file via VSCode's "Debug Python File"
from tests.info.test_h5 import extract_meta_hdf5
from tests.io.test_formats import read_nix_meta
from tests.io.test_video import assert_video_params


def test_delete_user_dialog(centered_pair_predictions):
    context = CommandContext.from_labels(centered_pair_predictions)
    context.state["labeled_frame"] = centered_pair_predictions.find(
        centered_pair_predictions.videos[0], frame_idx=123
    )[0]

    # No user instances, just predicted
    assert len(context.state["labeled_frame"].user_instances) == 0
    assert len(context.state["labeled_frame"].predicted_instances) == 2

    context.addUserInstancesFromPredictions()

    # Make sure we now have user instances
    assert len(context.state["labeled_frame"].user_instances) == 2


def test_import_labels_from_dlc_folder():
    csv_files = ImportDeepLabCutFolder.find_dlc_files_in_folder(
        "tests/data/dlc_multiple_datasets"
    )
    assert set([fix_path_separator(f) for f in csv_files]) == {
        "tests/data/dlc_multiple_datasets/video2/dlc_dataset_2.csv",
        "tests/data/dlc_multiple_datasets/video1/dlc_dataset_1.csv",
    }

    labels = ImportDeepLabCutFolder.import_labels_from_dlc_files(csv_files)

    assert len(labels) == 3
    assert len(labels.videos) == 2
    assert len(labels.skeletons) == 1
    assert len(labels.nodes) == 3
    assert len(labels.tracks) == 0

    assert set(
        [fix_path_separator(l.video.backend.filename) for l in labels.labeled_frames]
    ) == {
        "tests/data/dlc_multiple_datasets/video2/img002.jpg",
        "tests/data/dlc_multiple_datasets/video1/img000.jpg",
        "tests/data/dlc_multiple_datasets/video1/img000.jpg",
    }

    assert set([l.frame_idx for l in labels.labeled_frames]) == {0, 0, 1}


def test_get_new_version_filename():
    assert get_new_version_filename("labels.slp") == "labels copy.slp"
    assert get_new_version_filename("labels.v0.slp") == "labels.v1.slp"
    assert get_new_version_filename("/a/b/labels.slp") == str(
        PurePath("/a/b/labels copy.slp")
    )
    assert get_new_version_filename("/a/b/labels.v0.slp") == str(
        PurePath("/a/b/labels.v1.slp")
    )
    assert get_new_version_filename("/a/b/labels.v01.slp") == str(
        PurePath("/a/b/labels.v02.slp")
    )


def test_RemoveVideo(
    centered_pair_predictions: Labels,
    small_robot_mp4_vid: Video,
    centered_pair_vid: Video,
):
    def ask(obj: RemoveVideo, context: CommandContext, params: dict) -> bool:
        return True

    RemoveVideo.ask = ask

    labels = centered_pair_predictions.copy()
    labels.add_video(small_robot_mp4_vid)
    labels.add_video(centered_pair_vid)

    all_videos = labels.videos
    assert len(all_videos) == 3

    video_idxs = [1, 2]
    videos_to_remove = [labels.videos[i] for i in video_idxs]

    context = CommandContext.from_labels(labels)
    context.state["selected_batch_video"] = video_idxs
    context.state["video"] = labels.videos[1]

    context.removeVideo()

    assert len(labels.videos) == 1
    assert context.state["video"] not in videos_to_remove


@pytest.mark.parametrize("out_suffix", ["h5", "nix", "csv"])
def test_ExportAnalysisFile(
    centered_pair_predictions: Labels,
    centered_pair_predictions_hdf5_path: str,
    small_robot_mp4_vid: Video,
    out_suffix: str,
    tmpdir,
):
    if out_suffix == "csv":
        csv = True
    else:
        csv = False

    def ExportAnalysisFile_ask(context: CommandContext, params: dict):
        """Taken from ExportAnalysisFile.ask()"""

        def ask_for_filename(default_name: str) -> str:
            """Allow user to specify the filename"""
            # MODIFIED: Does not open dialog.
            return default_name

        labels = context.labels
        if len(labels.labeled_frames) == 0:
            raise ValueError("No labeled frames in project. Nothing to export.")

        if params["all_videos"]:
            all_videos = context.labels.videos
        else:
            all_videos = [context.state["video"] or context.labels.videos[0]]

        # Check for labeled frames in each video
        videos = [video for video in all_videos if len(labels.get(video)) != 0]
        if len(videos) == 0:
            raise ValueError("No labeled frames in video(s). Nothing to export.")

        default_name = "labels"
        fn = PurePath(tmpdir, default_name)
        if len(videos) == 1:
            # Allow user to specify the filename
            use_default = False
            dirname = str(fn.parent)
        else:
            # Allow user to specify directory, but use default filenames
            use_default = True
            dirname = str(fn.parent)  # MODIFIED: Does not open dialog.
            if len(dirname) == 0:
                return False

        output_paths = []
        analysis_videos = []
        for video in videos:
            # Create the filename
            default_name = default_analysis_filename(
                labels=labels,
                video=video,
                output_path=dirname,
                output_prefix=str(fn.stem),
                format_suffix=out_suffix,
            )
            filename = default_name if use_default else ask_for_filename(default_name)

            if len(filename) != 0:
                analysis_videos.append(video)
                output_paths.append(filename)

        if len(output_paths) == 0:
            return False

        params["analysis_videos"] = zip(output_paths, videos)
        params["eval_analysis_videos"] = zip(output_paths, videos)
        return True

    def assert_videos_written(num_videos: int, labels_path: str = None):
        output_paths = []
        for output_path, video in params["eval_analysis_videos"]:
            assert Path(output_path).exists()
            output_paths.append(output_path)

            if labels_path is not None and not params["csv"]:
                meta_reader = extract_meta_hdf5 if out_suffix == "h5" else read_nix_meta
                labels_key = "labels_path" if out_suffix == "h5" else "project"
                read_meta = meta_reader(output_path, dset_names_in=["labels_path"])
                assert read_meta[labels_key] == labels_path

        assert len(output_paths) == num_videos, "Wrong number of outputs written"
        assert len(set(output_paths)) == num_videos, "Some output paths overwritten"

    tmpdir = Path(tmpdir)

    labels = centered_pair_predictions.copy()
    context = CommandContext.from_labels(labels)
    context.state["filename"] = None

    if csv:
        context.state["filename"] = centered_pair_predictions_hdf5_path

        params = {"all_videos": True, "csv": csv}
        okay = ExportAnalysisFile_ask(context=context, params=params)
        assert okay == True
        ExportAnalysisFile.do_action(context=context, params=params)
        assert_videos_written(num_videos=1, labels_path=context.state["filename"])

        return

    # Test with all_videos False (single video)
    params = {"all_videos": False, "csv": csv}
    okay = ExportAnalysisFile_ask(context=context, params=params)
    assert okay == True
    ExportAnalysisFile.do_action(context=context, params=params)
    assert_videos_written(num_videos=1, labels_path=context.state["filename"])

    # Add labels path and test with all_videos True (single video)
    context.state["filename"] = str(tmpdir.with_name("path.to.labels"))
    params = {"all_videos": True, "csv": csv}
    okay = ExportAnalysisFile_ask(context=context, params=params)
    assert okay == True
    ExportAnalysisFile.do_action(context=context, params=params)
    assert_videos_written(num_videos=1, labels_path=context.state["filename"])

    # Add a video (no labels) and test with all_videos True
    labels.add_video(small_robot_mp4_vid)

    params = {"all_videos": True, "csv": csv}
    okay = ExportAnalysisFile_ask(context=context, params=params)
    assert okay == True
    ExportAnalysisFile.do_action(context=context, params=params)
    assert_videos_written(num_videos=1, labels_path=context.state["filename"])

    # Add labels and test with all_videos False
    labeled_frame = labels.find(video=labels.videos[1], frame_idx=0, return_new=True)[0]
    instance = Instance(skeleton=labels.skeleton, frame=labeled_frame)
    labels.add_instance(frame=labeled_frame, instance=instance)
    labels.append(labeled_frame)

    params = {"all_videos": False, "csv": csv}
    okay = ExportAnalysisFile_ask(context=context, params=params)
    assert okay == True
    ExportAnalysisFile.do_action(context=context, params=params)
    assert_videos_written(num_videos=1, labels_path=context.state["filename"])

    # Add specific video and test with all_videos False
    context.state["videos"] = labels.videos[1]

    params = {"all_videos": False, "csv": csv}
    okay = ExportAnalysisFile_ask(context=context, params=params)
    assert okay == True
    ExportAnalysisFile.do_action(context=context, params=params)
    assert_videos_written(num_videos=1, labels_path=context.state["filename"])

    # Test with all videos True
    params = {"all_videos": True, "csv": csv}
    okay = ExportAnalysisFile_ask(context=context, params=params)
    assert okay == True
    ExportAnalysisFile.do_action(context=context, params=params)
    assert_videos_written(num_videos=2, labels_path=context.state["filename"])

    # Test with videos with the same filename
    (tmpdir / "session1").mkdir()
    (tmpdir / "session2").mkdir()
    shutil.copy(
        centered_pair_predictions.video.backend.filename,
        tmpdir / "session1" / "video.mp4",
    )
    shutil.copy(small_robot_mp4_vid.backend.filename, tmpdir / "session2" / "video.mp4")

    labels.videos[0].backend.filename = str(tmpdir / "session1" / "video.mp4")
    labels.videos[1].backend.filename = str(tmpdir / "session2" / "video.mp4")

    params = {"all_videos": True, "csv": csv}
    okay = ExportAnalysisFile_ask(context=context, params=params)
    assert okay == True
    ExportAnalysisFile.do_action(context=context, params=params)
    assert_videos_written(num_videos=2, labels_path=context.state["filename"])

    # Remove all videos and test
    all_videos = list(labels.videos)
    for video in all_videos:
        labels.remove_video(labels.videos[-1])

    params = {"all_videos": True, "csv": csv}
    with pytest.raises(ValueError):
        okay = ExportAnalysisFile_ask(context=context, params=params)


def test_ToggleGrayscale(centered_pair_predictions: Labels):
    """Test functionality for ToggleGrayscale on mp4/avi video"""
    labels = centered_pair_predictions
    video = labels.video
    grayscale = video.backend.grayscale
    filename = video.backend.filename

    context = CommandContext.from_labels(labels)
    context.state["video"] = video

    # Toggle grayscale to "not grayscale"
    context.toggleGrayscale()
    assert_video_params(video=video, filename=filename, grayscale=(not grayscale))

    # Toggle grayscale back to "grayscale"
    context.toggleGrayscale()
    assert_video_params(video=video, filename=filename, grayscale=grayscale)


def test_ReplaceVideo(
    centered_pair_predictions: Labels, small_robot_mp4_vid: Video, hdf5_vid: Video
):
    """Test functionality for ToggleGrayscale on mp4/avi video"""

    def get_last_lf_in_video(labels, video):
        lfs: List[LabeledFrame] = list(labels.get(videos[0]))
        lfs.sort(key=lambda lf: lf.frame_idx)
        return lfs[-1].frame_idx

    def replace_video(
        new_video: Video, videos_to_replace: List[Video], context: CommandContext
    ):
        # Video to be imported
        new_video_filename = new_video.backend.filename

        # Replace the video
        import_item_list = [
            {"params": {"filename": new_video_filename, "grayscale": True}}
        ]
        params = {"import_list": zip(import_item_list, videos_to_replace)}
        ReplaceVideo.do_action(context=context, params=params)
        return new_video_filename

    # Labels and video to be replaced
    labels = centered_pair_predictions
    context = CommandContext.from_labels(labels)
    videos = labels.videos
    last_lf_frame = get_last_lf_in_video(labels, videos[0])

    # Replace the video
    new_video_filename = replace_video(small_robot_mp4_vid, videos, context)

    # Ensure video backend was replaced
    video = labels.video
    assert len(labels.videos) == 1
    assert video.backend.grayscale == True
    assert video.backend.filename == new_video_filename

    # Ensure labels were truncated (Original video was fully labeled)
    new_last_lf_frame = get_last_lf_in_video(labels, video)
    # Original video was fully labeled
    assert new_last_lf_frame == labels.video.last_frame_idx

    # Attempt to replace an mp4 with an hdf5 video
    with pytest.raises(TypeError):
        replace_video(hdf5_vid, labels.videos, context)


def test_exportNWB(centered_pair_predictions, tmpdir):
    """Test that exportNWB command writes an nwb file."""

    def SaveProjectAs_ask(context: CommandContext, params: dict) -> bool:
        """Replica of SaveProject.ask without the GUI element."""
        default_name = context.state["filename"]
        if "adaptor" in params:
            adaptor: Adaptor = params["adaptor"]
            default_name += f".{adaptor.default_ext}"
            filters = [f"(*.{ext})" for ext in adaptor.all_exts]
            filters[0] = f"{adaptor.name} {filters[0]}"
        else:
            filters = ["SLEAP labels dataset (*.slp)"]
            if default_name:
                default_name = get_new_version_filename(default_name)
            else:
                default_name = "labels.v000.slp"

        # Original function opens GUI here
        filename = default_name

        if len(filename) == 0:
            return False

        params["filename"] = filename
        return True

    # Set-up Labels and context
    labels: Labels = centered_pair_predictions
    context = CommandContext.from_labels(centered_pair_predictions)
    # Add fake method required by SaveProjectAs.do_action
    context.app.__setattr__("plotFrame", lambda: None)
    fn = PurePath(tmpdir, "test_nwb.slp")
    context.state["filename"] = str(fn)
    context.state["labels"] = labels

    # Ensure ".nwb" extension is appended to filename
    params = {"adaptor": NDXPoseAdaptor()}
    SaveProjectAs_ask(context, params=params)
    assert PurePath(params["filename"]).suffix == ".nwb"

    # Ensure file was created
    SaveProjectAs.do_action(context=context, params=params)
    assert Path(params["filename"]).exists()

    # Test import nwb
    read_labels = Labels.load_nwb(params["filename"])
    assert len(read_labels.labeled_frames) == len(labels.labeled_frames)
    assert len(read_labels.videos) == len(labels.videos)
    assert read_labels.skeleton.node_names == labels.skeleton.node_names
    assert read_labels.skeleton.edge_inds == labels.skeleton.edge_inds
    assert len(read_labels.tracks) == len(labels.tracks)


def test_OpenSkeleton(
    centered_pair_predictions: Labels, stickman: Skeleton, fly_legs_skeleton_json: str
):
    def assert_skeletons_match(new_skeleton: Skeleton, skeleton: Skeleton):
        # Node names match
        assert len(set(new_skeleton.nodes) - set(skeleton.nodes))
        # Edges match
        for (new_src, new_dst), (src, dst) in zip(new_skeleton.edges, skeleton.edges):
            assert new_src.name == src.name
            assert new_dst.name == dst.name

        # Symmetries match
        for (new_src, new_dst), (src, dst) in zip(
            new_skeleton.symmetries, skeleton.symmetries
        ):
            assert new_src.name == src.name
            assert new_dst.name == dst.name

    def OpenSkeleton_ask(context: CommandContext, params: dict) -> bool:
        """Implement `OpenSkeleton.ask` without GUI elements."""
        template = (
            context.app.currentText
        )  # Original function uses `QComboBox.currentText()`
        if template == "Custom":
            # Original function opens FileDialog here
            filename = params["filename_in"]
        else:
            filename = get_package_file(f"skeletons/{template}.json")
        if len(filename) == 0:
            return False

        okay = True
        if len(context.labels.skeletons) > 0:
            # Ask user permission to merge skeletons
            okay = False
            skeleton: Skeleton = context.labels.skeleton  # Assumes single skeleton

            # Load new skeleton and compare
            new_skeleton = OpenSkeleton.load_skeleton(filename)
            (rename_nodes, delete_nodes, add_nodes) = OpenSkeleton.compare_skeletons(
                skeleton, new_skeleton
            )

            # Original function shows pop-up warning here
            if (len(delete_nodes) > 0) or (len(add_nodes) > 0):
                linked_nodes = {
                    "abdomen": "body",
                    "wingL": "left-arm",
                    "wingR": "right-arm",
                }
                delete_nodes = list(set(delete_nodes) - set(linked_nodes.values()))
                add_nodes = list(set(add_nodes) - set(linked_nodes.keys()))
                params["linked_nodes"] = linked_nodes

            params["delete_nodes"] = delete_nodes
            params["add_nodes"] = add_nodes

        params["filename"] = filename
        return okay

    labels = centered_pair_predictions
    skeleton = labels.skeleton
    skeleton.add_symmetry(skeleton.nodes[0].name, skeleton.nodes[1].name)
    context = CommandContext.from_labels(labels)
    context.app.__setattr__("currentText", "Custom")
    # Add multiple skeletons to and ensure the unused skeleton is removed
    labels.skeletons.append(stickman)

    # Run without OpenSkeleton.ask()
    params = {"filename": fly_legs_skeleton_json}
    new_skeleton = OpenSkeleton.load_skeleton(fly_legs_skeleton_json)
    new_skeleton.add_symmetry(new_skeleton.nodes[0], new_skeleton.nodes[1])
    OpenSkeleton.do_action(context, params)
    assert len(labels.skeletons) == 1

    # State is updated
    assert context.state["skeleton"] == skeleton

    # Structure is identical
    assert_skeletons_match(new_skeleton, skeleton)

    # Run again with OpenSkeleton_ask()
    labels.skeletons = [stickman]
    params = {"filename_in": fly_legs_skeleton_json}
    OpenSkeleton_ask(context, params)
    assert params["filename"] == fly_legs_skeleton_json
    assert len(set(params["delete_nodes"]) & set(params["linked_nodes"])) == 0
    assert len(set(params["add_nodes"]) & set(params["linked_nodes"])) == 0
    OpenSkeleton.do_action(context, params)
    assert_skeletons_match(new_skeleton, stickman)

    # Run again with template set
    context.app.currentText = "fly32"
    fly32_json = get_package_file(f"skeletons/fly32.json")
    OpenSkeleton_ask(context, params)
    assert params["filename"] == fly32_json
    fly32_skeleton = Skeleton.load_json(fly32_json)
    OpenSkeleton.do_action(context, params)
    assert_skeletons_match(labels.skeleton, fly32_skeleton)


def test_SaveProjectAs(centered_pair_predictions: Labels, tmpdir):
    """Test that project can be saved as default slp extension"""

    context = CommandContext.from_labels(centered_pair_predictions)
    # Add fake method required by SaveProjectAs.do_action
    context.app.__setattr__("plotFrame", lambda: None)
    params = {}
    fn = PurePath(tmpdir, "test_save-project-as.slp")
    params["filename"] = str(fn)
    context.state["labels"] = centered_pair_predictions

    SaveProjectAs.do_action(context=context, params=params)
    assert Path(params["filename"]).exists()


def test_SetSelectedInstanceTrack(centered_pair_predictions: Labels):
    """Test that setting new track on instance also sets track on linked prediction."""
    # Extract labeled frame and instance
    labels = centered_pair_predictions
    lf: LabeledFrame = labels[0]
    pred_inst = lf.instances[0]

    # Set-up command context
    context: CommandContext = CommandContext.from_labels(labels)
    context.state["labeled_frame"] = lf
    context.state["frame_idx"] = lf.frame_idx
    context.state["skeleton"] = labels.skeleton
    context.state["video"] = labels.videos[0]

    # Remove all tracks
    labels.remove_all_tracks()

    # Create instance from predicted instance
    context.newInstance(copy_instance=pred_inst, mark_complete=False)

    # Set track on new instance
    new_instance = [inst for inst in lf.instances if inst.from_predicted is not None][0]
    context.state["instance"] = new_instance
    track = Track(name="test_track")
    context.setInstanceTrack(new_track=track)

    # Ensure that both instance and predicted instance have same track
    assert new_instance.track == track
    assert pred_inst.track == new_instance.track


def test_DeleteMultipleTracks(min_tracks_2node_labels: Labels):
    """Test that deleting multiple tracks works as expected."""
    labels = min_tracks_2node_labels
    tracks = labels.tracks
    tracks.append(Track(name="unused", spawned_on=0))
    assert len(tracks) == 3

    # Set-up command context
    context: CommandContext = CommandContext.from_labels(labels)
    context.state["labels"] = labels

    # Delete unused tracks
    context.deleteMultipleTracks(delete_all=False)
    assert len(labels.tracks) == 2

    # Add back an unused track and delete all tracks
    tracks.append(Track(name="unused", spawned_on=0))
    assert len(tracks) == 3
    context.deleteMultipleTracks(delete_all=True)
    assert len(labels.tracks) == 0


def test_CopyInstance(min_tracks_2node_labels: Labels):
    """Test that copying an instance works as expected."""
    labels = min_tracks_2node_labels
    instance = labels[0].instances[0]

    # Set-up command context
    context: CommandContext = CommandContext.from_labels(labels)

    # Copy instance
    assert context.state["instance"] is None
    context.copyInstance()
    assert context.state["clipboard_instance"] is None

    # Copy instance
    context.state["instance"] = instance
    context.copyInstance()
    assert context.state["clipboard_instance"] == instance


def test_PasteInstance(min_tracks_2node_labels: Labels):
    """Test that pasting an instance works as expected."""
    labels = min_tracks_2node_labels
    lf_to_copy: LabeledFrame = labels.labeled_frames[0]
    instance: Instance = lf_to_copy.instances[0]

    # Set-up command context
    context: CommandContext = CommandContext.from_labels(labels)

    def paste_instance(
        lf_to_paste: LabeledFrame, assertions_pre_paste, assertions_post_paste
    ):
        """Helper function to test pasting an instance."""
        instances_checkpoint = list(lf_to_paste.instances)
        assertions_pre_paste(instance, lf_to_copy)

        context.pasteInstance()
        assertions_post_paste(instances_checkpoint, lf_to_copy, lf_to_paste)

    # Case 1: No instance copied, but frame selected

    def assertions_prior(*args):
        assert context.state["clipboard_instance"] is None

    def assertions_post(instances_checkpoint, lf_to_copy, *args):
        assert instances_checkpoint == lf_to_copy.instances

    context.state["labeled_frame"] = lf_to_copy
    paste_instance(lf_to_copy, assertions_prior, assertions_post)

    # Case 2: No frame selected, but instance copied

    def assertions_prior(*args):
        assert context.state["labeled_frame"] is None

    context.state["labeled_frame"] = None
    context.state["clipboard_instance"] = instance
    paste_instance(lf_to_copy, assertions_prior, assertions_post)

    # Case 3: Instance copied and current frame selected

    def assertions_prior(instance, lf_to_copy, *args):
        assert context.state["clipboard_instance"] == instance
        assert context.state["labeled_frame"] == lf_to_copy

    def assertions_post(instances_checkpoint, lf_to_copy, lf_to_paste, *args):
        lf_checkpoint_tracks = [
            inst.track for inst in instances_checkpoint if inst.track is not None
        ]
        lf_to_copy_tracks = [
            inst.track for inst in lf_to_copy.instances if inst.track is not None
        ]
        assert len(lf_checkpoint_tracks) == len(lf_to_copy_tracks)
        assert len(lf_to_paste.instances) == len(instances_checkpoint) + 1
        assert lf_to_paste.instances[-1].points == instance.points

    context.state["labeled_frame"] = lf_to_copy
    context.state["clipboard_instance"] = instance
    paste_instance(lf_to_copy, assertions_prior, assertions_post)

    # Case 4: Instance copied and different frame selected, but new frame has same track

    def assertions_prior(instance, lf_to_copy, *args):
        assert context.state["clipboard_instance"] == instance
        assert context.state["labeled_frame"] != lf_to_copy
        lf_to_paste = context.state["labeled_frame"]
        tracks_in_lf_to_paste = [
            inst.track for inst in lf_to_paste.instances if inst.track is not None
        ]
        assert instance.track in tracks_in_lf_to_paste

    lf_to_paste = labels.labeled_frames[1]
    context.state["labeled_frame"] = lf_to_paste
    paste_instance(lf_to_paste, assertions_prior, assertions_post)

    # Case 5: Instance copied and different frame selected, and track not in new frame

    def assertions_prior(instance, lf_to_copy, *args):
        assert context.state["clipboard_instance"] == instance
        assert context.state["labeled_frame"] != lf_to_copy
        lf_to_paste = context.state["labeled_frame"]
        tracks_in_lf_to_paste = [
            inst.track for inst in lf_to_paste.instances if inst.track is not None
        ]
        assert instance.track not in tracks_in_lf_to_paste

    def assertions_post(instances_checkpoint, lf_to_copy, lf_to_paste, *args):
        assert len(lf_to_paste.instances) == len(instances_checkpoint) + 1
        assert lf_to_paste.instances[-1].points == instance.points
        assert lf_to_paste.instances[-1].track == instance.track

    lf_to_paste = labels.labeled_frames[2]
    context.state["labeled_frame"] = lf_to_paste
    for inst in lf_to_paste.instances:
        inst.track = None
    paste_instance(lf_to_paste, assertions_prior, assertions_post)

    # Case 6: Instance copied, different frame selected, and frame not in Labels

    def assertions_prior(instance, lf_to_copy, *args):
        assert context.state["clipboard_instance"] == instance
        assert context.state["labeled_frame"] != lf_to_copy
        assert context.state["labeled_frame"] not in labels.labeled_frames

    def assertions_post(instances_checkpoint, lf_to_copy, lf_to_paste, *args):
        assert len(lf_to_paste.instances) == len(instances_checkpoint) + 1
        assert lf_to_paste.instances[-1].points == instance.points
        assert lf_to_paste.instances[-1].track == instance.track
        assert lf_to_paste in labels.labeled_frames

    lf_to_paste = labels.get((labels.video, 3))
    labels.labeled_frames.remove(lf_to_paste)
    lf_to_paste.instances = []
    context.state["labeled_frame"] = lf_to_paste
    paste_instance(lf_to_paste, assertions_prior, assertions_post)


def test_CopyInstanceTrack(min_tracks_2node_labels: Labels):
    """Test that copying a track from one instance to another works."""
    labels = min_tracks_2node_labels
    instance = labels.labeled_frames[0].instances[0]

    # Set-up CommandContext
    context: CommandContext = CommandContext.from_labels(labels)

    # Case 1: No instance selected
    context.copyInstanceTrack()
    assert context.state["clipboard_track"] is None

    # Case 2: Instance selected and track
    context.state["instance"] = instance
    context.copyInstanceTrack()
    assert context.state["clipboard_track"] == instance.track

    # Case 3: Instance selected and no track
    instance.track = None
    context.copyInstanceTrack()
    assert context.state["clipboard_track"] is None


def test_PasteInstanceTrack(min_tracks_2node_labels: Labels):
    """Test that pasting a track from one instance to another works."""
    labels = min_tracks_2node_labels
    instance = labels.labeled_frames[0].instances[0]

    # Set-up CommandContext
    context: CommandContext = CommandContext.from_labels(labels)

    # Case 1: No instance selected
    context.state["clipboard_track"] = instance.track

    context.pasteInstanceTrack()
    assert context.state["instance"] is None

    # Case 2: Instance selected and track
    lf_to_paste = labels.labeled_frames[1]
    instance_with_same_track = lf_to_paste.instances[0]
    instance_to_paste = lf_to_paste.instances[1]
    context.state["instance"] = instance_to_paste
    assert instance_to_paste.track != instance.track
    assert instance_with_same_track.track == instance.track

    context.pasteInstanceTrack()
    assert instance_to_paste.track == instance.track
    assert instance_with_same_track.track != instance.track

    # Case 3: Instance selected and no track
    lf_to_paste = labels.labeled_frames[2]
    instance_to_paste = lf_to_paste.instances[0]
    instance.track = None

    context.pasteInstanceTrack()
    assert isinstance(instance_to_paste.track, Track)


@pytest.mark.skipif(
    sys.platform.startswith("win"),
    reason="Files being using in parallel by linux CI tests via Github Actions "
    "(and linux tests give us codecov reports)",
)
@pytest.mark.parametrize("video_move_case", ["new_directory", "new_name"])
def test_LoadProjectFile(
    centered_pair_predictions_slp_path: str,
    video_move_case,
    tmpdir,
):
    """Test that changing a labels object on load flags any changes."""

    def ask_LoadProjectFile(params):
        """Implement `LoadProjectFile.ask` without GUI elements."""
        filename: Path = params["filename"]
        gui_video_callback = Labels.make_video_callback(
            search_paths=[str(filename)], context=params
        )
        labels = Labels.load_file(
            centered_pair_predictions_slp_path, video_search=gui_video_callback
        )
        return labels

    def load_and_assert_changes(new_video_path: Path):
        # Load the project
        params = {"filename": new_video_path}
        ask_LoadProjectFile(params)

        # Assert project has changes
        assert params["changed_on_load"]

    # Get labels and video path
    labels = Labels.load_file(centered_pair_predictions_slp_path)
    expected_video_path = Path(labels.video.backend.filename)

    # Move video to new location based on case
    if video_move_case == "new_directory":  # Needs to have same name
        new_video_path = Path(tmpdir, expected_video_path.name)
    else:  # Needs to have different name
        new_video_path = expected_video_path.with_name("new_name.mp4")
    shutil.move(expected_video_path, new_video_path)  # Move video to new location

    # Shorten video path if using directory location only
    search_path = (
        new_video_path.parent if video_move_case == "new_directory" else new_video_path
    )

    # Load project and assert changes
    try:
        load_and_assert_changes(search_path)
    finally:  # Move video back to original location - for ease of re-testing
        shutil.move(new_video_path, expected_video_path)


@pytest.mark.parametrize("export_extension", [".json.zip", ".slp"])
def test_exportLabelsPackage(export_extension, centered_pair_labels: Labels, tmpdir):
    def assert_loaded_package_similar(path_to_pkg: Path, sugg=False, pred=False):
        """Assert that the loaded labels are similar to the original."""

        # Load the labels, but first copy file to a location (which pytest can and will
        # keep in memory, but won't affect our re-use of the original file name)
        filename_for_pytest_to_hoard: Path = path_to_pkg.with_name(
            f"pytest_labels_{time.perf_counter_ns()}{export_extension}"
        )
        shutil.copyfile(path_to_pkg.as_posix(), filename_for_pytest_to_hoard.as_posix())
        labels_reload: Labels = Labels.load_file(
            filename_for_pytest_to_hoard.as_posix()
        )

        assert len(labels_reload.labeled_frames) == len(centered_pair_labels)
        assert len(labels_reload.videos) == len(centered_pair_labels.videos)
        assert len(labels_reload.suggestions) == len(centered_pair_labels.suggestions)
        assert len(labels_reload.tracks) == len(centered_pair_labels.tracks)
        assert len(labels_reload.skeletons) == len(centered_pair_labels.skeletons)
        assert (
            len(
                set(labels_reload.skeleton.node_names)
                - set(centered_pair_labels.skeleton.node_names)
            )
            == 0
        )
        num_images = len(labels_reload)
        if sugg:
            num_images += len(lfs_sugg)
        if not pred:
            num_images -= len(lfs_pred)
        assert labels_reload.video.num_frames == num_images

    # Set-up CommandContext
    path_to_pkg = Path(tmpdir, "test_exportLabelsPackage.ext")
    path_to_pkg = path_to_pkg.with_suffix(export_extension)

    def no_gui_ask(cls, context, params):
        """No GUI version of `ExportDatasetWithImages.ask`."""
        params["filename"] = path_to_pkg.as_posix()
        params["verbose"] = False
        return True

    ExportDatasetWithImages.ask = no_gui_ask

    # Remove frames we want to use for suggestions and predictions
    lfs_sugg = [centered_pair_labels[idx] for idx in [-1, -2]]
    lfs_pred = [centered_pair_labels[idx] for idx in [-3, -4]]
    centered_pair_labels.remove_frames(lfs_sugg)

    # Add suggestions
    for lf in lfs_sugg:
        centered_pair_labels.add_suggestion(centered_pair_labels.video, lf.frame_idx)

    # Add predictions and remove user instances from those frames
    for lf in lfs_pred:
        predicted_inst = PredictedInstance.from_instance(lf.instances[0], score=0.5)
        centered_pair_labels.add_instance(lf, predicted_inst)
        for inst in lf.user_instances:
            centered_pair_labels.remove_instance(lf, inst)
    context = CommandContext.from_labels(centered_pair_labels)

    # Case 1: Export user-labeled frames with image data into a single SLP file.
    context.exportUserLabelsPackage()
    assert path_to_pkg.exists()
    assert_loaded_package_similar(path_to_pkg)

    # Case 2: Export user-labeled frames and suggested frames with image data.
    context.exportTrainingPackage()
    assert_loaded_package_similar(path_to_pkg, sugg=True)

    # Case 3: Export all frames and suggested frames with image data.
    context.exportFullPackage()
    assert_loaded_package_similar(path_to_pkg, sugg=True, pred=True)


def test_AddSession(
    min_tracks_2node_labels: Labels,
    min_session_calibration_toml_path: str,
):
    """Test that adding a session works."""
    labels = min_tracks_2node_labels
    camera_calibration = min_session_calibration_toml_path

    # Set-up CommandContext
    context: CommandContext = CommandContext.from_labels(labels)

    # Case 1: No session selected
    assert context.state["session"] is None
    assert labels.sessions == []

    params = {"camera_calibration": camera_calibration}
    AddSession.do_action(context, params)
    assert len(labels.sessions) == 1
    session = labels.sessions[0]
    assert context.state["session"] is session

    # Case 2: Session selected
    params = {"camera_calibration": camera_calibration}
    AddSession.do_action(context, params)
    assert len(labels.sessions) == 2
    assert context.state["session"] is session
    assert labels.sessions[1] is not session


def test_triangulate_session_get_all_views_at_frame(
    multiview_min_session_labels: Labels,
):
    labels = multiview_min_session_labels
    session = labels.sessions[0]
    lf = labels.labeled_frames[0]
    frame_idx = lf.frame_idx

    # Test with no cams_to_include, expect views from all linked cameras
    views = TriangulateSession.get_all_views_at_frame(session, frame_idx)
    assert len(views) == len(session.linked_cameras)
    for cam in session.linked_cameras:
        assert views[cam].frame_idx == frame_idx
        assert views[cam].video == session[cam]

    # Test with cams_to_include, expect views from only those cameras
    cams_to_include = session.linked_cameras[0:2]
    views = TriangulateSession.get_all_views_at_frame(
        session, frame_idx, cams_to_include=cams_to_include
    )
    assert len(views) == len(cams_to_include)
    for cam in cams_to_include:
        assert views[cam].frame_idx == frame_idx
        assert views[cam].video == session[cam]


def test_triangulate_session_get_instances_across_views(
    multiview_min_session_labels: Labels,
):
    labels = multiview_min_session_labels
    session = labels.sessions[0]

    # Test get_instances_across_views
    lf: LabeledFrame = labels[0]
    track = labels.tracks[0]
    instances: Dict[
        Camcorder, Instance
    ] = TriangulateSession.get_instances_across_views(
        session=session, frame_idx=lf.frame_idx, track=track
    )
    assert len(instances) == len(session.videos)
    for vid in session.videos:
        cam = session[vid]
        instances_in_view = instances[cam]
        for inst in instances_in_view:
            assert inst.frame_idx == lf.frame_idx
            assert inst.track == track
            assert inst.video == vid

    # Try with excluding cam views
    lf: LabeledFrame = labels[2]
    track = labels.tracks[1]
    cams_to_include = session.linked_cameras[:4]
    videos_to_include: Dict[
        Camcorder, Video
    ] = session.get_videos_from_selected_cameras(cams_to_include=cams_to_include)
    assert len(cams_to_include) == 4
    assert len(videos_to_include) == len(cams_to_include)
    instances: Dict[
        Camcorder, Instance
    ] = TriangulateSession.get_instances_across_views(
        session=session,
        frame_idx=lf.frame_idx,
        track=track,
        cams_to_include=cams_to_include,
    )
    assert len(instances) == len(
        videos_to_include
    )  # May not be true if no instances at that frame
    for cam, vid in videos_to_include.items():
        instances_in_view = instances[cam]
        for inst in instances_in_view:
            assert inst.frame_idx == lf.frame_idx
            assert inst.track == track
            assert inst.video == vid

    # Try with only a single view
    cams_to_include = [session.linked_cameras[0]]
    with pytest.raises(ValueError):
        instances = TriangulateSession.get_instances_across_views(
            session=session,
            frame_idx=lf.frame_idx,
            cams_to_include=cams_to_include,
            track=track,
            require_multiple_views=True,
        )

    # Try with multiple views, but not enough instances
    track = labels.tracks[1]
    cams_to_include = session.linked_cameras[4:6]
    with pytest.raises(ValueError):
        instances = TriangulateSession.get_instances_across_views(
            session=session,
            frame_idx=lf.frame_idx,
            cams_to_include=cams_to_include,
            track=track,
            require_multiple_views=True,
        )


def test_triangulate_session_get_and_verify_enough_instances(
    multiview_min_session_labels: Labels,
    caplog,
):
    labels = multiview_min_session_labels
    session = labels.sessions[0]
    lf = labels.labeled_frames[0]
    track = labels.tracks[1]

    # Test with no cams_to_include, expect views from all linked cameras
    instances = TriangulateSession.get_and_verify_enough_instances(
        session=session, frame_inds=[lf.frame_idx], track=track
    )
    instances_in_frame = instances[lf.frame_idx]
    assert (
        len(instances_in_frame) == 6
    )  # Some views don't have an instance at this track
    for cam in session.linked_cameras:
        if cam.name in ["side", "sideL"]:  # The views that don't have an instance
            continue
        instances_in_view = instances_in_frame[cam]
        for inst in instances_in_view:
            assert inst.frame_idx == lf.frame_idx
            assert inst.track == track
            assert inst.video == session[cam]

    # Test with cams_to_include, expect views from only those cameras
    cams_to_include = session.linked_cameras[-2:]
    instances = TriangulateSession.get_and_verify_enough_instances(
        session=session,
        frame_inds=[lf.frame_idx],
        cams_to_include=cams_to_include,
        track=track,
    )
    instances_in_frame = instances[lf.frame_idx]
    assert len(instances_in_frame) == len(cams_to_include)
    for cam in cams_to_include:
        instances_in_view = instances_in_frame[cam]
        for inst in instances_in_view:
            assert inst.frame_idx == lf.frame_idx
            assert inst.track == track
            assert inst.video == session[cam]

    # Test with not enough instances, expect views from only those cameras
    cams_to_include = session.linked_cameras[0:2]
    instances = TriangulateSession.get_and_verify_enough_instances(
        session=session,
        frame_inds=[lf.frame_idx],
        cams_to_include=cams_to_include,
        track=None,
    )
    assert isinstance(instances, bool)
    assert not instances
    messages = "".join([rec.message for rec in caplog.records])
    assert "One or less instances found for frame" in messages


def test_triangulate_session_verify_enough_views(
    multiview_min_session_labels: Labels, caplog
):
    labels = multiview_min_session_labels
    session = labels.sessions[0]

    # Test with enough views
    enough_views = TriangulateSession.verify_enough_views(
        session=session, show_dialog=False
    )
    assert enough_views
    messages = "".join([rec.message for rec in caplog.records])
    assert len(messages) == 0
    caplog.clear()

    # Test with not enough views
    cams_to_include = [session.linked_cameras[0]]
    enough_views = TriangulateSession.verify_enough_views(
        session=session, cams_to_include=cams_to_include, show_dialog=False
    )
    assert not enough_views
    messages = "".join([rec.message for rec in caplog.records])
    assert "One or less cameras available." in messages


def test_triangulate_session_verify_views_and_instances(
    multiview_min_session_labels: Labels,
):
    labels = multiview_min_session_labels
    session = labels.sessions[0]

    # Test with enough views and instances
    lf = labels.labeled_frames[0]
    instance = lf.instances[0]

    context = CommandContext.from_labels(labels)
    params = {
        "video": session.videos[0],
        "session": session,
        "frame_idx": lf.frame_idx,
        "instance": instance,
        "show_dialog": False,
    }
    enough_views = TriangulateSession.verify_views_and_instances(context, params)
    assert enough_views
    assert "instances" in params

    # Test with not enough views
    cams_to_include = [session.linked_cameras[0]]
    params = {
        "video": session.videos[0],
        "session": session,
        "frame_idx": lf.frame_idx,
        "instance": instance,
        "cams_to_include": cams_to_include,
        "show_dialog": False,
    }
    enough_views = TriangulateSession.verify_views_and_instances(context, params)
    assert not enough_views
    assert "instances" not in params


def test_triangulate_session_calculate_reprojected_points(
    multiview_min_session_labels: Labels,
):
    """Test `TriangulateSession.calculate_reprojected_points`."""

    session = multiview_min_session_labels.sessions[0]
    lf: LabeledFrame = multiview_min_session_labels[0]
    track = multiview_min_session_labels.tracks[0]
    instances: Dict[
        Camcorder, Instance
    ] = TriangulateSession.get_instances_across_views_multiple_frames(
        session=session, frame_inds=[lf.frame_idx], track=track
    )
    instances_and_coords = TriangulateSession.calculate_reprojected_points(
        session=session, instances=instances
    )

    # Check that we get the same number of instances as input
    assert len(instances) == len(instances_and_coords)

    # Check that each instance has the same number of points
    for instances_in_frame in instances_and_coords.values():
        for instances_in_view in instances_in_frame.values():
            for inst, inst_coords in instances_in_view:
                assert inst_coords.shape[0] == len(inst.skeleton)  # (15, 2)


def test_triangulate_session_get_instances_matrices(
    multiview_min_session_labels: Labels,
):
    """Test `TriangulateSession.get_instance_matrices`."""
    labels = multiview_min_session_labels
    session = labels.sessions[0]
    lf: LabeledFrame = labels[0]
    track = labels.tracks[0]
    instances: Dict[
        int, Dict[Camcorder, List[Instance]]
    ] = TriangulateSession.get_instances_across_views_multiple_frames(
        session=session, frame_inds=[lf.frame_idx], track=track
    )
    instances_matrices, cams_ordered = TriangulateSession.get_instances_matrices(
        instances=instances
    )

    # Verify shape
    n_frames = len(instances)
    n_views = len(instances[lf.frame_idx])
    assert n_views == len(cams_ordered)
    n_tracks = len(instances[lf.frame_idx][cams_ordered[0]])
    assert n_tracks == 1
    n_nodes = len(labels.skeleton)
    assert instances_matrices.shape == (n_views, n_frames, n_tracks, n_nodes, 2)


def test_triangulate_session_update_instances(multiview_min_session_labels: Labels):
    """Test `RecordingSession.update_instances`."""

    # Test update_instances
    session = multiview_min_session_labels.sessions[0]
    lf: LabeledFrame = multiview_min_session_labels[0]
    track = multiview_min_session_labels.tracks[0]
    instances: Dict[
        int, Dict[Camcorder, List[Instance]]
    ] = TriangulateSession.get_instances_across_views_multiple_frames(
        session=session,
        frame_inds=[lf.frame_idx],
        track=track,
        require_multiple_views=True,
    )
    instances_and_coordinates = TriangulateSession.calculate_reprojected_points(
        session=session, instances=instances
    )
    for instances_in_frame in instances_and_coordinates.values():
        for instances_in_view in instances_in_frame.values():
            for inst, inst_coords in instances_in_view:
                assert inst_coords.shape == (
                    len(inst.skeleton),
                    2,
                )  # Nodes, 2
                # Assert coord are different from original
                assert not np.array_equal(inst_coords, inst.points_array)

    # Just run for code coverage testing, do not test output here (race condition)
    # (see "functional core, imperative shell" pattern)
    TriangulateSession.update_instances(session=session, instances=instances)


def test_triangulate_session_do_action(multiview_min_session_labels: Labels):
    """Test `TriangulateSession.do_action`."""

    labels = multiview_min_session_labels
    session = labels.sessions[0]

    # Test with enough views and instances
    lf = labels.labeled_frames[0]
    instance = lf.instances[0]

    context = CommandContext.from_labels(labels)
    params = {
        "video": session.videos[0],
        "session": session,
        "frame_idx": lf.frame_idx,
        "instance": instance,
        "ask_again": True,
    }
    TriangulateSession.do_action(context, params)

    # Test with not enough views
    cams_to_include = [session.linked_cameras[0]]
    params = {
        "video": session.videos[0],
        "session": session,
        "frame_idx": lf.frame_idx,
        "instance": instance,
        "cams_to_include": cams_to_include,
        "ask_again": True,
    }
    TriangulateSession.do_action(context, params)


def test_triangulate_session(multiview_min_session_labels: Labels):
    """Test `TriangulateSession`."""

    labels = multiview_min_session_labels
    session = labels.sessions[0]
    video = session.videos[0]
    lf = labels.labeled_frames[0]
    instance = lf.instances[0]
    context = CommandContext.from_labels(labels)

    # Test with enough views and instances so we don't get any GUI pop-ups
    context.triangulateSession(
        frame_idx=lf.frame_idx,
        video=video,
        instance=instance,
        session=session,
    )

    # Test with using state to gather params
    context.state["session"] = session
    context.state["video"] = video
    context.state["instance"] = instance
    context.state["frame_idx"] = lf.frame_idx
    context.triangulateSession()


def test_triangulate_session_get_permutations_of_instances(
    multiview_min_session_labels: Labels,
):
    """Test `TriangulateSession.get_permutations_of_instances`."""

    labels = multiview_min_session_labels
    session = labels.sessions[0]
    lf = labels.labeled_frames[0]
    selected_instance = lf.instances[0]

    instances = TriangulateSession.get_permutations_of_instances(
        selected_instance=selected_instance,
        session=session,
        frame_idx=lf.frame_idx,
    )

    views = TriangulateSession.get_all_views_at_frame(session, lf.frame_idx)
    max_num_instances_in_view = max([len(instances) for instances in views.values()])
    assert len(instances) == max_num_instances_in_view ** (len(views) - 1)

    for frame_id in instances:
        instances_in_frame = instances[frame_id]
        for cam in instances_in_frame:
            instances_in_view = instances_in_frame[cam]
            assert len(instances_in_view) == 1
            for inst in instances_in_view:
<<<<<<< HEAD
                assert inst.frame_idx == selected_instance.frame_idx
                assert inst.video == session[cam]


def test_triangulate_session_calculate_error_per_frame(
    multiview_min_session_labels: Labels,
):
    """Test `TriangulateSession.get_permutations_of_instances`."""

    labels = multiview_min_session_labels
    session = labels.sessions[0]
    lf = labels.labeled_frames[0]
    selected_instance = lf.instances[0]

    instances = TriangulateSession.get_permutations_of_instances(
        selected_instance=selected_instance,
        session=session,
        frame_idx=lf.frame_idx,
    )

    reprojection_error_per_frame = TriangulateSession.calculate_error_per_frame(
        session=session, instances=instances
    )

    for frame_id in instances.keys():
        assert frame_id in reprojection_error_per_frame
        assert isinstance(reprojection_error_per_frame[frame_id], float)


def test_triangulate_session_get_instance_grouping(
    multiview_min_session_labels: Labels,
):
    """Test `TriangulateSession.get_permutations_of_instances`."""

    labels = multiview_min_session_labels
    session = labels.sessions[0]
    lf = labels.labeled_frames[0]
    selected_instance = lf.instances[0]

    instances = TriangulateSession.get_permutations_of_instances(
        selected_instance=selected_instance,
        session=session,
        frame_idx=lf.frame_idx,
    )

    reprojection_error_per_frame = TriangulateSession.calculate_error_per_frame(
        session=session, instances=instances
    )

    best_instances: Dict[
        int, Dict[Camcorder, Instance]
    ] = TriangulateSession.get_instance_grouping(
        instances=instances, reprojection_error_per_frame=reprojection_error_per_frame
    )
    assert len(best_instances) == 1
    for frame_id, instances_in_frame in best_instances.items():
        for cam, instances_in_view in instances_in_frame.items():
            for inst in instances_in_view:
                assert inst.frame_idx == selected_instance.frame_idx
                assert inst.track == selected_instance.track


if __name__ == "__main__":
    pytest.main([f"{__file__}::test_triangulate_session_get_instance_grouping"])
=======
                try:
                    assert inst.frame_idx == selected_instance.frame_idx
                    assert inst.video == session[cam]
                except:
                    assert inst.frame is None
                    assert inst.video is None
>>>>>>> 8268a7c3
<|MERGE_RESOLUTION|>--- conflicted
+++ resolved
@@ -1347,9 +1347,12 @@
             instances_in_view = instances_in_frame[cam]
             assert len(instances_in_view) == 1
             for inst in instances_in_view:
-<<<<<<< HEAD
-                assert inst.frame_idx == selected_instance.frame_idx
-                assert inst.video == session[cam]
+                try:
+                    assert inst.frame_idx == selected_instance.frame_idx
+                    assert inst.video == session[cam]
+                except:
+                    assert inst.frame is None
+                    assert inst.video is None
 
 
 def test_triangulate_session_calculate_error_per_frame(
@@ -1411,12 +1414,4 @@
 
 
 if __name__ == "__main__":
-    pytest.main([f"{__file__}::test_triangulate_session_get_instance_grouping"])
-=======
-                try:
-                    assert inst.frame_idx == selected_instance.frame_idx
-                    assert inst.video == session[cam]
-                except:
-                    assert inst.frame is None
-                    assert inst.video is None
->>>>>>> 8268a7c3
+    pytest.main([f"{__file__}::test_triangulate_session_get_instance_grouping"])