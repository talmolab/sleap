--- conflicted
+++ resolved
@@ -3,10 +3,6 @@
 import time
 from pathlib import Path, PurePath
 from typing import Dict, List
-<<<<<<< HEAD
-import numpy as np
-=======
->>>>>>> 4706fb25
 
 import numpy as np
 import pytest
