--- conflicted
+++ resolved
@@ -4,11 +4,8 @@
     ImportDeepLabCutFolder,
     ExportAnalysisFile,
     ReplaceVideo,
-<<<<<<< HEAD
     OpenSkeleton,
-=======
     SaveProjectAs,
->>>>>>> 69c1ef04
     get_new_version_filename,
 )
 from sleap.io.format.adaptor import Adaptor
@@ -318,33 +315,6 @@
         replace_video(hdf5_vid, labels.videos, context)
 
 
-<<<<<<< HEAD
-def test_OpenSkeleton(
-    centered_pair_predictions: Labels, stickman: Skeleton, fly_legs_skeleton_json: str
-):
-    def assert_skeletons_match(new_skeleton: Skeleton, skeleton: Skeleton):
-        # Node names match
-        for new_node, node in zip(new_skeleton.nodes, skeleton.nodes):
-            assert new_node.name == node.name
-
-        # Edges match
-        for (new_src, new_dst), (src, dst) in zip(new_skeleton.edges, skeleton.edges):
-            assert new_src.name == src.name
-            assert new_dst.name == dst.name
-
-        # Symmetries match
-        for (new_src, new_dst), (src, dst) in zip(
-            new_skeleton.symmetries, skeleton.symmetries
-        ):
-            assert new_src.name == src.name
-            assert new_dst.name == dst.name
-
-    def OpenSkeleton_ask(context: CommandContext, params: dict) -> bool:
-        """Implement `OpenSkeleton.ask` without GUI elements."""
-
-        # Original function opens FileDialog here
-        filename = params["filename_in"]
-=======
 def test_exportNWB(centered_pair_predictions, tmpdir):
     """Test that exportNWB command writes an nwb file."""
 
@@ -365,64 +335,10 @@
 
         # Original function opens GUI here
         filename = default_name
->>>>>>> 69c1ef04
 
         if len(filename) == 0:
             return False
 
-<<<<<<< HEAD
-        okay = True
-        if len(context.labels.skeletons) > 0:
-            # Ask user permission to merge skeletons
-            okay = False
-            skeleton: Skeleton = context.labels.skeleton  # Assumes single skeleton
-
-            # Load new skeleton and compare
-            new_skeleton = OpenSkeleton.load_skeleton(filename)
-            (delete_nodes, add_nodes) = OpenSkeleton.compare_skeletons(
-                skeleton, new_skeleton
-            )
-
-            # Original function shows pop-up warning here
-            if (len(delete_nodes) > 0) or (len(add_nodes) > 0):
-                # Warn about mismatching skeletons
-                pass
-
-            params["delete_nodes"] = delete_nodes
-            params["add_nodes"] = add_nodes
-
-        params["filename"] = filename
-        return okay
-
-    labels = centered_pair_predictions
-    skeleton = labels.skeleton
-    skeleton.add_symmetry(skeleton.nodes[0].name, skeleton.nodes[1].name)
-    context = CommandContext.from_labels(labels)
-
-    # Add multiple skeletons to and ensure the unused skeleton is removed
-    labels.skeletons.append(stickman)
-
-    # Run without OpenSkeleton.ask()
-    params = {"filename": fly_legs_skeleton_json}
-    new_skeleton = OpenSkeleton.load_skeleton(fly_legs_skeleton_json)
-    new_skeleton.add_symmetry(new_skeleton.nodes[0], new_skeleton.nodes[1])
-    OpenSkeleton.do_action(context, params)
-    assert len(labels.skeletons) == 1
-
-    # State is updated
-    assert context.state["skeleton"] == skeleton
-
-    # Structure is identical
-    assert_skeletons_match(new_skeleton, skeleton)
-
-    # Run again with OpenSkeleton_ask()
-    labels.skeletons = [stickman]
-    params = {"filename_in": fly_legs_skeleton_json}
-    OpenSkeleton_ask(context, params)
-    assert params["filename"] == fly_legs_skeleton_json
-    OpenSkeleton.do_action(context, params)
-    assert_skeletons_match(new_skeleton, stickman)
-=======
         params["filename"] = filename
         return True
 
@@ -451,4 +367,85 @@
     assert read_labels.skeleton.node_names == labels.skeleton.node_names
     assert read_labels.skeleton.edge_inds == labels.skeleton.edge_inds
     assert len(read_labels.tracks) == len(labels.tracks)
->>>>>>> 69c1ef04
+
+
+def test_OpenSkeleton(
+    centered_pair_predictions: Labels, stickman: Skeleton, fly_legs_skeleton_json: str
+):
+    def assert_skeletons_match(new_skeleton: Skeleton, skeleton: Skeleton):
+        # Node names match
+        for new_node, node in zip(new_skeleton.nodes, skeleton.nodes):
+            assert new_node.name == node.name
+
+        # Edges match
+        for (new_src, new_dst), (src, dst) in zip(new_skeleton.edges, skeleton.edges):
+            assert new_src.name == src.name
+            assert new_dst.name == dst.name
+
+        # Symmetries match
+        for (new_src, new_dst), (src, dst) in zip(
+            new_skeleton.symmetries, skeleton.symmetries
+        ):
+            assert new_src.name == src.name
+            assert new_dst.name == dst.name
+
+    def OpenSkeleton_ask(context: CommandContext, params: dict) -> bool:
+        """Implement `OpenSkeleton.ask` without GUI elements."""
+
+        # Original function opens FileDialog here
+        filename = params["filename_in"]
+
+        if len(filename) == 0:
+            return False
+
+        okay = True
+        if len(context.labels.skeletons) > 0:
+            # Ask user permission to merge skeletons
+            okay = False
+            skeleton: Skeleton = context.labels.skeleton  # Assumes single skeleton
+
+            # Load new skeleton and compare
+            new_skeleton = OpenSkeleton.load_skeleton(filename)
+            (delete_nodes, add_nodes) = OpenSkeleton.compare_skeletons(
+                skeleton, new_skeleton
+            )
+
+            # Original function shows pop-up warning here
+            if (len(delete_nodes) > 0) or (len(add_nodes) > 0):
+                # Warn about mismatching skeletons
+                pass
+
+            params["delete_nodes"] = delete_nodes
+            params["add_nodes"] = add_nodes
+
+        params["filename"] = filename
+        return okay
+
+    labels = centered_pair_predictions
+    skeleton = labels.skeleton
+    skeleton.add_symmetry(skeleton.nodes[0].name, skeleton.nodes[1].name)
+    context = CommandContext.from_labels(labels)
+
+    # Add multiple skeletons to and ensure the unused skeleton is removed
+    labels.skeletons.append(stickman)
+
+    # Run without OpenSkeleton.ask()
+    params = {"filename": fly_legs_skeleton_json}
+    new_skeleton = OpenSkeleton.load_skeleton(fly_legs_skeleton_json)
+    new_skeleton.add_symmetry(new_skeleton.nodes[0], new_skeleton.nodes[1])
+    OpenSkeleton.do_action(context, params)
+    assert len(labels.skeletons) == 1
+
+    # State is updated
+    assert context.state["skeleton"] == skeleton
+
+    # Structure is identical
+    assert_skeletons_match(new_skeleton, skeleton)
+
+    # Run again with OpenSkeleton_ask()
+    labels.skeletons = [stickman]
+    params = {"filename_in": fly_legs_skeleton_json}
+    OpenSkeleton_ask(context, params)
+    assert params["filename"] == fly_legs_skeleton_json
+    OpenSkeleton.do_action(context, params)
+    assert_skeletons_match(new_skeleton, stickman)