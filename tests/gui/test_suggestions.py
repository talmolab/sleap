--- conflicted
+++ resolved
@@ -14,16 +14,9 @@
 
 def test_frame_increment(centered_pair_predictions: Labels):
 
-<<<<<<< HEAD
     # Testing videos that have less frames than desired Samples per Video (stride)
-
     # Expected result is there should be n suggestions where n is equal to the frames
     # in the video.
-=======
-    # Testing videos that have less frames than desired Samples per Video value using stride method.
-    # Expected result is one suggested frame.
->>>>>>> e02cee0c
-
     vid_frames = centered_pair_predictions.video.num_frames
     suggestions = VideoFrameSuggestions.suggest(
         labels=centered_pair_predictions,
@@ -33,17 +26,10 @@
             "sampling_method": "stride",
         },
     )
-<<<<<<< HEAD
     assert len(suggestions) == vid_frames
 
     # Testing typical videos that have more frames than Samples per Video (stride)
-=======
-    assert len(suggestions) == 1
-
-    # Testing typical videos that have more frames than desired Samples per Video value using stride method.
->>>>>>> e02cee0c
     # Expected result is the desired Samples per Video number of frames.
-
     suggestions = VideoFrameSuggestions.suggest(
         labels=centered_pair_predictions,
         params={
@@ -52,14 +38,11 @@
             "sampling_method": "stride",
         },
     )
-<<<<<<< HEAD
     assert len(suggestions) == 20
 
     # Testing videos that have less frames than desired Samples per Video (random)
-
     # Expected result is there should be n suggestions where n is equal to the frames
     # in the video.
-
     suggestions = VideoFrameSuggestions.suggest(
         labels=centered_pair_predictions,
         params={
@@ -72,7 +55,6 @@
 
     # Testing typical videos that have more frames than Samples per Video (random)
     # Expected result is the desired Samples per Video number of frames.
-
     suggestions = VideoFrameSuggestions.suggest(
         labels=centered_pair_predictions,
         params={
@@ -81,6 +63,4 @@
             "sampling_method": "random",
         },
     )
-=======
->>>>>>> e02cee0c
     assert len(suggestions) == 20