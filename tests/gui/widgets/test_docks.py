"""Module for testing dock widgets for the `MainWindow`."""

from pathlib import Path
from sleap import Labels, Video
from sleap.gui.app import MainWindow
from sleap.gui.commands import OpenSkeleton
from sleap.gui.widgets.docks import (
    InstancesDock,
    SuggestionsDock,
    VideosDock,
    SkeletonDock,
    SessionsDock,
)


def test_videos_dock(
    qtbot,
    centered_pair_predictions: Labels,
    small_robot_mp4_vid: Video,
    centered_pair_vid: Video,
    small_robot_3_frame_vid: Video,
):
    """Test the `DockWidget` class."""

    # Add some extra videos to the labels
    labels = centered_pair_predictions
    labels.add_video(small_robot_3_frame_vid)
    labels.add_video(centered_pair_vid)
    labels.add_video(small_robot_mp4_vid)
    assert len(labels.videos) == 4

    # Create the dock
    main_window = MainWindow()

    # Use commands to set the labels instead of setting it directly
    # To make sure other dependent instances like color_manager are also set
    main_window.commands.loadLabelsObject(labels)

    video_state = labels.videos[-1]
    main_window.state["video"] = video_state
    dock = VideosDock(main_window)

    # Test that the dock was created correctly
    assert dock.name == "Videos"
    assert dock.main_window is main_window
    assert dock.wgt_layout is dock.widget().layout()

    # Test that videos can be removed

    # No videos selected, won't remove anything
    dock.main_window._buttons["remove video"].click()
    assert len(labels.videos) == 4

    # Select the last video, should remove that one and update state

    dock.main_window.videos_dock.table.selectRowItem(small_robot_mp4_vid)
    dock.main_window._buttons["remove video"].click()
    assert len(labels.videos) == 3
    assert video_state not in labels.videos
    assert main_window.state["video"] == labels.videos[-1]

    # Select the last two videos, should remove those two and update state
    idxs = [1, 2]
    videos_to_be_removed = [labels.videos[i] for i in idxs]
    main_window.state["selected_batch_video"] = idxs
    dock.main_window._buttons["remove video"].click()
    assert len(labels.videos) == 1
    assert (
        videos_to_be_removed[0] not in labels.videos
        and videos_to_be_removed[1] not in labels.videos
    )
    assert main_window.state["video"] == labels.videos[-1]


def test_skeleton_dock(qtbot):
    """Test the `DockWidget` class."""
    main_window = MainWindow()
    dock = SkeletonDock(main_window)

    assert dock.name == "Skeleton"
    assert dock.main_window is main_window
    assert dock.wgt_layout is dock.widget().layout()

    # This method should get called when we click the load button, but let's just call
    # the non-gui parts directly
    fn = Path(
        OpenSkeleton.get_template_skeleton_filename(context=dock.main_window.commands)
    )
    assert fn.name == f"{dock.skeleton_templates.currentText()}.json"


def test_suggestions_dock(qtbot):
    """Test the `DockWidget` class."""
    main_window = MainWindow()
    dock = SuggestionsDock(main_window)

    assert dock.name == "Labeling Suggestions"
    assert dock.main_window is main_window
    assert dock.wgt_layout is dock.widget().layout()


def test_instances_dock(qtbot):
    """Test the `DockWidget` class."""
    main_window = MainWindow()
    dock = InstancesDock(main_window)

    assert dock.name == "Instances"
    assert dock.main_window is main_window
    assert dock.wgt_layout is dock.widget().layout()


<<<<<<< HEAD
def test_sessions_dock_cameras_table(qtbot, multiview_min_session_labels):
    labels = multiview_min_session_labels
    session = labels.sessions[0]
    camcorders = session.camera_cluster.cameras
    main_window = MainWindow(labels=labels)
    assert main_window.state["session"] == session

    dock = main_window.sessions_dock
    table = dock.camera_table

    # Testing if cameras_table is loaded correctly

    # Test if all comcorders are presented in the correct row
    for i, cam in enumerate(camcorders):
        table.selectRow(i)

        # Check first column
        assert table.getSelectedRowItem() == cam
        assert table.model().data(table.currentIndex()) == cam.name

        # Check second column
        index = table.model().index(i, 1)
        linked_video_filename = cam.get_video(session).filename
        assert table.model().data(index) == linked_video_filename

    # Test if a comcorder change is reflected
    idxs_to_remove = [1, 2, 7]
    for idx in idxs_to_remove:
        main_window.state["selected_camera"] = camcorders[idx]
        main_window._buttons["unlink video"].click()

    for i, cam in enumerate(camcorders):
        table.selectRow(i)

        # Check first column
        assert table.getSelectedRowItem() == camcorders[i]
        assert table.model().data(table.currentIndex()) == camcorders[i].name

        # Check second column
        index = table.model().index(i, 1)
        linked_video = camcorders[i].get_video(session)
        if i in idxs_to_remove:
            assert table.model().data(index) == ""
        else:
            linked_video_filename = linked_video.filename
            assert table.model().data(index) == linked_video_filename
=======
def test_sessions_dock(qtbot):
    """Test the `SessionsDock` class."""
    main_window = MainWindow()
    dock = SessionsDock(main_window)

    assert dock.name == "Sessions"
    assert dock.main_window is main_window
    assert dock.wgt_layout is dock.widget().layout()


def test_sessions_dock_session_table(qtbot, multiview_min_session_labels):
    """Test the SessionsDock.sessions_table."""

    # Create dock
    main_window = MainWindow()
    SessionsDock(main_window)

    # Loading label file
    main_window.commands.loadLabelsObject(multiview_min_session_labels)

    # Testing if sessions table is loaded correctly
    sessions = multiview_min_session_labels.sessions
    main_window.sessions_dock.sessions_table.selectRow(0)
    assert main_window.sessions_dock.sessions_table.getSelectedRowItem() == sessions[0]

    # Testing if removal of selected session is reflected in sessions dock
    main_window.state["selected_session"] = sessions[0]
    main_window._buttons["remove session"].click()

    with pytest.raises(IndexError):
        # There are no longer any sessions in the table
        main_window.sessions_dock.sessions_table.selectRow(0)
>>>>>>> 90a2c0eb
<|MERGE_RESOLUTION|>--- conflicted
+++ resolved
@@ -109,7 +109,16 @@
     assert dock.wgt_layout is dock.widget().layout()
 
 
-<<<<<<< HEAD
+def test_sessions_dock(qtbot):
+    """Test the `SessionsDock` class."""
+    main_window = MainWindow()
+    dock = SessionsDock(main_window)
+
+    assert dock.name == "Sessions"
+    assert dock.main_window is main_window
+    assert dock.wgt_layout is dock.widget().layout()
+
+
 def test_sessions_dock_cameras_table(qtbot, multiview_min_session_labels):
     labels = multiview_min_session_labels
     session = labels.sessions[0]
@@ -156,26 +165,14 @@
         else:
             linked_video_filename = linked_video.filename
             assert table.model().data(index) == linked_video_filename
-=======
-def test_sessions_dock(qtbot):
-    """Test the `SessionsDock` class."""
-    main_window = MainWindow()
-    dock = SessionsDock(main_window)
-
-    assert dock.name == "Sessions"
-    assert dock.main_window is main_window
-    assert dock.wgt_layout is dock.widget().layout()
 
 
 def test_sessions_dock_session_table(qtbot, multiview_min_session_labels):
     """Test the SessionsDock.sessions_table."""
 
     # Create dock
-    main_window = MainWindow()
-    SessionsDock(main_window)
-
-    # Loading label file
-    main_window.commands.loadLabelsObject(multiview_min_session_labels)
+    labels = multiview_min_session_labels
+    main_window = MainWindow(labels=labels)
 
     # Testing if sessions table is loaded correctly
     sessions = multiview_min_session_labels.sessions
@@ -188,5 +185,4 @@
 
     with pytest.raises(IndexError):
         # There are no longer any sessions in the table
-        main_window.sessions_dock.sessions_table.selectRow(0)
->>>>>>> 90a2c0eb
+        main_window.sessions_dock.sessions_table.selectRow(0)