import copy
<<<<<<< HEAD
import jsonpickle
=======
import os

>>>>>>> ab93b9ed
import pytest
import json

<<<<<<< HEAD
from networkx.readwrite import json_graph
from sleap.skeleton import Skeleton
from sleap.skeleton import SkeletonEncoder


def test_decoded_encoded_Skeleton_from_load_json(fly_legs_skeleton_json):
    """
    Test Skeleton decoded from SkeletonEncoder.encode matches the original Skeleton.
    """
    # Get the skeleton from the fixture
    skeleton = Skeleton.load_json(fly_legs_skeleton_json)
    # Get the graph from the skeleton
    indexed_node_graph = skeleton._graph
    graph = json_graph.node_link_data(indexed_node_graph)

    # Encode the graph as a json string to test .encode method
    encoded_json_str = SkeletonEncoder.encode(graph)

    # Get the skeleton from the encoded json string
    decoded_skeleton = Skeleton.from_json(encoded_json_str)

    # Check that the decoded skeleton is the same as the original skeleton
    assert skeleton.matches(decoded_skeleton)


@pytest.mark.parametrize(
    "skeleton_fixture_name", ["flies13_skeleton", "skeleton", "stickman"]
)
def test_decoded_encoded_Skeleton(skeleton_fixture_name, request):
    """
    Test Skeleton decoded from SkeletonEncoder.encode matches the original Skeleton.
    """
    # Use request.getfixturevalue to get the actual fixture value by name
    skeleton = request.getfixturevalue(skeleton_fixture_name)

    # Get the graph from the skeleton
    indexed_node_graph = skeleton._graph
    graph = json_graph.node_link_data(indexed_node_graph)

    # Encode the graph as a json string to test .encode method
    encoded_json_str = SkeletonEncoder.encode(graph)

    # Get the skeleton from the encoded json string
    decoded_skeleton = Skeleton.from_json(encoded_json_str)

    # Check that the decoded skeleton is the same as the original skeleton
    assert skeleton.matches(decoded_skeleton)

    # Now make everything into a JSON string
    skeleton_json_str = skeleton.to_json()
    decoded_skeleton_json_str = decoded_skeleton.to_json()

    # Check that the JSON strings are the same
    assert json.loads(skeleton_json_str) == json.loads(decoded_skeleton_json_str)
=======
from sleap.skeleton import Skeleton, SkeletonDecoder
>>>>>>> ab93b9ed


def test_add_dupe_node(skeleton):
    """
    Test if adding a node with the same name to skeleton throws an exception.
    """
    with pytest.raises(ValueError):
        skeleton.add_node("head")


def test_add_dupe_edge(skeleton):
    """
    Test if adding a duplicate edge to skeleton throws an exception.
    """
    with pytest.raises(ValueError):
        skeleton.add_edge(source="head", destination="thorax")


def test_remove_node(skeleton):
    """
    Test whether we can delete nodes successfully.
    """
    skeleton.add_node("test_node1")
    skeleton.add_node("test_node2")
    skeleton.add_edge("test_node1", "test_node2")
    skeleton.delete_node("test_node1")

    assert not skeleton.has_node("test_node1")
    assert not skeleton.has_edge("test_node1", "test_node2")
    assert skeleton.has_node("test_node2")


def test_remove_node_non_exist(skeleton):
    """
    Test whether deleting a non-existent node throws and exception.
    """
    with pytest.raises(ValueError):
        skeleton.delete_node("non-existent-node")


def test_no_node_edge(skeleton):
    """
    Test if adding an edge with a non-existent node to the skeleton throws an exception.
    """
    with pytest.raises(ValueError):
        skeleton.add_edge(source="non-existent-node-name", destination="thorax")
    with pytest.raises(ValueError):
        skeleton.add_edge(source="head", destination="non-existent-node-name")


def test_getitem_node(skeleton):
    """
    Test whether we can access nodes of the skeleton via subscript notation.
    """

    # Make sure attempting to get a non-existent node throws exception
    with pytest.raises(ValueError):
        skeleton["non_exist_node"]

    # Now try to get the head node
    assert skeleton["head"] is not None


def test_contains_node(skeleton):
    """
    Test whether __contains__ overload returns presence of nodes by name.
    """
    assert "head" in skeleton
    assert "not head" not in skeleton


def test_node_rename(skeleton):
    """
    Test if we can rename a node in place.
    """

    skeleton.relabel_nodes({"head": "new_head_name"})

    # Make sure the old "head" doesn't exist
    with pytest.raises(ValueError):
        skeleton["head"]

    # Make sure new head has the correct name
    assert skeleton["new_head_name"] is not None


def test_eq():
    s1 = Skeleton("s1")
    s1.add_nodes(["1", "2", "3", "4", "5", "6"])
    s1.add_edge("1", "2")
    s1.add_edge("3", "4")
    s1.add_edge("5", "6")
    s1.add_symmetry("3", "6")

    # Make a copy check that they are equal
    s2 = copy.deepcopy(s1)
    assert s1.matches(s2)

    # Add an edge, check that they are not equal
    s2 = copy.deepcopy(s1)
    s2.add_edge("5", "1")
    assert not s1.matches(s2)

    # Add a symmetry edge, not equal
    s2 = copy.deepcopy(s1)
    s2.add_symmetry("5", "1")
    assert not s1.matches(s2)

    # Delete a node
    s2 = copy.deepcopy(s1)
    s2.delete_node("5")
    assert not s1.matches(s2)

    # Delete and edge, not equal
    s2 = copy.deepcopy(s1)
    s2.delete_edge("1", "2")
    assert not s1.matches(s2)

    # FIXME: Probably shouldn't test it this way.
    # Add a value to a nodes dict, make sure they are not equal. This is touching the
    # internal _graph storage of the skeleton which probably should be avoided. But, I
    # wanted to test this just in case we add attributes to the nodes in the future.
    # UPDATE: Test is currently disabled.
    # Now that nodes are keyed to `Node`, we can't access by name.
    # Also, we can't directly check graph identity, since we want identity modulo `Node`
    # identity.
    # s2 = copy.deepcopy(s1)
    # s2._graph.nodes['1']['test'] = 5
    # assert s1 != s2


def test_symmetry():
    s1 = Skeleton("s1")
    s1.add_nodes(["1", "2", "3", "4", "5", "6"])
    s1.add_edge("1", "2")
    s1.add_edge("3", "4")
    s1.add_edge("5", "6")
    s1.add_symmetry("1", "5")
    s1.add_symmetry("3", "6")

    assert (s1.nodes[0], s1.nodes[4]) in s1.symmetries
    assert (s1.nodes[2], s1.nodes[5]) in s1.symmetries
    assert len(s1.symmetries) == 2

    assert (0, 4) in s1.symmetric_inds
    assert (2, 5) in s1.symmetric_inds
    assert len(s1.symmetric_inds) == 2

    assert s1.get_symmetry("1").name == "5"
    assert s1.get_symmetry("5").name == "1"

    assert s1.get_symmetry("3").name == "6"

    # Cannot add more than one symmetry to a node
    with pytest.raises(ValueError):
        s1.add_symmetry("1", "6")
    with pytest.raises(ValueError):
        s1.add_symmetry("6", "1")

    s1.delete_symmetry("1", "5")
    assert s1.get_symmetry("1") is None

    with pytest.raises(ValueError):
        s1.delete_symmetry("1", "5")

    s2 = Skeleton()
    s2.add_nodes(["1", "2", "3"])
    s2.add_edge("1", "2")
    s2.add_edge("2", "3")
    s2.add_symmetry("1", "3")
    assert s2.graph.number_of_edges() == 2
    assert s2.graph_symmetry.number_of_edges() == 2
    assert list(s2.graph_symmetry.edges()) == [
        (s2.nodes[0], s2.nodes[2]),
        (s2.nodes[2], s2.nodes[0]),
    ]


def test_json(skeleton: Skeleton, tmpdir):
    """Test saving and loading a Skeleton object in JSON."""
    JSON_TEST_FILENAME = os.path.join(tmpdir, "skeleton.json")

    # Test that `to_json` does not save unused `None` fields (to ensure backwards data
    # format compatibility)
    skeleton.description = (
        "Test that description is not saved when given (if is_template is False)."
    )
    assert skeleton.is_template == False
    json_str = skeleton.to_json()
    json_dict = SkeletonDecoder.decode(json_str)
    json_dict_keys = list(json_dict.keys())
    assert "nx_graph" in json_dict_keys  # SkeletonDecoder adds this key
    assert "preview_image" not in json_dict_keys
    assert "description" not in json_dict_keys

    # Test that `is_template` can only be set to True
    # when has both `description` and `preview_image`
    with pytest.raises(ValueError):
        skeleton.is_template = True
    assert skeleton.is_template == False

    skeleton._is_template = True
    json_str = skeleton.to_json()
    json_dict = SkeletonDecoder.decode(json_str)
    json_dict_keys = list(json_dict.keys())
    assert "nx_graph" in json_dict_keys
    assert "preview_image" in json_dict_keys
    assert "description" in json_dict_keys

    # Save it to a JSON filename
    skeleton.save_json(JSON_TEST_FILENAME)

    # Load the JSON object back in
    skeleton_copy = Skeleton.load_json(JSON_TEST_FILENAME)

    # Make sure we get back the same skeleton we saved.
    assert skeleton.matches(skeleton_copy)


def test_decode_preview_image(flies13_skeleton: Skeleton):
    skeleton = flies13_skeleton
    img_b64 = skeleton.preview_image
    img = SkeletonDecoder.decode_preview_image(img_b64)
    assert img.mode == "RGBA"


def test_skeleton_decoder(fly_legs_skeleton_json, fly_legs_skeleton_dict_json):
    """Test that SkeletonDecoder can decode both tuple and dict py/state formats."""

    skeleton_tuple_pystate = Skeleton.load_json(fly_legs_skeleton_json)
    assert isinstance(skeleton_tuple_pystate, Skeleton)

    skeleton_dict_pystate = Skeleton.load_json(fly_legs_skeleton_dict_json)
    assert isinstance(skeleton_dict_pystate, Skeleton)

    # These are the same skeleton, so they should match
    assert skeleton_dict_pystate.matches(skeleton_tuple_pystate)


def test_hdf5(skeleton, stickman, tmpdir):
    filename = os.path.join(tmpdir, "skeleton.h5")

    if os.path.isfile(filename):
        os.remove(filename)

    # Save both skeletons to the HDF5 filename
    skeleton.save_hdf5(filename)
    stickman.save_hdf5(filename)

    # Load the all the skeletons as a list
    sk_list = Skeleton.load_all_hdf5(filename)

    # Lets check that they are equal to what we saved, this checks the order too.
    assert skeleton.matches(sk_list[0])
    assert stickman.matches(sk_list[1])

    # Check load to dict as well
    sk_dict = Skeleton.load_all_hdf5(filename, return_dict=True)
    assert skeleton.matches(sk_dict[skeleton.name])
    assert stickman.matches(sk_dict[stickman.name])

    # Check individual load
    assert Skeleton.load_hdf5(filename, skeleton.name).matches(skeleton)
    assert Skeleton.load_hdf5(filename, stickman.name).matches(stickman)

    # Check overwrite save and save list
    Skeleton.save_all_hdf5(filename, [skeleton, stickman])
    assert Skeleton.load_hdf5(filename, skeleton.name).matches(skeleton)
    assert Skeleton.load_hdf5(filename, stickman.name).matches(stickman)

    # Make sure we can't load a non-existent skeleton
    with pytest.raises(KeyError):
        Skeleton.load_hdf5(filename, "BadName")

    # Make sure we can't save skeletons with the same name
    with pytest.raises(ValueError):
        Skeleton.save_all_hdf5(filename, [skeleton, Skeleton(name=skeleton.name)])


def test_name_change(skeleton):
    new_skeleton = Skeleton.rename_skeleton(skeleton, "New Fly")

    import networkx as nx

    def dict_match(dict1, dict2):
        return dict1 == dict2

    # Make sure the graphs are the same, not exact but clo
    assert nx.is_isomorphic(new_skeleton._graph, skeleton._graph, node_match=dict_match)

    # Make sure the skeletons are different (because of name)
    assert new_skeleton != skeleton

    # Make sure they hash different
    assert hash(new_skeleton) != hash(skeleton)

    # Make sure sets work
    assert len({new_skeleton, skeleton}) == 2

    # Make sure changing the name causues problems
    with pytest.raises(NotImplementedError):
        skeleton.name = "Test"


def test_graph_property(skeleton):
    assert [node for node in skeleton.graph.nodes()] == skeleton.nodes

    no_edge_skel = Skeleton.from_names_and_edge_inds(["A", "B"])
    assert [node for node in no_edge_skel.graph.nodes()] == no_edge_skel.nodes


def test_load_mat_format():
    skeleton = Skeleton.load_mat(
        "tests/data/skeleton/leap_mat_format/skeleton_legs.mat"
    )

    # Check some stuff about the skeleton we loaded
    assert len(skeleton.nodes) == 24
    assert len(skeleton.edges) == 23

    # The node and edge list that should be present in skeleton_legs.mat
    node_names = [
        "head",
        "neck",
        "thorax",
        "abdomen",
        "wingL",
        "wingR",
        "forelegL1",
        "forelegL2",
        "forelegL3",
        "forelegR1",
        "forelegR2",
        "forelegR3",
        "midlegL1",
        "midlegL2",
        "midlegL3",
        "midlegR1",
        "midlegR2",
        "midlegR3",
        "hindlegL1",
        "hindlegL2",
        "hindlegL3",
        "hindlegR1",
        "hindlegR2",
        "hindlegR3",
    ]

    edges = [
        [2, 1],
        [1, 0],
        [2, 3],
        [2, 4],
        [2, 5],
        [2, 6],
        [6, 7],
        [7, 8],
        [2, 9],
        [9, 10],
        [10, 11],
        [2, 12],
        [12, 13],
        [13, 14],
        [2, 15],
        [15, 16],
        [16, 17],
        [2, 18],
        [18, 19],
        [19, 20],
        [2, 21],
        [21, 22],
        [22, 23],
    ]

    assert [n.name for n in skeleton.nodes] == node_names

    # Check the edges and their order
    for i, edge in enumerate(skeleton.edge_names):
        assert tuple(edges[i]) == (
            skeleton.node_to_index(edge[0]),
            skeleton.node_to_index(edge[1]),
        )


def test_arborescence():
    skeleton = Skeleton()
    skeleton.add_node("a")
    skeleton.add_node("b")
    skeleton.add_node("c")

    # linear: a -> b -> c
    skeleton.add_edge("a", "b")
    skeleton.add_edge("b", "c")

    assert skeleton.is_arborescence

    skeleton = Skeleton()
    skeleton.add_node("a")
    skeleton.add_node("b")
    skeleton.add_node("c")

    # two branches from a: a -> b and a -> c
    skeleton.add_edge("a", "b")
    skeleton.add_edge("a", "c")

    assert skeleton.is_arborescence

    skeleton = Skeleton()
    skeleton.add_node("a")
    skeleton.add_node("b")
    skeleton.add_node("c")

    # no edges so too many roots
    assert not skeleton.is_arborescence
    assert sorted((n.name for n in skeleton.root_nodes)) == ["a", "b", "c"]

    # still too many roots: a and c
    skeleton.add_edge("a", "b")

    assert not skeleton.is_arborescence
    assert sorted((n.name for n in skeleton.root_nodes)) == ["a", "c"]

    skeleton = Skeleton()
    skeleton.add_node("a")
    skeleton.add_node("b")
    skeleton.add_node("c")

    # cycle
    skeleton.add_edge("a", "b")
    skeleton.add_edge("b", "c")
    skeleton.add_edge("c", "a")

    assert not skeleton.is_arborescence
    assert len(skeleton.cycles) == 1
    assert len(skeleton.root_nodes) == 0

    skeleton = Skeleton()
    skeleton.add_node("a")
    skeleton.add_node("b")
    skeleton.add_node("c")
    skeleton.add_node("d")

    # diamond, too many sources leading to d
    skeleton.add_edge("a", "b")
    skeleton.add_edge("a", "c")
    skeleton.add_edge("b", "d")
    skeleton.add_edge("c", "d")

    assert not skeleton.is_arborescence
    assert len(skeleton.cycles) == 0
    assert len(skeleton.root_nodes) == 1
    assert len(skeleton.in_degree_over_one) == 1

    # symmetry edges should be ignored
    skeleton = Skeleton()
    skeleton.add_node("a")
    skeleton.add_node("b")
    skeleton.add_node("c")
    skeleton.add_edge("a", "b")
    skeleton.add_edge("b", "c")
    skeleton.add_symmetry("a", "c")
    assert skeleton.is_arborescence<|MERGE_RESOLUTION|>--- conflicted
+++ resolved
@@ -1,16 +1,10 @@
 import copy
-<<<<<<< HEAD
-import jsonpickle
-=======
 import os
-
->>>>>>> ab93b9ed
 import pytest
 import json
 
-<<<<<<< HEAD
 from networkx.readwrite import json_graph
-from sleap.skeleton import Skeleton
+from sleap.skeleton import Skeleton, SkeletonDecoder
 from sleap.skeleton import SkeletonEncoder
 
 
@@ -63,9 +57,6 @@
 
     # Check that the JSON strings are the same
     assert json.loads(skeleton_json_str) == json.loads(decoded_skeleton_json_str)
-=======
-from sleap.skeleton import Skeleton, SkeletonDecoder
->>>>>>> ab93b9ed
 
 
 def test_add_dupe_node(skeleton):
