--- conflicted
+++ resolved
@@ -1384,7 +1384,6 @@
     np.testing.assert_array_equal(labels_np[lf.frame_idx, 0, :, :-1], user_inst.numpy())
 
 
-<<<<<<< HEAD
 def test_add_track(centered_pair_labels: Labels, small_robot_mp4_vid: Video):
     labels = centered_pair_labels
     new_video = small_robot_mp4_vid
@@ -1394,7 +1393,8 @@
     assert track in labels.tracks
     assert new_video in labels._cache._track_occupancy
     assert track in labels._cache._track_occupancy[new_video]
-=======
+
+
 def test_add_instance(centered_pair_labels: Labels):
     labels = centered_pair_labels
     lf = labels[0]
@@ -1406,7 +1406,6 @@
     assert inst in lf.instances
     assert track in labels.tracks
     assert track in labels._cache._track_occupancy[lf.video]
->>>>>>> 0afbb9b4
 
 
 def test_remove_track(centered_pair_predictions):
