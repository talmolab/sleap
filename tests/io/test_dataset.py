--- conflicted
+++ resolved
@@ -1352,8 +1352,29 @@
     min_labels.remove_empty_instances(keep_empty_frames=False)
     assert len(min_labels) == 0
 
-
-<<<<<<< HEAD
+def test_merge_nodes(min_labels):
+    labels = min_labels.copy()
+    labels.skeleton.add_node("a")
+
+    inst = labels[0][0]
+    inst["A"] = Point(x=np.nan, y=np.nan, visible=False)
+    inst["a"] = Point(x=1, y=2, visible=True)
+    inst = labels[0][1]
+    inst["A"] = Point(x=0, y=1, visible=False)
+    inst["a"] = Point(x=1, y=2, visible=True)
+
+    labels.merge_nodes("A", "a")
+
+    assert labels.skeleton.node_names == ["A", "B"]
+
+    inst = labels[0][0]
+    assert inst["A"].x == 1 and inst["A"].y == 2
+    assert len(inst.nodes) == 2
+    inst = labels[0][1]
+    assert inst["A"].x == 1 and inst["A"].y == 2
+    assert len(inst.nodes) == 2
+
+
 def test_split(centered_pair_predictions):
     labels_a, labels_b = centered_pair_predictions.split(0.8)
     assert len(labels_a) == 880
@@ -1377,27 +1398,4 @@
     labels_a, labels_b = centered_pair_predictions.extract([0]).split(0.8, copy=False)
     assert len(labels_a) == 1
     assert len(labels_b) == 1
-    assert labels_a[0] == labels_b[0]
-=======
-def test_merge_nodes(min_labels):
-    labels = min_labels.copy()
-    labels.skeleton.add_node("a")
-
-    inst = labels[0][0]
-    inst["A"] = Point(x=np.nan, y=np.nan, visible=False)
-    inst["a"] = Point(x=1, y=2, visible=True)
-    inst = labels[0][1]
-    inst["A"] = Point(x=0, y=1, visible=False)
-    inst["a"] = Point(x=1, y=2, visible=True)
-
-    labels.merge_nodes("A", "a")
-
-    assert labels.skeleton.node_names == ["A", "B"]
-
-    inst = labels[0][0]
-    assert inst["A"].x == 1 and inst["A"].y == 2
-    assert len(inst.nodes) == 2
-    inst = labels[0][1]
-    assert inst["A"].x == 1 and inst["A"].y == 2
-    assert len(inst.nodes) == 2
->>>>>>> 05bad640
+    assert labels_a[0] == labels_b[0]