--- conflicted
+++ resolved
@@ -8,11 +8,6 @@
       # 'main' triggers updates to 'sleap.ai', 'develop' to 'sleap.ai/develop'
       - main
       - develop
-<<<<<<< HEAD
-      - talmo/sample-movies
-=======
-      - talmo/telemetry
->>>>>>> 1ccce9f7
     paths:
       - "docs/**"
       - "README.rst"
