"""Main GUI application for labeling, training/inference, and proofreading.

Each open project is an instance of :py:class:`MainWindow`.

The main window contains a :py:class:`QtVideoPlayer` widget for showing
video frames (the video player widget contains both a graphics view widget
that shows the frame image and a seekbar widget for navigation). The main
window also contains various "data views"--tables which can be docked
in the window as well as a status bar.

When a new instance of :py:class:`MainWindow` is created, it creates
all of these widgets, sets up the menus, and also creates

- single :py:class:`GuiState` object
- single :py:class:`CommandContext` object
- single :py:class:`ColorManager` object
- multiple overlay objects (subclasses of :py:class:`BaseOverlay`)

A timer is started (runs via Qt event loop) which enables/disables
various menu items and buttons based on current state (e.g., you
can't delete an instance if no instance is selected).

Shortcuts are loaded using :py:class:`Shortcuts` class. Preferences
are loaded by importing `prefs`, a singleton instance of
:py:class:`Preferences`.

:py:class:`GuiState` is used for storing "global" state for the project
(e.g., :py:class:`Labels` object, the current frame, current instance,
whether to show track trails, etc.). every menu command with state
(e.g., check/uncheck) should be connected to a state variable.

:py:class:`CommandContext` has methods which can be triggered
by menu items/buttons/etc in the GUI to perform various actions. The
command context enforces a pattern for implementing each command in
its own class, it keeps track of whether there are unsaved changes
(and in the future would make it easier to implement undo/redo), and
it handles triggering the relevant updates in the GUI based on the
effects of the command (these are passed using `UpdateTopic` enum and
handed by :py:method:`MainWindow.on_data_update()`).

:py:class:`ColorManager` loads color palettes, keeps track of current
palette, and should always be queried for how to draw instances--this
ensures consistency (e.g.) between color of instances drawn on video
frame and instances listed in data view table.
"""


import re
import os
import random
import platform
from pathlib import Path

from typing import Callable, List, Optional, Tuple

from qtpy import QtCore, QtGui
from qtpy.QtCore import Qt, QEvent

from qtpy.QtWidgets import QApplication, QMainWindow
from qtpy.QtWidgets import QMessageBox

import sleap
from sleap.gui.dialogs.metrics import MetricsTableDialog
from sleap.skeleton import Skeleton
from sleap.instance import Instance
from sleap.io.dataset import Labels
from sleap.io.video import available_video_exts
from sleap.info.summary import StatisticSeries
from sleap.gui.commands import CommandContext, UpdateTopic
from sleap.gui.widgets.docks import (
    InstancesDock,
    SessionsDock,
    SkeletonDock,
    SuggestionsDock,
    VideosDock,
)
from sleap.gui.widgets.video import QtVideoPlayer
from sleap.gui.widgets.slider import set_slider_marks_from_labels
from sleap.util import parse_uri_path

from sleap.gui.dialogs.filedialog import FileDialog
from sleap.gui.dialogs.formbuilder import FormBuilderModalDialog
from sleap.gui.shortcuts import Shortcuts
from sleap.gui.dialogs.shortcuts import ShortcutDialog
from sleap.gui.state import GuiState
from sleap.gui.overlays.tracks import TrackTrailOverlay, TrackListOverlay
from sleap.gui.color import ColorManager
from sleap.gui.overlays.instance import InstanceOverlay
from sleap.gui.web import ReleaseChecker, ping_analytics

from sleap.prefs import prefs


class MainWindow(QMainWindow):
    """The SLEAP GUI application.

    Each project (`Labels` dataset) that you have loaded in the GUI will
    have its own `MainWindow` object.

    Attributes:
        labels: The :class:`Labels` dataset. If None, a new, empty project
            (i.e., :class:`Labels` object) will be created.
        state: Object that holds GUI state, e.g., current video, frame,
            whether to show node labels, etc.
    """

    def __init__(
        self,
        labels_path: Optional[str] = None,
        reset: bool = False,
        no_usage_data: bool = False,
        *args,
        **kwargs,
    ):
        """Initialize the app.

        Args:
            labels_path: Path to saved :class:`Labels` dataset.
            reset: If `True`, reset preferences to default (including window state).
            no_usage_data: If `True`, launch GUI without sharing usage data regardless
                of stored preferences.
        """
        super(MainWindow, self).__init__(*args, **kwargs)
        self.setAcceptDrops(True)

        self.state = GuiState()
        self.labels = Labels()

        self.commands = CommandContext(
            state=self.state, app=self, update_callback=self.on_data_update
        )

        self.shortcuts = Shortcuts()

        self._menu_actions = dict()
        self._buttons = dict()
        self._child_windows = dict()

        self.overlays = dict()

        self.state.connect("filename", self.setWindowTitle)

        self.state["skeleton"] = Skeleton()
        self.state["labeled_frame"] = None
        self.state["last_interacted_frame"] = None
        self.state["filename"] = None
        self.state["show non-visible nodes"] = prefs["show non-visible nodes"]
        self.state["show instances"] = True
        self.state["show labels"] = True
        self.state["show edges"] = True
        self.state["edge style"] = prefs["edge style"]
        self.state["fit"] = False
        self.state["color predicted"] = prefs["color predicted"]
        self.state["trail_shade"] = prefs["trail shade"]
        self.state["marker size"] = prefs["marker size"]
        self.state["propagate track labels"] = prefs["propagate track labels"]
        self.state["node label size"] = prefs["node label size"]
        self.state["share usage data"] = prefs["share usage data"]
        self.state["skeleton_preview_image"] = None
        self.state["skeleton_description"] = "No skeleton loaded yet"
        if no_usage_data:
            self.state["share usage data"] = False
        self.state["clipboard_track"] = None
        self.state["clipboard_instance"] = None
        self.state.connect("marker size", self.plotFrame)
        self.state.connect("node label size", self.plotFrame)
        self.state.connect("show non-visible nodes", self.plotFrame)

        self.release_checker = ReleaseChecker()

        if self.state["share usage data"]:
            ping_analytics()

        self._initialize_gui()

        if reset:
            print("Reseting GUI state and preferences...")
            prefs.reset_to_default()
        elif len(prefs["window state"]) > 0:
            print("Restoring GUI state...")
            self.restoreState(prefs["window state"])

        if labels_path:
            self.commands.loadProjectFile(filename=labels_path)
        else:
            self.state["project_loaded"] = False

    def setWindowTitle(self, value):
        """Sets window title (if value is not None)."""
        if value is not None:
            super(MainWindow, self).setWindowTitle(
                f"{value} - SLEAP v{sleap.version.__version__}"
            )

    def event(self, e: QEvent) -> bool:
        """Custom event handler.

        We use this to ignore events that would clear status bar.

        Args:
            e: The event.
        Returns:
            True if we ignore event, otherwise returns whatever the usual
            event handler would return.
        """
        if e.type() == QEvent.StatusTip:
            if e.tip() == "":
                return True
        return super().event(e)

    def closeEvent(self, event):
        """Close application window, prompting for saving as needed."""
        # Save window state.
        prefs["window state"] = self.saveState()
        prefs["marker size"] = self.state["marker size"]
        prefs["show non-visible nodes"] = self.state["show non-visible nodes"]
        prefs["node label size"] = self.state["node label size"]
        prefs["edge style"] = self.state["edge style"]
        prefs["propagate track labels"] = self.state["propagate track labels"]
        prefs["color predicted"] = self.state["color predicted"]
        prefs["trail shade"] = self.state["trail_shade"]
        prefs["share usage data"] = self.state["share usage data"]

        # Save preferences.
        prefs.save()

        if not self.state["has_changes"]:
            # No unsaved changes, so accept event (close)
            event.accept()
        else:
            msgBox = QMessageBox()
            msgBox.setText("Do you want to save the changes to this project?")
            msgBox.setInformativeText("If you don't save, your changes will be lost.")
            msgBox.setStandardButtons(
                QMessageBox.Save | QMessageBox.Discard | QMessageBox.Cancel
            )
            msgBox.setDefaultButton(QMessageBox.Save)

            ret_val = msgBox.exec_()

            if ret_val == QMessageBox.Cancel:
                # cancel close by ignoring event
                event.ignore()
            elif ret_val == QMessageBox.Discard:
                # don't save, just close
                event.accept()
            elif ret_val == QMessageBox.Save:
                # save
                self.commands.saveProject()
                # accept event (closes window)
                event.accept()

    def dragEnterEvent(self, event):
        # TODO: Parse filenames and accept only if valid ext (or folder)
        mime_format = 'application/x-qt-windows-mime;value="FileName"'
        if mime_format in event.mimeData().formats():
            # This only returns the first filename if multiple files are dropped:
            filename = event.mimeData().data(mime_format).data().decode()
            event.acceptProposedAction()

    def dropEvent(self, event):

        # Parse filenames
        filenames = event.mimeData().data("text/uri-list").data().decode()
        filenames = [parse_uri_path(f.strip()) for f in filenames.strip().split("\n")]

        exts = [Path(f).suffix for f in filenames]

        if len(exts) == 1 and exts[0].lower() == ".slp":
            if self.state["project_loaded"]:
                # Merge
                self.commands.mergeProject(filenames=filenames)
            else:
                # Load
                self.commands.openProject(filename=filenames[0], first_open=True)

        elif all([ext.lower() in available_video_exts() for ext in exts]):
            # Import videos
            self.commands.showImportVideos(filenames=filenames)

    @property
    def labels(self) -> Labels:
        return self.state["labels"]

    @labels.setter
    def labels(self, value):
        self.state["labels"] = value

    def _initialize_gui(self):
        """Creates menus, dock windows, starts timers to update gui state."""

        self._create_color_manager()
        self._create_video_player()
        self.statusBar()

        self._create_menus()
        self._create_dock_windows()

        self._load_overlays()

        # Create timer to update state of gui at 20 millisec. intervals
        self.update_gui_timer = QtCore.QTimer()
        self.update_gui_timer.timeout.connect(self._update_gui_state)
        self.update_gui_timer.start(20)

    def _create_video_player(self):
        """Creates and connects :class:`QtVideoPlayer` for gui."""
        self.player = QtVideoPlayer(
            color_manager=self.color_manager, state=self.state, context=self.commands
        )
        self.player.changedPlot.connect(self._after_plot_change)
        self.player.updatedPlot.connect(self._after_plot_update)

        self.player.view.instanceDoubleClicked.connect(
            self._handle_instance_double_click
        )
        self.player.seekbar.selectionChanged.connect(lambda: self.updateStatusMessage())
        self.setCentralWidget(self.player)

        def switch_frame(video):
            """Jump to last labeled frame"""
            last_label = self.labels.find_last(video)
            if last_label is not None:
                self.state["frame_idx"] = last_label.frame_idx
            else:
                self.state["frame_idx"] = 0

        def update_frame_chunk_suggestions(video):
            """Set upper limit of frame_chunk spinbox to number frames in video."""
            method_layout = (
                self.suggestions_dock.suggestions_form_widget.form_layout.fields[
                    "method"
                ]
            )
            frame_chunk_layout = method_layout.page_layouts["frame chunk"]
            frame_to_spinbox = frame_chunk_layout.fields["frame_to"]
            frame_from_spinbox = frame_chunk_layout.fields["frame_from"]
            if video is not None:
                frame_to_spinbox.setMaximum(video.num_frames)
                frame_from_spinbox.setMaximum(video.num_frames)

        self.state.connect(
            "video",
            callbacks=[
                switch_frame,
                lambda x: self._update_seekbar_marks(),
                update_frame_chunk_suggestions,
            ],
        )

    def _create_color_manager(self):
        self.color_manager = ColorManager(self.labels)
        self.color_manager.palette = self.state.get("palette", default="standard")

    def _create_menus(self):
        """Creates main application menus."""
        # shortcuts = Shortcuts()

        # add basic menu item
        def add_menu_item(menu, key: str, name: str, action: Callable):
            menu_item = menu.addAction(name, action, self.shortcuts[key])
            self._menu_actions[key] = menu_item
            return menu_item

        # set menu checkmarks
        def connect_check(key):
            self._menu_actions[key].setCheckable(True)
            self._menu_actions[key].setChecked(self.state[key])
            self.state.connect(key, self._menu_actions[key].setChecked)

        # add checkable menu item connected to state variable
        def add_menu_check_item(menu, key: str, name: str):
            menu_item = add_menu_item(menu, key, name, lambda: self.state.toggle(key))
            connect_check(key)
            return menu_item

        # check and uncheck submenu items
        def _menu_check_single(menu, item_text):
            """Helper method to select exactly one submenu item."""
            for menu_item in menu.children():
                if menu_item.text() == str(item_text):
                    menu_item.setChecked(True)
                else:
                    menu_item.setChecked(False)

        # add submenu with checkable items
        def add_submenu_choices(menu, title, options, key):
            submenu = menu.addMenu(title)

            self.state.connect(key, lambda x: _menu_check_single(submenu, x))

            for option in options:
                submenu_item = submenu.addAction(
                    f"{option}", lambda x=option: self.state.set(key, x)
                )
                submenu_item.setCheckable(True)

            self.state.emit(key)

        ### File Menu ###

        fileMenu = self.menuBar().addMenu("File")
        add_menu_item(fileMenu, "new", "New Project", self.commands.newProject)
        add_menu_item(fileMenu, "open", "Open Project...", self.commands.openProject)

        import_types_menu = fileMenu.addMenu("Import...")
        add_menu_item(
            import_types_menu,
            "import_coco",
            "COCO dataset...",
            self.commands.importCoco,
        )
        add_menu_item(
            import_types_menu,
            "import_dlc",
            "DeepLabCut dataset...",
            self.commands.importDLC,
        )
        add_menu_item(
            import_types_menu,
            "import_dlc_folder",
            "Multiple DeepLabCut datasets from folder...",
            self.commands.importDLCFolder,
        )
        add_menu_item(
            import_types_menu,
            "import_dpk",
            "DeepPoseKit dataset...",
            self.commands.importDPK,
        )
        add_menu_item(
            import_types_menu,
            "import_at",
            "AlphaTracker dataset...",
            self.commands.importAT,
        )
        add_menu_item(
            import_types_menu,
            "import_nwb",
            "NWB dataset...",
            self.commands.importNWB,
        )
        add_menu_item(
            import_types_menu,
            "import_leap",
            "LEAP Matlab dataset...",
            self.commands.importLEAP,
        )
        add_menu_item(
            import_types_menu,
            "import_analysis",
            "SLEAP Analysis HDF5...",
            self.commands.importAnalysisFile,
        )

        add_menu_item(
            fileMenu,
            "import predictions",
            "Merge into Project...",
            self.commands.mergeProject,
        )

        fileMenu.addSeparator()
        add_menu_item(fileMenu, "add videos", "Add Videos...", self.commands.addVideo)
        add_menu_item(
            fileMenu, "replace videos", "Replace Videos...", self.commands.replaceVideo
        )

        fileMenu.addSeparator()
        add_menu_item(
            fileMenu,
            "add session",
            "Add Recording Session...",
            self.commands.addSession,
        )

        fileMenu.addSeparator()
        add_menu_item(fileMenu, "save", "Save", self.commands.saveProject)
        add_menu_item(fileMenu, "save as", "Save As...", self.commands.saveProjectAs)

        export_analysis_menu = fileMenu.addMenu("Export Analysis HDF5...")
        add_menu_item(
            export_analysis_menu,
            "export_analysis_current",
            "Current Video...",
            self.commands.exportAnalysisFile,
        )
        add_menu_item(
            export_analysis_menu,
            "export_analysis_video",
            "All Videos...",
            lambda: self.commands.exportAnalysisFile(all_videos=True),
        )

        add_menu_item(fileMenu, "export_nwb", "Export NWB...", self.commands.exportNWB)

        fileMenu.addSeparator()
        add_menu_item(
            fileMenu, "reset prefs", "Reset preferences to defaults...", self.resetPrefs
        )

        fileMenu.addSeparator()
        add_menu_item(fileMenu, "close", "Quit", self.close)

        ### Go Menu ###

        goMenu = self.menuBar().addMenu("Go")

        add_menu_item(
            goMenu,
            "goto next labeled",
            "Next Labeled Frame",
            self.commands.nextLabeledFrame,
        )
        add_menu_item(
            goMenu,
            "goto prev labeled",
            "Previous Labeled Frame",
            self.commands.previousLabeledFrame,
        )
        add_menu_item(
            goMenu,
            "goto last interacted",
            "Last Interacted Frame",
            self.commands.lastInteractedFrame,
        )
        add_menu_item(
            goMenu,
            "goto next user",
            "Next User Labeled Frame",
            self.commands.nextUserLabeledFrame,
        )
        add_menu_item(
            goMenu,
            "goto next suggestion",
            "Next Suggestion",
            self.commands.nextSuggestedFrame,
        )
        add_menu_item(
            goMenu,
            "goto prev suggestion",
            "Previous Suggestion",
            self.commands.prevSuggestedFrame,
        )
        add_menu_item(
            goMenu,
            "goto next track spawn",
            "Next Track Spawn Frame",
            self.commands.nextTrackFrame,
        )
        add_menu_item(
            goMenu,
            "goto next view",
            "Next View",
            self.commands.nextView,
        )
        add_menu_item(
            goMenu,
            "goto prev view",
            "Prev View",
            self.commands.prevView,
        )

        goMenu.addSeparator()

        def next_vid():
            self.state.increment_in_list("video", self.labels.videos)

        def prev_vid():
            self.state.increment_in_list("video", self.labels.videos, reverse=True)

        add_menu_item(goMenu, "next video", "Next Video", next_vid)
        add_menu_item(goMenu, "prev video", "Previous Video", prev_vid)

        goMenu.addSeparator()

        add_menu_item(goMenu, "goto frame", "Go to Frame...", self.commands.gotoFrame)
        add_menu_item(
            goMenu, "select to frame", "Select to Frame...", self.commands.selectToFrame
        )

        goMenu.addSeparator()

        add_menu_item(
            goMenu,
            "select next",
            "Select Next Instance",
            lambda: self.state.increment_in_list(
                "instance", self.state["labeled_frame"].instances_to_show
            ),
        )
        add_menu_item(
            goMenu,
            "clear selection",
            "Clear Selection",
            lambda: self.state.set("instance", None),
        )

        ### View Menu ###

        viewMenu = self.menuBar().addMenu("View")
        self.viewMenu = viewMenu  # store as attribute so docks can add items

        viewMenu.addSeparator()
        add_menu_check_item(viewMenu, "fit", "Fit Instances to View")

        viewMenu.addSeparator()
        add_menu_check_item(viewMenu, "color predicted", "Color Predicted Instances")

        add_submenu_choices(
            menu=viewMenu,
            title="Color Palette",
            options=self.color_manager.palette_names,
            key="palette",
        )

        distinctly_color_options = ("instances", "nodes", "edges")

        add_submenu_choices(
            menu=viewMenu,
            title="Apply Distinct Colors To",
            options=distinctly_color_options,
            key="distinctly_color",
        )

        self.state["palette"] = prefs["palette"]
        self.state["distinctly_color"] = "instances"

        viewMenu.addSeparator()

        add_menu_check_item(viewMenu, "show instances", "Show Instances")
        add_menu_check_item(
            viewMenu, "show non-visible nodes", "Show Non-Visible Nodes"
        )
        add_menu_check_item(viewMenu, "show labels", "Show Node Names")
        add_menu_check_item(viewMenu, "show edges", "Show Edges")

        add_submenu_choices(
            menu=viewMenu,
            title="Edge Style",
            options=("Line", "Wedge"),
            key="edge style",
        )

        add_submenu_choices(
            menu=viewMenu,
            title="Node Marker Size",
            options=(1, 2, 4, 6, 8, 12),
            key="marker size",
        )

        add_submenu_choices(
            menu=viewMenu,
            title="Node Label Size",
            options=(6, 12, 18, 24, 36),
            key="node label size",
        )

        viewMenu.addSeparator()
        add_submenu_choices(
            menu=viewMenu,
            title="Trail Length",
            options=TrackTrailOverlay.get_length_options(),
            key="trail_length",
        )
        add_submenu_choices(
            menu=viewMenu,
            title="Trail Shade",
            options=tuple(TrackTrailOverlay.get_shade_options().keys()),
            key="trail_shade",
        )

        viewMenu.addSeparator()
        add_menu_item(
            viewMenu,
            "export clip",
            "Render Video Clip with Instances...",
            self.commands.exportLabeledClip,
        )
        viewMenu.addSeparator()

        ### Label Menu ###

        instance_adding_methods = dict(
            best="Best",
            template="Average Instance",
            force_directed="Force Directed",
            random="Random",
            prior_frame="Copy prior frame",
            prediction="Copy predictions",
        )

        def new_instance_menu_action():
            method_key = [
                key
                for (key, val) in instance_adding_methods.items()
                if val == self.state["instance_init_method"]
            ]
            if method_key:
                self.commands.newInstance(init_method=method_key[0])

        labelMenu = self.menuBar().addMenu("Labels")
        add_menu_item(
            labelMenu, "add instance", "Add Instance", new_instance_menu_action
        )

        add_submenu_choices(
            menu=labelMenu,
            title="Instance Placement Method",
            options=instance_adding_methods.values(),
            key="instance_init_method",
        )
        self.state["instance_init_method"] = instance_adding_methods["best"]

        add_menu_item(
            labelMenu,
            "delete instance",
            "Delete Instance",
            self.commands.deleteSelectedInstance,
        )

        add_menu_item(
            labelMenu,
            "custom delete",
            "Custom Instance Delete...",
            self.commands.deleteDialog,
        )

        labelMenu.addSeparator()

        add_menu_item(
            labelMenu,
            "add instances from all frame predictions",
            "Add Instances from All Predictions on Current Frame",
            self.commands.addUserInstancesFromPredictions,
        )

        labelMenu.addSeparator()

        labelMenu.addAction(
            "Copy Instance",
            self.commands.copyInstance,
            Qt.CTRL + Qt.Key_C,
        )
        labelMenu.addAction(
            "Paste Instance",
            self.commands.pasteInstance,
            Qt.CTRL + Qt.Key_V,
        )

        labelMenu.addSeparator()

        add_menu_item(
            labelMenu,
            "delete frame predictions",
            "Delete Predictions on Current Frame",
            self.commands.deleteFramePredictions,
        )
        add_menu_item(
            labelMenu,
            "delete all predictions",
            "Delete All Predictions...",
            self.commands.deletePredictions,
        )
        add_menu_item(
            labelMenu,
            "delete clip predictions",
            "Delete Predictions from Clip...",
            self.commands.deleteClipPredictions,
        )
        add_menu_item(
            labelMenu,
            "delete area predictions",
            "Delete Predictions from Area...",
            self.commands.deleteAreaPredictions,
        )
        add_menu_item(
            labelMenu,
            "delete score predictions",
            "Delete Predictions with Low Score...",
            self.commands.deleteLowScorePredictions,
        )
        add_menu_item(
            labelMenu,
            "delete frame limit predictions",
            "Delete Predictions beyond Frame Limit...",
            self.commands.deleteFrameLimitPredictions,
        )

        ### Tracks Menu ###

        tracksMenu = self.menuBar().addMenu("Tracks")
        self.track_menu = tracksMenu.addMenu("Set Instance Track")
        add_menu_check_item(
            tracksMenu, "propagate track labels", "Propagate Track Labels"
        ).setToolTip(
            "If enabled, setting a track will also apply to subsequent instances of "
            "the same track."
        )
        add_menu_item(
            tracksMenu,
            "transpose",
            "Transpose Instance Tracks",
            self.commands.transposeInstance,
        )

        tracksMenu.addSeparator()

        add_menu_item(
            tracksMenu,
            "delete track",
            "Delete Instance and Track",
            self.commands.deleteSelectedInstanceTrack,
        )
        self.delete_tracks_menu = tracksMenu.addMenu("Delete Track")
        self.delete_tracks_menu.setEnabled(False)

        self.delete_multiple_tracks_menu = tracksMenu.addMenu("Delete Multiple Tracks")
        self.delete_multiple_tracks_menu.setToolTip(
            "Delete either only 'Unused' tracks or 'All' tracks, and update instances. Instances are not removed."
        )

        add_menu_item(
            self.delete_multiple_tracks_menu,
            "delete unused tracks",
            "Unused",
            lambda: self.commands.deleteMultipleTracks(delete_all=False),
        )

        add_menu_item(
            self.delete_multiple_tracks_menu,
            "delete all tracks",
            "All",
            lambda: self.commands.deleteMultipleTracks(delete_all=True),
        )

        tracksMenu.addSeparator()

        tracksMenu.addAction(
            "Copy Instance Track",
            self.commands.copyInstanceTrack,
            Qt.CTRL + Qt.SHIFT + Qt.Key_C,
        )
        tracksMenu.addAction(
            "Paste Instance Track",
            self.commands.pasteInstanceTrack,
            Qt.CTRL + Qt.SHIFT + Qt.Key_V,
        )

        tracksMenu.addSeparator()

        seekbar_header_options = (
            "None",
            "Point Displacement (sum)",
            "Point Displacement (max)",
            "Primary Point Displacement (sum)",
            "Primary Point Displacement (max)",
            "Instance Score (sum)",
            "Instance Score (min)",
            "Point Score (sum)",
            "Point Score (min)",
            "Number of predicted points",
            "Min Centroid Proximity",
        )

        add_submenu_choices(
            menu=tracksMenu,
            title="Seekbar Header",
            options=seekbar_header_options,
            key="seekbar_header",
        )

        self.state["seekbar_header"] = "None"
        self.state.connect("seekbar_header", self._set_seekbar_header)

        ### Predict Menu ###

        predictionMenu = self.menuBar().addMenu("Predict")
        predictionMenu.setToolTipsVisible(True)

        add_menu_item(
            predictionMenu,
            "training",
            "Run Training...",
            lambda: self._show_learning_dialog("training"),
        )
        add_menu_item(
            predictionMenu,
            "inference",
            "Run Inference...",
            lambda: self._show_learning_dialog("inference"),
        )

        predictionMenu.addSeparator()

        add_menu_item(
            predictionMenu,
            "show metrics",
            "Evaluation Metrics for Trained Models...",
            self._show_metrics_dialog,
        )

        add_menu_item(
            predictionMenu,
            "visualize models",
            "Visualize Model Outputs...",
            self._handle_model_overlay_command,
        )

        predictionMenu.addSeparator()

        labels_package_menu = predictionMenu.addMenu("Export Labels Package...")
        add_menu_item(
            labels_package_menu,
            "export user labels package",
            "Labeled frames",
            self.commands.exportUserLabelsPackage,
        ).setToolTip(
            "Export user-labeled frames with image data into a single SLP file.\n\n"
            "Use this for archiving a dataset with labeled frames only."
        )
        add_menu_item(
            labels_package_menu,
            "export labels package",
            "Labeled + suggested frames (recommended)",
            self.commands.exportTrainingPackage,
        ).setToolTip(
            "Export user-labeled frames and suggested frames with image data into a "
            "single SLP file.\n\n"
            "Use this for human-in-the-loop training to enable remote inference on "
            "unlabeled frames."
        )
        add_menu_item(
            labels_package_menu,
            "export full package",
            "Labeled + predicted + suggested frames",
            self.commands.exportFullPackage,
        ).setToolTip(
            "Export all frames (including predictions) and suggested frames with image "
            "data into a single SLP file.\n\n"
            "Use this when you need to store images for predicted frames, such as for "
            "proofreading or reproducibility."
        )

        predictionMenu.addSeparator()
        add_menu_item(
            predictionMenu,
            "training on colab",
            "Train on Google Colab...",
            lambda: self.commands.openWebsite(
                "https://colab.research.google.com/github/talmolab/sleap/blob/main/docs/notebooks/Training_and_inference_using_Google_Drive.ipynb"
            ),
        )

        ############

        helpMenu = self.menuBar().addMenu("Help")

        helpMenu.addAction(
            "Documentation", lambda: self.commands.openWebsite("https://sleap.ai")
        )
        helpMenu.addAction(
            "GitHub",
            lambda: self.commands.openWebsite("https://github.com/talmolab/sleap"),
        )
        helpMenu.addAction(
            "Releases",
            lambda: self.commands.openWebsite(
                "https://github.com/talmolab/sleap/releases"
            ),
        )

        helpMenu.addSeparator()

        helpMenu.addAction("Latest versions:", self.commands.checkForUpdates)
        self.state["stable_version_menu"] = helpMenu.addAction(
            "  Stable: N/A", self.commands.openStableVersion
        )
        self.state["stable_version_menu"].setEnabled(False)
        self.state["prerelease_version_menu"] = helpMenu.addAction(
            "  Prerelease: N/A", self.commands.openPrereleaseVersion
        )
        self.state["prerelease_version_menu"].setEnabled(False)
        self.commands.checkForUpdates()

        helpMenu.addSeparator()
        usageMenu = helpMenu.addMenu("Improve SLEAP")
        add_menu_check_item(usageMenu, "share usage data", "Share usage data")
        usageMenu.addAction(
            "What is usage data?",
            lambda: self.commands.openWebsite("https://sleap.ai/help.html#usage-data"),
        )

        helpMenu.addSeparator()
        helpMenu.addAction("Keyboard Shortcuts", self._show_keyboard_shortcuts_window)

    def process_events_then(self, action: Callable):
        """Decorates a function with a call to first process events."""

        def wrapped_function(*args):
            QApplication.instance().processEvents()
            action(*args)

        return wrapped_function

    def _create_dock_windows(self):
        """Create dock windows and connect them to GUI."""

        self.videos_dock = VideosDock(self)
<<<<<<< HEAD
        self.sessions_dock = SessionsDock(self)
        self.skeleton_dock = SkeletonDock(self)
        self.suggestions_dock = SuggestionsDock(self)
        self.instances_dock = InstancesDock(self)
=======
        self.skeleton_dock = SkeletonDock(self, tab_with=self.videos_dock)
        self.suggestions_dock = SuggestionsDock(self, tab_with=self.videos_dock)
        self.instances_dock = InstancesDock(self, tab_with=self.videos_dock)
>>>>>>> 0037d881

        # Bring videos tab forward.
        self.videos_dock.wgt_layout.parent().parent().raise_()

    def _load_overlays(self):
        """Load all standard video overlays."""
        self.overlays["track_labels"] = TrackListOverlay(
            labels=self.labels, player=self.player
        )
        self.overlays["trails"] = TrackTrailOverlay(
            labels=self.labels,
            player=self.player,
            trail_shade=self.state["trail_shade"],
        )
        self.overlays["instance"] = InstanceOverlay(
            labels=self.labels, player=self.player, state=self.state
        )

        # When gui state changes, we also want to set corresponding attribute
        # on overlay (or color manager shared by overlays) so that they can
        # update/redraw as needed.
        def overlay_state_connect(overlay, state_key, overlay_attribute=None):
            overlay_attribute = overlay_attribute or state_key
            self.state.connect(
                state_key,
                callbacks=[
                    lambda x: setattr(overlay, overlay_attribute, x),
                    self.plotFrame,
                ],
            )

        overlay_state_connect(self.overlays["trails"], "trail_length")
        overlay_state_connect(self.overlays["trails"], "trail_shade")

        overlay_state_connect(self.color_manager, "palette")
        overlay_state_connect(self.color_manager, "distinctly_color")
        overlay_state_connect(self.color_manager, "color predicted", "color_predicted")
        self.state.connect("palette", lambda x: self._update_seekbar_marks())

        # update the skeleton tables since we may want to redraw colors
        for state_var in ("palette", "distinctly_color", "edge style"):
            self.state.connect(
                state_var, lambda x: self.on_data_update([UpdateTopic.skeleton])
            )

        # Set defaults
        self.state["trail_length"] = prefs["trail length"]

        # Emit signals for default that may have been set earlier
        self.state.emit("palette")
        self.state.emit("distinctly_color")
        self.state.emit("color predicted")

    def _update_gui_state(self):
        """Enable/disable gui items based on current state."""
        has_selected_instance = self.state["instance"] is not None
        has_selected_node = self.state["selected_node"] is not None
        has_selected_edge = self.state["selected_edge"] is not None
        has_selected_video = self.state["selected_video"] is not None
        has_video = self.state["video"] is not None

        has_frame_range = bool(self.state["has_frame_range"])
        has_unsaved_changes = bool(self.state["has_changes"])
        has_videos = self.labels is not None and len(self.labels.videos) > 0
        has_multiple_videos = self.labels is not None and len(self.labels.videos) > 1
        has_labeled_frames = self.labels is not None and any(
            (lf.video == self.state["video"] for lf in self.labels)
        )
        has_suggestions = self.labels is not None and bool(self.labels.suggestions)
        has_tracks = self.labels is not None and (len(self.labels.tracks) > 0)
        has_multiple_instances = (
            self.state["labeled_frame"] is not None
            and len(self.state["labeled_frame"].instances) > 1
        )
        # todo: exclude predicted instances from count
        has_nodes_selected = (
            self.skeleton_dock.skeletonEdgesSrc.currentIndex() > -1
            and self.skeleton_dock.skeletonEdgesDst.currentIndex() > -1
        )
        control_key_down = QApplication.queryKeyboardModifiers() == Qt.ControlModifier

        # Update menus

        self.track_menu.setEnabled(has_selected_instance)
        self.delete_tracks_menu.setEnabled(has_tracks)
        self._menu_actions["clear selection"].setEnabled(has_selected_instance)
        self._menu_actions["delete instance"].setEnabled(has_selected_instance)

        self._menu_actions["delete clip predictions"].setEnabled(has_frame_range)
        # self._menu_actions["export clip"].setEnabled(has_frame_range)

        self._menu_actions["transpose"].setEnabled(has_multiple_instances)

        self._menu_actions["save"].setEnabled(has_unsaved_changes)

        self._menu_actions["next video"].setEnabled(has_multiple_videos)
        self._menu_actions["prev video"].setEnabled(has_multiple_videos)

        self._menu_actions["goto next labeled"].setEnabled(has_labeled_frames)
        self._menu_actions["goto prev labeled"].setEnabled(has_labeled_frames)

        self._menu_actions["goto next suggestion"].setEnabled(has_suggestions)
        self._menu_actions["goto prev suggestion"].setEnabled(has_suggestions)

        self._menu_actions["goto next track spawn"].setEnabled(has_tracks)

        # Update buttons
        self._buttons["add edge"].setEnabled(has_nodes_selected)
        self._buttons["delete edge"].setEnabled(has_selected_edge)
        self._buttons["delete node"].setEnabled(has_selected_node)
        self._buttons["toggle grayscale"].setEnabled(has_video)
        self._buttons["show video"].setEnabled(has_selected_video)
        self._buttons["remove video"].setEnabled(has_selected_video)
        self._buttons["delete instance"].setEnabled(has_selected_instance)
        self.suggestions_dock.suggestions_form_widget.buttons[
            "generate_button"
        ].setEnabled(has_videos)

        # Update overlays
        self.overlays["track_labels"].visible = (
            control_key_down and has_selected_instance
        )

    def on_data_update(self, what: List[UpdateTopic]):
        def _has_topic(topic_list):
            if UpdateTopic.all in what:
                return True
            for topic in topic_list:
                if topic in what:
                    return True
            return False

        if _has_topic(
            [
                UpdateTopic.frame,
                UpdateTopic.skeleton,
                UpdateTopic.project_instances,
                UpdateTopic.tracks,
            ]
        ):
            self.plotFrame()

        if _has_topic(
            [
                UpdateTopic.frame,
                UpdateTopic.project_instances,
                UpdateTopic.tracks,
                UpdateTopic.suggestions,
            ]
        ):
            self._update_seekbar_marks()

        if _has_topic(
            [UpdateTopic.frame, UpdateTopic.project_instances, UpdateTopic.tracks]
        ):
            self._update_track_menu()

        if _has_topic([UpdateTopic.video]):
            self.videos_dock.table.model().items = self.labels.videos

        if _has_topic([UpdateTopic.skeleton]):
            self.skeleton_dock.nodes_table.model().items = self.state["skeleton"]
            self.skeleton_dock.edges_table.model().items = self.state["skeleton"]
            self.skeleton_dock.skeletonEdgesSrc.model().skeleton = self.state[
                "skeleton"
            ]
            self.skeleton_dock.skeletonEdgesDst.model().skeleton = self.state[
                "skeleton"
            ]

            if self.labels.skeletons:
                self.suggestions_dock.suggestions_form_widget.set_field_options(
                    "node", self.labels.skeletons[0].node_names
                )

        if _has_topic([UpdateTopic.project, UpdateTopic.on_frame]):
            self.instances_dock.table.model().items = self.state["labeled_frame"]

        if _has_topic([UpdateTopic.suggestions]):
            self.suggestions_dock.table.model().items = self.labels.suggestions

        if _has_topic([UpdateTopic.project_instances, UpdateTopic.suggestions]):
            # update count of suggested frames w/ labeled instances
            suggestion_status_text = ""
            suggestion_list = self.labels.get_suggestions()
            if suggestion_list:
                labeled_count = 0
                for suggestion in suggestion_list:
                    lf = self.labels.get(
                        (suggestion.video, suggestion.frame_idx), use_cache=True
                    )
                    if lf is not None and lf.has_user_instances:
                        labeled_count += 1
                prc = (labeled_count / len(suggestion_list)) * 100
                suggestion_status_text = (
                    f"{labeled_count}/{len(suggestion_list)} labeled ({prc:.1f}%)"
                )
            self.suggestions_dock.suggested_count_label.setText(suggestion_status_text)

        if _has_topic([UpdateTopic.frame, UpdateTopic.project_instances]):
            self.state["last_interacted_frame"] = self.state["labeled_frame"]

    def plotFrame(self, *args, **kwargs):
        """Plots (or replots) current frame."""
        if self.state["video"] is None:
            return

        self.player.plot()

    def _after_plot_update(self, frame_idx):
        """Run after plot is updated, but stay on same frame."""

        video = self.state["video"]
        instance = self.state["instance"]

        # Redraw trails
        overlay: TrackTrailOverlay = self.overlays["trails"]
        overlay.redraw(video, frame_idx)

        # Replot connected views for multi-camera projects
        if self.state.get("auto_triangulate", False):
            self.commands.triangulateSession()

    def _after_plot_change(self, player, frame_idx, selected_inst):
        """Called each time a new frame is drawn."""

        # Store the current LabeledFrame (or make new, empty object)
        self.state["labeled_frame"] = self.labels.find(
            self.state["video"], frame_idx, return_new=True
        )[0]

        # Show instances, etc, for this frame
        for overlay in self.overlays.values():
            overlay.add_to_scene(self.state["video"], frame_idx)

        # Select instance if there was already selection
        if selected_inst is not None:
            player.view.selectInstance(selected_inst)

        if self.state["fit"]:
            player.zoomToFit()

        # Update related displays
        self.updateStatusMessage()
        self.on_data_update([UpdateTopic.on_frame])

        # Trigger event after the overlays have been added
        player.view.updatedViewer.emit()

    def updateStatusMessage(self, message: Optional[str] = None):
        """Updates status bar."""

        current_video = self.state["video"]
        frame_idx = self.state["frame_idx"] or 0

        spacer = "        "

        if message is None:
            message = ""
            if len(self.labels.videos) > 1:
                message += f"Video {self.labels.videos.index(current_video)+1}/"
                message += f"{len(self.labels.videos)}"
                message += spacer

            message += f"Frame: {frame_idx+1:,}/{len(current_video):,}"
            if self.player.seekbar.hasSelection():
                start, end = self.state["frame_range"]
                message += spacer
                message += f"Selection: {start+1:,}-{end:,} ({end-start+1:,} frames)"

            message += f"{spacer}Labeled Frames: "
            if current_video is not None and current_video in self.labels.videos:
                message += str(
                    self.labels.get_labeled_frame_count(current_video, "user")
                )

                if len(self.labels.videos) > 1:
                    message += " in video, "
            if len(self.labels.videos) > 1:
                project_user_frame_count = self.labels.get_labeled_frame_count(
                    filter="user"
                )
                message += f"{project_user_frame_count} in project"

            if current_video is not None:
                pred_frame_count = self.labels.get_labeled_frame_count(
                    current_video, "predicted"
                )
                if pred_frame_count:
                    message += f"{spacer}Predicted Frames: {pred_frame_count:,}"
                    message += (
                        f" ({pred_frame_count/current_video.num_frames*100:.2f}%)"
                    )
                    message += " in video"

            lf = self.state["labeled_frame"]
            # TODO: revisit with LabeledFrame.unused_predictions() & instances_to_show()
            n_instances = 0 if lf is None else len(lf.instances_to_show)
            message += f"{spacer}Current frame: {n_instances} instances"
            if (n_instances > 0) and not self.state["show instances"]:
                hide_key = self.shortcuts["show instances"].toString()
                message += f" [Hidden] Press '{hide_key}' to toggle."
                self.statusBar().setStyleSheet("color: red")
            else:
                self.statusBar().setStyleSheet("color: black")

        self.statusBar().showMessage(message)

    def resetPrefs(self):
        """Reset preferences to defaults."""
        prefs.reset_to_default()
        msg = QMessageBox()
        msg.setText(
            "Note: Some preferences may not take effect until application is restarted."
        )
        msg.exec_()

    def _update_track_menu(self):
        """Updates track menu options."""
        self.track_menu.clear()
        self.delete_tracks_menu.clear()
        for track_ind, track in enumerate(self.labels.tracks):
            key_command = ""
            if track_ind < 9:
                key_command = Qt.CTRL + Qt.Key_0 + self.labels.tracks.index(track) + 1
            self.track_menu.addAction(
                f"{track.name}",
                lambda x=track: self.commands.setInstanceTrack(x),
                key_command,
            )
            self.delete_tracks_menu.addAction(
                f"{track.name}", lambda x=track: self.commands.deleteTrack(x)
            )
        self.track_menu.addAction(
            "New Track", self.commands.addTrack, Qt.CTRL + Qt.Key_0
        )

    def _update_seekbar_marks(self):
        """Updates marks on seekbar."""
        set_slider_marks_from_labels(
            self.player.seekbar, self.labels, self.state["video"], self.color_manager
        )

    def _set_seekbar_header(self, graph_name: str):
        """Updates graph shown in seekbar header based on menu selection."""
        data_obj = StatisticSeries(self.labels)
        header_functions = {
            "Point Displacement (sum)": data_obj.get_point_displacement_series,
            "Point Displacement (max)": data_obj.get_point_displacement_series,
            "Primary Point Displacement (sum)": data_obj.get_primary_point_displacement_series,
            "Primary Point Displacement (max)": data_obj.get_primary_point_displacement_series,
            "Instance Score (sum)": data_obj.get_instance_score_series,
            "Instance Score (min)": data_obj.get_instance_score_series,
            "Point Score (sum)": data_obj.get_point_score_series,
            "Point Score (min)": data_obj.get_point_score_series,
            "Number of predicted points": data_obj.get_point_count_series,
            "Min Centroid Proximity": data_obj.get_min_centroid_proximity_series,
        }

        if graph_name == "None":
            self.player.seekbar.clearHeader()
        else:
            if graph_name in header_functions:
                kwargs = dict(video=self.state["video"])
                reduction_name = re.search("\\((sum|max|min)\\)", graph_name)
                if reduction_name is not None:
                    kwargs["reduction"] = reduction_name.group(1)
                series = header_functions[graph_name](**kwargs)
                self.player.seekbar.setHeaderSeries(series)
            else:
                print(f"Could not find function for {header_functions}")

    def _get_frames_for_prediction(self):
        """Builds options for frames on which to run inference.

        Args:
            None.
        Returns:
            Dictionary, keys are names of options (e.g., "clip", "random"),
            values are {video: list of frame indices} dictionaries.
        """

        user_labeled_frames = self.labels.user_labeled_frames

        def remove_user_labeled(video, frame_idxs):
            if len(frame_idxs) == 0:
                return frame_idxs
            video_user_labeled_frame_idxs = {
                lf.frame_idx for lf in user_labeled_frames if lf.video == video
            }
            return list(set(frame_idxs) - video_user_labeled_frame_idxs)

        current_video = self.state["video"]

        selection = dict()
        selection["frame"] = {current_video: [self.state["frame_idx"]]}

        # Use negative number in list for range (i.e., "0,-123" means "0-123")
        # The ranges should be [X, Y) like standard Python ranges
        def encode_range(a: int, b: int) -> Tuple[int, int]:
            return a, -b

        clip_range = self.state.get("frame_range", default=(0, 0))

        selection["clip"] = {current_video: encode_range(*clip_range)}
        selection["video"] = {current_video: encode_range(0, current_video.num_frames)}
        selection["all_videos"] = {
            video: encode_range(0, video.num_frames) for video in self.labels.videos
        }

        selection["suggestions"] = {
            video: remove_user_labeled(video, self.labels.get_video_suggestions(video))
            for video in self.labels.videos
        }

        selection["random"] = {
            video: remove_user_labeled(
                video, random.sample(range(video.frames), min(20, video.frames))
            )
            for video in self.labels.videos
        }

        if len(self.labels.videos) > 1:
            selection["random_video"] = {
                current_video: remove_user_labeled(
                    current_video,
                    random.sample(
                        range(current_video.frames), min(20, current_video.frames)
                    ),
                )
            }

        if user_labeled_frames:
            selection["user"] = {
                video: [lf.frame_idx for lf in user_labeled_frames if lf.video == video]
                for video in self.labels.videos
            }

        return selection

    def _show_learning_dialog(self, mode: str):
        """Helper function to show learning dialog in given mode.

        Args:
            mode: A string representing mode for dialog, which could be:
            * "training"
            * "inference"

        Returns:
            None.
        """
        from sleap.gui.learning.dialog import LearningDialog

        if "inference" in self.overlays:
            QMessageBox(
                text="In order to use this function you must first quit and "
                "re-open SLEAP to release resources used by visualizing "
                "model outputs."
            ).exec_()
            return

        if not self.state["filename"] or self.state["has_changes"]:
            QMessageBox(
                text=(
                    "You have unsaved changes. Please save before running training or "
                    "inference."
                )
            ).exec_()
            return

        if self._child_windows.get(mode, None) is None:
            # Re-use existing dialog widget.
            self._child_windows[mode] = LearningDialog(
                mode,
                self.state["filename"],
                self.labels,
            )
            self._child_windows[mode]._handle_learning_finished.connect(
                self._handle_learning_finished
            )
        else:
            # Update data in existing dialog widget.
            self._child_windows[mode].labels = self.labels
            self._child_windows[mode].labels_filename = self.state["filename"]
            self._child_windows[mode].skeleton = self.labels.skeleton

        self._child_windows[mode].update_file_lists()

        self._child_windows[mode].frame_selection = self._get_frames_for_prediction()
        self._child_windows[mode].open()

    def _handle_learning_finished(self, new_count: int):
        """Called when inference finishes."""
        if (
            len(self.labels.skeletons) > 0
            and self.state["skeleton"] not in self.labels.skeletons
        ):
            # Update the GUI state skeleton if the labels skeleton changed after merge.
            self.state["skeleton"] = self.labels.skeletons[-1]
        # we ran inference so update display/ui
        self.on_data_update([UpdateTopic.all])
        if new_count > 0:
            self.commands.changestack_push("new predictions")

    def _show_metrics_dialog(self):
        self._child_windows["metrics"] = MetricsTableDialog(self.state["filename"])
        self._child_windows["metrics"].show()

    def _handle_model_overlay_command(self):
        """Gui for adding overlay with live visualization of predictions."""
        filters = ["Model (*.json)"]

        # Default to opening from models directory from project
        models_dir = None
        if self.state["filename"] is not None:
            models_dir = os.path.join(
                os.path.dirname(self.state["filename"]), "models/"
            )

        # Show dialog
        filename, selected_filter = FileDialog.open(
            self,
            dir=models_dir,
            caption="Import model outputs...",
            filter=";;".join(filters),
        )

        if len(filename) == 0:
            return

        # Model as overlay datasource
        # This will show live inference results

        from sleap.gui.overlays.base import DataOverlay

        predictor = DataOverlay.make_predictor(filename)
        show_pafs = False

        # If multi-head model with both confmaps and pafs,
        # ask user which to show.
        if (
            predictor.confidence_maps_key_name
            and predictor.part_affinity_fields_key_name
        ):
            results = FormBuilderModalDialog(form_name="head_type_form").get_results()
            show_pafs = "Part Affinity" in results["head_type"]

        overlay = DataOverlay.from_predictor(
            predictor=predictor,
            video=self.state["video"],
            player=self.player,
            show_pafs=show_pafs,
        )

        self.overlays["inference"] = overlay

        self.plotFrame()

    def _handle_instance_double_click(
        self, instance: Instance, event: QtGui.QMouseEvent = None
    ):
        """
        Handles when the user has double-clicked an instance.

        If prediction, then copy to new user-instance.
        If already user instance, then add any missing nodes (in case
        skeleton has been changed after instance was created).

        Args:
            instance: The :class:`Instance` that was double-clicked.
        """
        # When a predicted instance is double-clicked, add a new instance
        if hasattr(instance, "score"):
            mark_complete = False
            # Mark the nodes as "complete" if shift-key is down
            if event is not None and event.modifiers() & Qt.ShiftModifier:
                mark_complete = True

            self.commands.newInstance(
                copy_instance=instance, mark_complete=mark_complete
            )

        # When a regular instance is double-clicked, add any missing points
        else:
            self.commands.completeInstanceNodes(instance)

    def _show_keyboard_shortcuts_window(self):
        """Shows gui for viewing/modifying keyboard shortucts."""
        ShortcutDialog().exec_()


def main(args: Optional[list] = None):
    """Starts new instance of app."""

    import argparse

    parser = argparse.ArgumentParser()
    parser.add_argument(
        "labels_path", help="Path to labels file", type=str, default=None, nargs="?"
    )
    parser.add_argument(
        "--nonnative",
        help="Don't use native file dialogs",
        action="store_const",
        const=True,
        default=False,
    )
    parser.add_argument(
        "--profiling",
        help="Enable performance profiling",
        action="store_const",
        const=True,
        default=False,
    )
    parser.add_argument(
        "--reset",
        help=(
            "Reset GUI state and preferences. Use this flag if the GUI appears "
            "incorrectly or fails to open."
        ),
        action="store_const",
        const=True,
        default=False,
    )
    parser.add_argument(
        "--no-usage-data",
        help=("Launch the GUI without sharing usage data regardless of preferences."),
        action="store_const",
        const=True,
        default=False,
    )

    args = parser.parse_args(args)

    if args.nonnative:
        os.environ["USE_NON_NATIVE_FILE"] = "1"

    if platform.system() == "Darwin":
        # TODO: Remove this workaround when we update to qtpy >= 5.15.
        # https://bugreports.qt.io/browse/QTBUG-87014
        # https://stackoverflow.com/q/64818879
        os.environ["QT_MAC_WANTS_LAYER"] = "1"

    app = QApplication([])
    app.setApplicationName(f"SLEAP v{sleap.version.__version__}")
    app.setWindowIcon(QtGui.QIcon(sleap.util.get_package_file("sleap/gui/icon.png")))

    window = MainWindow(
        labels_path=args.labels_path, reset=args.reset, no_usage_data=args.no_usage_data
    )
    window.showMaximized()

    # Disable GPU in GUI process. This does not affect subprocesses.
    sleap.use_cpu_only()

    # Print versions.
    print()
    print("Software versions:")
    sleap.versions()
    print()
    print("Happy SLEAPing! :)")

    if args.profiling:
        import cProfile

        cProfile.runctx("app.exec_()", globals=globals(), locals=locals())
    else:
        app.exec_()

    pass<|MERGE_RESOLUTION|>--- conflicted
+++ resolved
@@ -1007,16 +1007,10 @@
         """Create dock windows and connect them to GUI."""
 
         self.videos_dock = VideosDock(self)
-<<<<<<< HEAD
         self.sessions_dock = SessionsDock(self)
-        self.skeleton_dock = SkeletonDock(self)
-        self.suggestions_dock = SuggestionsDock(self)
-        self.instances_dock = InstancesDock(self)
-=======
         self.skeleton_dock = SkeletonDock(self, tab_with=self.videos_dock)
         self.suggestions_dock = SuggestionsDock(self, tab_with=self.videos_dock)
         self.instances_dock = InstancesDock(self, tab_with=self.videos_dock)
->>>>>>> 0037d881
 
         # Bring videos tab forward.
         self.videos_dock.wgt_layout.parent().parent().raise_()
