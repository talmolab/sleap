--- conflicted
+++ resolved
@@ -1186,13 +1186,9 @@
 
     def _load_overlays(self):
         """Load all standard video overlays."""
-<<<<<<< HEAD
-        self.overlays["track_labels"] = TrackListOverlay(self.labels, self.player)
-=======
         self.overlays["track_labels"] = TrackListOverlay(
             labels=self.labels, player=self.player
         )
->>>>>>> 2f46ae9e
         self.overlays["trails"] = TrackTrailOverlay(
             labels=self.labels,
             player=self.player,
