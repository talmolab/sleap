"""Main GUI application for labeling, training/inference, and proofreading.

Each open project is an instance of :py:class:`MainWindow`.

The main window contains a :py:class:`QtVideoPlayer` widget for showing
video frames (the video player widget contains both a graphics view widget
that shows the frame image and a seekbar widget for navigation). The main
window also contains various "data views"--tables which can be docked
in the window as well as a status bar.

When a new instance of :py:class:`MainWindow` is created, it creates
all of these widgets, sets up the menus, and also creates

- single :py:class:`GuiState` object
- single :py:class:`CommandContext` object
- single :py:class:`ColorManager` object
- multiple overlay objects (subclasses of :py:class:`BaseOverlay`)

A timer is started (runs via Qt event loop) which enables/disables
various menu items and buttons based on current state (e.g., you
can't delete an instance if no instance is selected).

Shortcuts are loaded using :py:class:`Shortcuts` class. Preferences
are loaded by importing `prefs`, a singleton instance of
:py:class:`Preferences`.

:py:class:`GuiState` is used for storing "global" state for the project
(e.g., :py:class:`Labels` object, the current frame, current instance,
whether to show track trails, etc.). every menu command with state
(e.g., check/uncheck) should be connected to a state variable.

:py:class:`CommandContext` has methods which can be triggered
by menu items/buttons/etc in the GUI to perform various actions. The
command context enforces a pattern for implementing each command in
its own class, it keeps track of whether there are unsaved changes
(and in the future would make it easier to implement undo/redo), and
it handles triggering the relevant updates in the GUI based on the
effects of the command (these are passed using `UpdateTopic` enum and
handed by :py:method:`MainWindow.on_data_update()`).

:py:class:`ColorManager` loads color palettes, keeps track of current
palette, and should always be queried for how to draw instances--this
ensures consistency (e.g.) between color of instances drawn on video
frame and instances listed in data view table.
"""

import os
import platform
import random
import re
import traceback
from logging import getLogger
from pathlib import Path
from typing import Callable, List, Optional, Tuple

from qtpy import QtCore, QtGui
from qtpy.QtCore import QEvent, Qt
from qtpy.QtWidgets import QApplication, QMainWindow, QMessageBox

import sleap
from sleap.gui.color import ColorManager
from sleap.gui.commands import CommandContext, UpdateTopic
from sleap.gui.dialogs.filedialog import FileDialog
from sleap.gui.dialogs.formbuilder import FormBuilderModalDialog
from sleap.gui.dialogs.metrics import MetricsTableDialog
from sleap.gui.dialogs.shortcuts import ShortcutDialog
from sleap.gui.overlays.instance import InstanceOverlay
from sleap.gui.overlays.tracks import TrackListOverlay, TrackTrailOverlay
from sleap.gui.shortcuts import Shortcuts
from sleap.gui.state import GuiState
from sleap.gui.web import ReleaseChecker, ping_analytics
from sleap.gui.widgets.docks import (
    InstancesDock,
    SessionsDock,
    SkeletonDock,
    SuggestionsDock,
    VideosDock,
    InstanceGroupDock,
)
from sleap.gui.widgets.slider import set_slider_marks_from_labels
from sleap.gui.widgets.video import QtVideoPlayer
from sleap.info.summary import StatisticSeries
from sleap.instance import Instance
from sleap.io.dataset import Labels
from sleap.io.video import available_video_exts
from sleap.prefs import prefs
from sleap.skeleton import Skeleton
from sleap.util import parse_uri_path
from sleap.io.cameras import RecordingSession, InstanceGroup, FrameGroup

logger = getLogger(__name__)


class MainWindow(QMainWindow):
    """The SLEAP GUI application.

    Each project (`Labels` dataset) that you have loaded in the GUI will
    have its own `MainWindow` object.

    Attributes:
        labels: The :class:`Labels` dataset. If None, a new, empty project
            (i.e., :class:`Labels` object) will be created.
        state: Object that holds GUI state, e.g., current video, frame,
            whether to show node labels, etc.
    """

    def __init__(
        self,
        labels_path: Optional[str] = None,
        labels: Optional[Labels] = None,
        reset: bool = False,
        no_usage_data: bool = False,
        *args,
        **kwargs,
    ):
        """Initialize the app.

        Args:
            labels_path: Path to saved :class:`Labels` dataset.
            reset: If `True`, reset preferences to default (including window state).
            no_usage_data: If `True`, launch GUI without sharing usage data regardless
                of stored preferences.
        """
        super(MainWindow, self).__init__(*args, **kwargs)
        self.setAcceptDrops(True)

        self.state = GuiState()
        self.labels = labels or Labels()

        self.commands = CommandContext(
            state=self.state, app=self, update_callback=self.on_data_update
        )

        self.shortcuts = Shortcuts()

        self._menu_actions = dict()
        self._buttons = dict()
        self._child_windows = dict()

        self.overlays = dict()

        self.state.connect("filename", self.setWindowTitle)

        self.state["skeleton"] = Skeleton()
        self.state["labeled_frame"] = None
        self.state["last_interacted_frame"] = None
        self.state["filename"] = None
        self.state["session"] = None
        self.state["show non-visible nodes"] = prefs["show non-visible nodes"]
        self.state["show instances"] = True
        self.state["show labels"] = True
        self.state["show edges"] = True
        self.state["edge style"] = prefs["edge style"]
        self.state["fit"] = False
        self.state["color predicted"] = prefs["color predicted"]
        self.state["trail_shade"] = prefs["trail shade"]
        self.state["marker size"] = prefs["marker size"]
        self.state["propagate track labels"] = prefs["propagate track labels"]
        self.state["node label size"] = prefs["node label size"]
        self.state["share usage data"] = prefs["share usage data"]
        self.state["skeleton_preview_image"] = None
        self.state["skeleton_description"] = "No skeleton loaded yet"
        if no_usage_data:
            self.state["share usage data"] = False
        self.state["clipboard_track"] = None
        self.state["clipboard_instance"] = None

        self.state.connect("marker size", self.plotFrame)
        self.state.connect("node label size", self.plotFrame)
        self.state.connect("show non-visible nodes", self.plotFrame)

        self.release_checker = ReleaseChecker()

        if self.state["share usage data"]:
            ping_analytics()

        self._initialize_gui()

        if reset:
            print("Reseting GUI state and preferences...")
            prefs.reset_to_default()
        elif len(prefs["window state"]) > 0:
            print("Restoring GUI state...")
            self.restoreState(prefs["window state"])

        if labels_path is not None:
            self.commands.loadProjectFile(filename=labels_path)
        elif labels is not None:
            self.commands.loadLabelsObject(labels=labels)
        else:
            self.state["project_loaded"] = False

    def setWindowTitle(self, value):
        """Sets window title (if value is not None)."""
        if value is not None:
            super(MainWindow, self).setWindowTitle(
                f"{value} - SLEAP v{sleap.version.__version__}"
            )

    def event(self, e: QEvent) -> bool:
        """Custom event handler.

        We use this to ignore events that would clear status bar.

        Args:
            e: The event.
        Returns:
            True if we ignore event, otherwise returns whatever the usual
            event handler would return.
        """
        if e.type() == QEvent.StatusTip:
            if e.tip() == "":
                return True
        return super().event(e)

    def closeEvent(self, event):
        """Close application window, prompting for saving as needed."""
        # Save window state.
        prefs["window state"] = self.saveState()
        prefs["marker size"] = self.state["marker size"]
        prefs["show non-visible nodes"] = self.state["show non-visible nodes"]
        prefs["node label size"] = self.state["node label size"]
        prefs["edge style"] = self.state["edge style"]
        prefs["propagate track labels"] = self.state["propagate track labels"]
        prefs["color predicted"] = self.state["color predicted"]
        prefs["trail shade"] = self.state["trail_shade"]
        prefs["share usage data"] = self.state["share usage data"]

        # Save preferences.
        prefs.save()

        if not self.state["has_changes"]:
            # No unsaved changes, so accept event (close)
            event.accept()
        else:
            msgBox = QMessageBox()
            msgBox.setText("Do you want to save the changes to this project?")
            msgBox.setInformativeText("If you don't save, your changes will be lost.")
            msgBox.setStandardButtons(
                QMessageBox.Save | QMessageBox.Discard | QMessageBox.Cancel
            )
            msgBox.setDefaultButton(QMessageBox.Save)

            ret_val = msgBox.exec_()

            if ret_val == QMessageBox.Cancel:
                # cancel close by ignoring event
                event.ignore()
            elif ret_val == QMessageBox.Discard:
                # don't save, just close
                event.accept()
            elif ret_val == QMessageBox.Save:
                # save
                self.commands.saveProject()
                # accept event (closes window)
                event.accept()

    def dragEnterEvent(self, event):
        # TODO: Parse filenames and accept only if valid ext (or folder)
        mime_format = 'application/x-qt-windows-mime;value="FileName"'
        if mime_format in event.mimeData().formats():
            # This only returns the first filename if multiple files are dropped:
            filename = event.mimeData().data(mime_format).data().decode()
            event.acceptProposedAction()

    def dropEvent(self, event):
        # Parse filenames
        filenames = event.mimeData().data("text/uri-list").data().decode()
        filenames = [parse_uri_path(f.strip()) for f in filenames.strip().split("\n")]

        exts = [Path(f).suffix for f in filenames]

        if len(exts) == 1 and exts[0].lower() == ".slp":
            if self.state["project_loaded"]:
                # Merge
                self.commands.mergeProject(filenames=filenames)
            else:
                # Load
                self.commands.openProject(filename=filenames[0], first_open=True)

        elif all([ext.lower()[1:] in available_video_exts() for ext in exts]):
            # Import videos
            self.commands.showImportVideos(filenames=filenames)

        else:
            raise TypeError(
                f"Invalid file type(s) dropped: {', '.join(exts)} \n"
                f"Supported formats: .slp, .{', .'.join(available_video_exts())}"
            )

    @property
    def labels(self) -> Labels:
        return self.state["labels"]

    @labels.setter
    def labels(self, value):
        self.state["labels"] = value

    def _initialize_gui(self):
        """Creates menus, dock windows, starts timers to update gui state."""

        self._create_color_manager()
        self._create_video_player()
        self.statusBar()

        self._create_menus()
        self._create_dock_windows()

        self._load_overlays()

        # Create timer to update state of gui at 20 millisec. intervals
        self.update_gui_timer = QtCore.QTimer()
        self.update_gui_timer.timeout.connect(self._update_gui_state)
        self.update_gui_timer.start(20)

    def _create_video_player(self):
        """Creates and connects :class:`QtVideoPlayer` for gui."""
        self.player = QtVideoPlayer(
            color_manager=self.color_manager, state=self.state, context=self.commands
        )
        self.player.changedPlot.connect(self._after_plot_change)
        self.player.updatedPlot.connect(self._after_plot_update)

        self.player.view.instanceDoubleClicked.connect(
            self._handle_instance_double_click
        )
        self.player.seekbar.selectionChanged.connect(lambda: self.updateStatusMessage())
        self.setCentralWidget(self.player)

        def switch_frame(video):
            """Jump to last labeled frame"""
            last_label = self.labels.find_last(video)
            if last_label is not None:
                self.state["frame_idx"] = last_label.frame_idx
            else:
                self.state["frame_idx"] = 0

        def update_frame_chunk_suggestions(video):
            """Set upper limit of frame_chunk spinbox to number frames in video."""
            method_layout = (
                self.suggestions_dock.suggestions_form_widget.form_layout.fields[
                    "method"
                ]
            )
            frame_chunk_layout = method_layout.page_layouts["frame chunk"]
            frame_to_spinbox = frame_chunk_layout.fields["frame_to"]
            frame_from_spinbox = frame_chunk_layout.fields["frame_from"]
            if video is not None:
                frame_to_spinbox.setMaximum(video.num_frames)
                frame_from_spinbox.setMaximum(video.num_frames)

        self.state.connect(
            "video",
            callbacks=[
                switch_frame,
                lambda x: self._update_seekbar_marks(),
                update_frame_chunk_suggestions,
            ],
        )

    def _create_color_manager(self):
        self.color_manager = ColorManager(self.labels)
        self.color_manager.palette = self.state.get("palette", default="standard")

    def _create_menus(self):
        """Creates main application menus."""
        # shortcuts = Shortcuts()

        # add basic menu item
        def add_menu_item(menu, key: str, name: str, action: Callable):
            menu_item = menu.addAction(name, action, self.shortcuts[key])
            self._menu_actions[key] = menu_item
            return menu_item

        # set menu checkmarks
        def connect_check(key):
            self._menu_actions[key].setCheckable(True)
            self._menu_actions[key].setChecked(self.state[key])
            self.state.connect(key, self._menu_actions[key].setChecked)

        # add checkable menu item connected to state variable
        def add_menu_check_item(menu, key: str, name: str):
            menu_item = add_menu_item(menu, key, name, lambda: self.state.toggle(key))
            connect_check(key)
            return menu_item

        # check and uncheck submenu items
        def _menu_check_single(menu, item_text):
            """Helper method to select exactly one submenu item."""
            for menu_item in menu.children():
                if menu_item.text() == str(item_text):
                    menu_item.setChecked(True)
                else:
                    menu_item.setChecked(False)

        # add submenu with checkable items
        def add_submenu_choices(menu, title, options, key):
            submenu = menu.addMenu(title)

            self.state.connect(key, lambda x: _menu_check_single(submenu, x))

            for option in options:
                submenu_item = submenu.addAction(
                    f"{option}", lambda x=option: self.state.set(key, x)
                )
                submenu_item.setCheckable(True)

            self.state.emit(key)

        ### File Menu ###

        fileMenu = self.menuBar().addMenu("File")
        add_menu_item(fileMenu, "new", "New Project", self.commands.newProject)
        add_menu_item(fileMenu, "open", "Open Project...", self.commands.openProject)

        import_types_menu = fileMenu.addMenu("Import...")
        add_menu_item(
            import_types_menu,
            "import_coco",
            "COCO dataset...",
            self.commands.importCoco,
        )
        add_menu_item(
            import_types_menu,
            "import_dlc",
            "DeepLabCut dataset...",
            self.commands.importDLC,
        )
        add_menu_item(
            import_types_menu,
            "import_dlc_folder",
            "Multiple DeepLabCut datasets from folder...",
            self.commands.importDLCFolder,
        )
        add_menu_item(
            import_types_menu,
            "import_dpk",
            "DeepPoseKit dataset...",
            self.commands.importDPK,
        )
        add_menu_item(
            import_types_menu,
            "import_at",
            "AlphaTracker dataset...",
            self.commands.importAT,
        )
        add_menu_item(
            import_types_menu,
            "import_nwb",
            "NWB dataset...",
            self.commands.importNWB,
        )
        add_menu_item(
            import_types_menu,
            "import_leap",
            "LEAP Matlab dataset...",
            self.commands.importLEAP,
        )
        add_menu_item(
            import_types_menu,
            "import_analysis",
            "SLEAP Analysis HDF5...",
            self.commands.importAnalysisFile,
        )

        add_menu_item(
            fileMenu,
            "import predictions",
            "Merge into Project...",
            self.commands.mergeProject,
        )

        fileMenu.addSeparator()
        add_menu_item(fileMenu, "add videos", "Add Videos...", self.commands.addVideo)
        add_menu_item(
            fileMenu, "replace videos", "Replace Videos...", self.commands.replaceVideo
        )

        fileMenu.addSeparator()
        add_menu_item(
            fileMenu,
            "add session",
            "Add Recording Session...",
            self.commands.addSession,
        )

        fileMenu.addSeparator()
        add_menu_item(fileMenu, "save", "Save", self.commands.saveProject)
        add_menu_item(fileMenu, "save as", "Save As...", self.commands.saveProjectAs)

        export_analysis_menu = fileMenu.addMenu("Export Analysis HDF5...")
        add_menu_item(
            export_analysis_menu,
            "export_analysis_current",
            "Current Video...",
            self.commands.exportAnalysisFile,
        )
        add_menu_item(
            export_analysis_menu,
            "export_analysis_video",
            "All Videos...",
            lambda: self.commands.exportAnalysisFile(all_videos=True),
        )

        export_csv_menu = fileMenu.addMenu("Export Analysis CSV...")
        add_menu_item(
            export_csv_menu,
            "export_csv_current",
            "Current Video...",
            self.commands.exportCSVFile,
        )
        add_menu_item(
            export_csv_menu,
            "export_csv_all",
            "All Videos...",
            lambda: self.commands.exportCSVFile(all_videos=True),
        )

        add_menu_item(fileMenu, "export_nwb", "Export NWB...", self.commands.exportNWB)

        fileMenu.addSeparator()
        add_menu_item(
            fileMenu, "reset prefs", "Reset preferences to defaults...", self.resetPrefs
        )

        fileMenu.addSeparator()
        add_menu_item(fileMenu, "close", "Quit", self.close)

        ### Go Menu ###

        goMenu = self.menuBar().addMenu("Go")

        add_menu_item(
            goMenu,
            "goto next labeled",
            "Next Labeled Frame",
            self.commands.nextLabeledFrame,
        )
        add_menu_item(
            goMenu,
            "goto prev labeled",
            "Previous Labeled Frame",
            self.commands.previousLabeledFrame,
        )
        add_menu_item(
            goMenu,
            "goto last interacted",
            "Last Interacted Frame",
            self.commands.lastInteractedFrame,
        )
        add_menu_item(
            goMenu,
            "goto next user",
            "Next User Labeled Frame",
            self.commands.nextUserLabeledFrame,
        )
        add_menu_item(
            goMenu,
            "goto next suggestion",
            "Next Suggestion",
            self.commands.nextSuggestedFrame,
        )
        add_menu_item(
            goMenu,
            "goto prev suggestion",
            "Previous Suggestion",
            self.commands.prevSuggestedFrame,
        )
        add_menu_item(
            goMenu,
            "goto next track spawn",
            "Next Track Spawn Frame",
            self.commands.nextTrackFrame,
        )
        add_menu_item(
            goMenu,
            "goto next view",
            "Next View",
            self.commands.nextView,
        )
        add_menu_item(
            goMenu,
            "goto prev view",
            "Prev View",
            self.commands.prevView,
        )

        goMenu.addSeparator()

        def next_vid():
            self.state.increment_in_list("video", self.labels.videos)

        def prev_vid():
            self.state.increment_in_list("video", self.labels.videos, reverse=True)

        add_menu_item(goMenu, "next video", "Next Video", next_vid)
        add_menu_item(goMenu, "prev video", "Previous Video", prev_vid)

        goMenu.addSeparator()

        add_menu_item(goMenu, "goto frame", "Go to Frame...", self.commands.gotoFrame)
        add_menu_item(
            goMenu, "select to frame", "Select to Frame...", self.commands.selectToFrame
        )

        goMenu.addSeparator()

        add_menu_item(
            goMenu,
            "select next",
            "Select Next Instance",
            lambda: self.state.increment_in_list(
                "instance", self.state["labeled_frame"].instances_to_show
            ),
        )
        add_menu_item(
            goMenu,
            "clear selection",
            "Clear Selection",
            lambda: self.state.set("instance", None),
        )

        ### View Menu ###

        viewMenu = self.menuBar().addMenu("View")
        self.viewMenu = viewMenu  # store as attribute so docks can add items

        viewMenu.addSeparator()
        add_menu_check_item(viewMenu, "fit", "Fit Instances to View")

        viewMenu.addSeparator()
        add_menu_check_item(viewMenu, "color predicted", "Color Predicted Instances")

        add_submenu_choices(
            menu=viewMenu,
            title="Color Palette",
            options=self.color_manager.palette_names,
            key="palette",
        )

        distinctly_color_options = ("instances", "nodes", "edges")

        add_submenu_choices(
            menu=viewMenu,
            title="Apply Distinct Colors To",
            options=distinctly_color_options,
            key="distinctly_color",
        )

        self.state["palette"] = prefs["palette"]
        self.state["distinctly_color"] = "instances"

        viewMenu.addSeparator()

        add_menu_check_item(viewMenu, "show instances", "Show Instances")
        add_menu_check_item(
            viewMenu, "show non-visible nodes", "Show Non-Visible Nodes"
        )
        add_menu_check_item(viewMenu, "show labels", "Show Node Names")
        add_menu_check_item(viewMenu, "show edges", "Show Edges")

        add_submenu_choices(
            menu=viewMenu,
            title="Edge Style",
            options=("Line", "Wedge"),
            key="edge style",
        )

        add_submenu_choices(
            menu=viewMenu,
            title="Node Marker Size",
            options=(1, 2, 4, 6, 8, 12),
            key="marker size",
        )

        add_submenu_choices(
            menu=viewMenu,
            title="Node Label Size",
            options=(6, 12, 18, 24, 36),
            key="node label size",
        )

        viewMenu.addSeparator()
        add_submenu_choices(
            menu=viewMenu,
            title="Trail Length",
            options=TrackTrailOverlay.get_length_options(),
            key="trail_length",
        )
        add_submenu_choices(
            menu=viewMenu,
            title="Trail Shade",
            options=tuple(TrackTrailOverlay.get_shade_options().keys()),
            key="trail_shade",
        )

        viewMenu.addSeparator()
        add_menu_item(
            viewMenu,
            "export clip",
            "Render Video Clip with Instances...",
            self.commands.exportLabeledClip,
        )
        viewMenu.addSeparator()

        ### Label Menu ###

        instance_adding_methods = dict(
            best="Best",
            template="Average Instance",
            force_directed="Force Directed",
            random="Random",
            prior_frame="Copy prior frame",
            prediction="Copy predictions",
        )

        def new_instance_menu_action():
            method_key = [
                key
                for (key, val) in instance_adding_methods.items()
                if val == self.state["instance_init_method"]
            ]
            if method_key:
                self.commands.newInstance(init_method=method_key[0])

        labelMenu = self.menuBar().addMenu("Labels")
        add_menu_item(
            labelMenu, "add instance", "Add Instance", new_instance_menu_action
        )

        add_submenu_choices(
            menu=labelMenu,
            title="Instance Placement Method",
            options=instance_adding_methods.values(),
            key="instance_init_method",
        )
        self.state["instance_init_method"] = instance_adding_methods["best"]

        add_menu_item(
            labelMenu,
            "delete instance",
            "Delete Instance",
            self.commands.deleteSelectedInstance,
        )

        add_menu_item(
            labelMenu,
            "custom delete",
            "Custom Instance Delete...",
            self.commands.deleteDialog,
        )

        labelMenu.addSeparator()

        add_menu_item(
            labelMenu,
            "add instances from all frame predictions",
            "Add Instances from All Predictions on Current Frame",
            self.commands.addUserInstancesFromPredictions,
        )

        labelMenu.addSeparator()

        labelMenu.addAction(
            "Copy Instance",
            self.commands.copyInstance,
            Qt.CTRL + Qt.Key_C,
        )
        labelMenu.addAction(
            "Paste Instance",
            self.commands.pasteInstance,
            Qt.CTRL + Qt.Key_V,
        )

        labelMenu.addSeparator()

        add_menu_item(
            labelMenu,
            "delete frame predictions",
            "Delete Predictions on Current Frame",
            self.commands.deleteFramePredictions,
        )
        add_menu_item(
            labelMenu,
            "delete all predictions",
            "Delete All Predictions...",
            self.commands.deletePredictions,
        )
        add_menu_item(
            labelMenu,
            "delete clip predictions",
            "Delete Predictions from Clip...",
            self.commands.deleteClipPredictions,
        )
        add_menu_item(
            labelMenu,
            "delete area predictions",
            "Delete Predictions from Area...",
            self.commands.deleteAreaPredictions,
        )
        add_menu_item(
            labelMenu,
            "delete score predictions",
            "Delete Predictions with Low Score...",
            self.commands.deleteLowScorePredictions,
        )
        add_menu_item(
            labelMenu,
            "delete frame limit predictions",
            "Delete Predictions beyond Frame Limit...",
            self.commands.deleteFrameLimitPredictions,
        )

        ### Sessions Menu ###

        sessionsMenu = self.menuBar().addMenu("Sessions")

        self.inst_groups_menu = sessionsMenu.addMenu("Set Instance Group")
        self.inst_groups_delete_menu = sessionsMenu.addMenu("Delete Instance Group")
        self.state.connect("frame_idx", self._update_sessions_menu)

        ### Tracks Menu ###

        tracksMenu = self.menuBar().addMenu("Tracks")

        self.track_menu = tracksMenu.addMenu("Set Instance Track")
        add_menu_check_item(
            tracksMenu, "propagate track labels", "Propagate Track Labels"
        ).setToolTip(
            "If enabled, setting a track will also apply to subsequent instances of "
            "the same track."
        )
        add_menu_item(
            tracksMenu,
            "transpose",
            "Transpose Instance Tracks",
            self.commands.transposeInstance,
        )

        tracksMenu.addSeparator()

        add_menu_item(
            tracksMenu,
            "delete track",
            "Delete Instance and Track",
            self.commands.deleteSelectedInstanceTrack,
        )
        self.delete_tracks_menu = tracksMenu.addMenu("Delete Track")
        self.delete_tracks_menu.setEnabled(False)

        self.delete_multiple_tracks_menu = tracksMenu.addMenu("Delete Multiple Tracks")
        self.delete_multiple_tracks_menu.setToolTip(
            "Delete either only 'Unused' tracks or 'All' tracks, and update instances. Instances are not removed."
        )

        add_menu_item(
            self.delete_multiple_tracks_menu,
            "delete unused tracks",
            "Unused",
            lambda: self.commands.deleteMultipleTracks(delete_all=False),
        )

        add_menu_item(
            self.delete_multiple_tracks_menu,
            "delete all tracks",
            "All",
            lambda: self.commands.deleteMultipleTracks(delete_all=True),
        )

        tracksMenu.addSeparator()

        tracksMenu.addAction(
            "Copy Instance Track",
            self.commands.copyInstanceTrack,
            Qt.CTRL + Qt.SHIFT + Qt.Key_C,
        )
        tracksMenu.addAction(
            "Paste Instance Track",
            self.commands.pasteInstanceTrack,
            Qt.CTRL + Qt.SHIFT + Qt.Key_V,
        )

        tracksMenu.addSeparator()

        seekbar_header_options = (
            "None",
            "Point Displacement (sum)",
            "Point Displacement (max)",
            "Primary Point Displacement (sum)",
            "Primary Point Displacement (max)",
            "Instance Score (sum)",
            "Instance Score (min)",
            "Point Score (sum)",
            "Point Score (min)",
            "Number of predicted points",
            "Min Centroid Proximity",
        )

        add_submenu_choices(
            menu=tracksMenu,
            title="Seekbar Header",
            options=seekbar_header_options,
            key="seekbar_header",
        )

        self.state["seekbar_header"] = "None"
        self.state.connect("seekbar_header", self._set_seekbar_header)

        ### Predict Menu ###

        predictionMenu = self.menuBar().addMenu("Predict")
        predictionMenu.setToolTipsVisible(True)

        add_menu_item(
            predictionMenu,
            "training",
            "Run Training...",
            lambda: self._show_learning_dialog("training"),
        )
        add_menu_item(
            predictionMenu,
            "inference",
            "Run Inference...",
            lambda: self._show_learning_dialog("inference"),
        )

        predictionMenu.addSeparator()

        add_menu_item(
            predictionMenu,
            "show metrics",
            "Evaluation Metrics for Trained Models...",
            self._show_metrics_dialog,
        )

        add_menu_item(
            predictionMenu,
            "visualize models",
            "Visualize Model Outputs...",
            self._handle_model_overlay_command,
        )

        predictionMenu.addSeparator()

        labels_package_menu = predictionMenu.addMenu("Export Labels Package...")
        add_menu_item(
            labels_package_menu,
            "export user labels package",
            "Labeled frames",
            self.commands.exportUserLabelsPackage,
        ).setToolTip(
            "Export user-labeled frames with image data into a single SLP file.\n\n"
            "Use this for archiving a dataset with labeled frames only."
        )
        add_menu_item(
            labels_package_menu,
            "export labels package",
            "Labeled + suggested frames (recommended)",
            self.commands.exportTrainingPackage,
        ).setToolTip(
            "Export user-labeled frames and suggested frames with image data into a "
            "single SLP file.\n\n"
            "Use this for human-in-the-loop training to enable remote inference on "
            "unlabeled frames."
        )
        add_menu_item(
            labels_package_menu,
            "export full package",
            "Labeled + predicted + suggested frames",
            self.commands.exportFullPackage,
        ).setToolTip(
            "Export all frames (including predictions) and suggested frames with image "
            "data into a single SLP file.\n\n"
            "Use this when you need to store images for predicted frames, such as for "
            "proofreading or reproducibility."
        )

        predictionMenu.addSeparator()
        add_menu_item(
            predictionMenu,
            "training on colab",
            "Train on Google Colab...",
            lambda: self.commands.openWebsite(
                "https://colab.research.google.com/github/talmolab/sleap/blob/main/docs/notebooks/Training_and_inference_using_Google_Drive.ipynb"
            ),
        )

        ############

        helpMenu = self.menuBar().addMenu("Help")

        helpMenu.addAction(
            "Documentation", lambda: self.commands.openWebsite("https://sleap.ai")
        )
        helpMenu.addAction(
            "GitHub",
            lambda: self.commands.openWebsite("https://github.com/talmolab/sleap"),
        )
        helpMenu.addAction(
            "Releases",
            lambda: self.commands.openWebsite(
                "https://github.com/talmolab/sleap/releases"
            ),
        )

        helpMenu.addSeparator()

        helpMenu.addAction("Latest versions:", self.commands.checkForUpdates)
        self.state["stable_version_menu"] = helpMenu.addAction(
            "  Stable: N/A", self.commands.openStableVersion
        )
        self.state["stable_version_menu"].setEnabled(False)
        self.state["prerelease_version_menu"] = helpMenu.addAction(
            "  Prerelease: N/A", self.commands.openPrereleaseVersion
        )
        self.state["prerelease_version_menu"].setEnabled(False)
        self.commands.checkForUpdates()

        helpMenu.addSeparator()
        usageMenu = helpMenu.addMenu("Improve SLEAP")
        add_menu_check_item(usageMenu, "share usage data", "Share usage data")
        usageMenu.addAction(
            "What is usage data?",
            lambda: self.commands.openWebsite("https://sleap.ai/help.html#usage-data"),
        )

        helpMenu.addSeparator()
        helpMenu.addAction("Keyboard Shortcuts", self._show_keyboard_shortcuts_window)

    def process_events_then(self, action: Callable):
        """Decorates a function with a call to first process events."""

        def wrapped_function(*args):
            QApplication.instance().processEvents()
            action(*args)

        return wrapped_function

    def _create_dock_windows(self):
        """Create dock windows and connect them to GUI."""

        self.videos_dock = VideosDock(self)
        self.sessions_dock = SessionsDock(self, tab_with=self.videos_dock)
        self.skeleton_dock = SkeletonDock(self, tab_with=self.videos_dock)
        self.suggestions_dock = SuggestionsDock(self, tab_with=self.videos_dock)
        self.instances_dock = InstancesDock(self, tab_with=self.videos_dock)
        self.instance_groups_dock = InstanceGroupDock(self, tab_with=self.videos_dock)

        # Bring videos tab forward.
        self.videos_dock.wgt_layout.parent().parent().raise_()

    def _load_overlays(self):
        """Load all standard video overlays."""
        self.overlays["track_labels"] = TrackListOverlay(
            labels=self.labels, player=self.player
        )
        self.overlays["trails"] = TrackTrailOverlay(
            labels=self.labels,
            player=self.player,
            trail_shade=self.state["trail_shade"],
        )
        self.overlays["instance"] = InstanceOverlay(
            labels=self.labels, player=self.player, state=self.state
        )

        # When gui state changes, we also want to set corresponding attribute
        # on overlay (or color manager shared by overlays) so that they can
        # update/redraw as needed.
        def overlay_state_connect(overlay, state_key, overlay_attribute=None):
            overlay_attribute = overlay_attribute or state_key
            self.state.connect(
                state_key,
                callbacks=[
                    lambda x: setattr(overlay, overlay_attribute, x),
                    self.plotFrame,
                ],
            )

        overlay_state_connect(self.overlays["trails"], "trail_length")
        overlay_state_connect(self.overlays["trails"], "trail_shade")

        overlay_state_connect(self.color_manager, "palette")
        overlay_state_connect(self.color_manager, "distinctly_color")
        overlay_state_connect(self.color_manager, "color predicted", "color_predicted")
        self.state.connect("palette", lambda x: self._update_seekbar_marks())

        # update the skeleton tables since we may want to redraw colors
        for state_var in ("palette", "distinctly_color", "edge style"):
            self.state.connect(
                state_var, lambda x: self.on_data_update([UpdateTopic.skeleton])
            )

        # Set defaults
        self.state["trail_length"] = prefs["trail length"]

        # Emit signals for default that may have been set earlier
        self.state.emit("palette")
        self.state.emit("distinctly_color")
        self.state.emit("color predicted")

    def _update_gui_state(self):
        """Enable/disable gui items based on current state."""
        has_selected_instance = self.state["instance"] is not None
        has_selected_node = self.state["selected_node"] is not None
        has_selected_edge = self.state["selected_edge"] is not None
        has_selected_video = self.state["selected_video"] is not None
        has_selected_session = self.state["selected_session"] is not None
        has_video = self.state["video"] is not None
        has_selected_camcorder = self.state["selected_camera"] is not None
        has_selected_unlinked_video = self.state["selected_unlinked_video"] is not None

        has_frame_range = bool(self.state["has_frame_range"])
        has_unsaved_changes = bool(self.state["has_changes"])
        has_videos = self.labels is not None and len(self.labels.videos) > 0
        has_multiple_videos = self.labels is not None and len(self.labels.videos) > 1
        has_labeled_frames = self.labels is not None and any(
            (lf.video == self.state["video"] for lf in self.labels)
        )
        has_suggestions = self.labels is not None and bool(self.labels.suggestions)
        has_tracks = self.labels is not None and (len(self.labels.tracks) > 0)
        has_multiple_instances = (
            self.state["labeled_frame"] is not None
            and len(self.state["labeled_frame"].instances) > 1
        )
        # todo: exclude predicted instances from count
        has_nodes_selected = (
            self.skeleton_dock.skeletonEdgesSrc.currentIndex() > -1
            and self.skeleton_dock.skeletonEdgesDst.currentIndex() > -1
        )
        control_key_down = QApplication.queryKeyboardModifiers() == Qt.ControlModifier

        # Update menus

        self.inst_groups_menu.setEnabled(has_selected_instance)
        self.track_menu.setEnabled(has_selected_instance)
        self.delete_tracks_menu.setEnabled(has_tracks)
        self._menu_actions["clear selection"].setEnabled(has_selected_instance)
        self._menu_actions["delete instance"].setEnabled(has_selected_instance)

        self._menu_actions["delete clip predictions"].setEnabled(has_frame_range)
        # self._menu_actions["export clip"].setEnabled(has_frame_range)

        self._menu_actions["transpose"].setEnabled(has_multiple_instances)

        self._menu_actions["save"].setEnabled(has_unsaved_changes)

        self._menu_actions["next video"].setEnabled(has_multiple_videos)
        self._menu_actions["prev video"].setEnabled(has_multiple_videos)

        self._menu_actions["goto next labeled"].setEnabled(has_labeled_frames)
        self._menu_actions["goto prev labeled"].setEnabled(has_labeled_frames)

        self._menu_actions["goto next suggestion"].setEnabled(has_suggestions)
        self._menu_actions["goto prev suggestion"].setEnabled(has_suggestions)

        self._menu_actions["goto next track spawn"].setEnabled(has_tracks)

        # Update buttons
        self._buttons["add edge"].setEnabled(has_nodes_selected)
        self._buttons["delete edge"].setEnabled(has_selected_edge)
        self._buttons["delete node"].setEnabled(has_selected_node)
        self._buttons["toggle grayscale"].setEnabled(has_video)
        self._buttons["show video"].setEnabled(has_selected_video)
        self._buttons["remove video"].setEnabled(has_video)
        self._buttons["delete instance"].setEnabled(has_selected_instance)
        self._buttons["unlink video"].setEnabled(has_selected_camcorder)
        self.suggestions_dock.suggestions_form_widget.buttons[
            "generate_button"
        ].setEnabled(has_videos)
        self._buttons["remove session"].setEnabled(has_selected_session)
        self._buttons["link video"].setEnabled(
            has_selected_unlinked_video
            and has_selected_camcorder
            and has_selected_session
        )

        # Update overlays
        self.overlays["track_labels"].visible = (
            control_key_down and has_selected_instance
        )

    def on_data_update(self, what: List[UpdateTopic]):
        def _has_topic(topic_list):
            if UpdateTopic.all in what:
                return True
            for topic in topic_list:
                if topic in what:
                    return True
            return False

        if _has_topic(
            [
                UpdateTopic.frame,
                UpdateTopic.skeleton,
                UpdateTopic.project_instances,
                UpdateTopic.tracks,
            ]
        ):
            self.plotFrame()

        if _has_topic([UpdateTopic.sessions]):
            self.sessions_dock.sessions_table.model().items = self.labels.sessions
            self.labels._cache.update()

        if _has_topic(
            [
                UpdateTopic.frame,
                UpdateTopic.project_instances,
                UpdateTopic.tracks,
                UpdateTopic.suggestions,
            ]
        ):
            self._update_seekbar_marks()

        if _has_topic(
            [UpdateTopic.frame, UpdateTopic.project_instances, UpdateTopic.tracks]
        ):
            self._update_track_menu()

        if _has_topic([UpdateTopic.video]):
            self.videos_dock.table.model().items = self.labels.videos
            self.labels._cache.update()
            self.sessions_dock.unlinked_videos_table.model().items = (
                self.labels._cache._linkage_of_videos["unlinked"]
            )

        if _has_topic([UpdateTopic.skeleton]):
            self.skeleton_dock.nodes_table.model().items = self.state["skeleton"]
            self.skeleton_dock.edges_table.model().items = self.state["skeleton"]
            self.skeleton_dock.skeletonEdgesSrc.model().skeleton = self.state[
                "skeleton"
            ]
            self.skeleton_dock.skeletonEdgesDst.model().skeleton = self.state[
                "skeleton"
            ]

            if self.labels.skeletons:
                self.suggestions_dock.suggestions_form_widget.set_field_options(
                    "node", self.labels.skeletons[0].node_names
                )

        if _has_topic([UpdateTopic.project, UpdateTopic.on_frame]):
            self.instances_dock.table.model().items = self.state["labeled_frame"]

        if _has_topic([UpdateTopic.suggestions]):
            self.suggestions_dock.table.model().items = self.labels.suggestions

        if _has_topic([UpdateTopic.project_instances, UpdateTopic.suggestions]):
            # update count of suggested frames w/ labeled instances
            suggestion_status_text = ""
            suggestion_list = self.labels.get_suggestions()
            if suggestion_list:
                labeled_count = 0
                for suggestion in suggestion_list:
                    lf = self.labels.get(
                        (suggestion.video, suggestion.frame_idx), use_cache=True
                    )
                    if lf is not None and lf.has_user_instances:
                        labeled_count += 1
                prc = (labeled_count / len(suggestion_list)) * 100
                suggestion_status_text = (
                    f"{labeled_count}/{len(suggestion_list)} labeled ({prc:.1f}%)"
                )
            self.suggestions_dock.suggested_count_label.setText(suggestion_status_text)

        if _has_topic([UpdateTopic.frame, UpdateTopic.project_instances]):
            self.state["last_interacted_frame"] = self.state["labeled_frame"]
            self._update_sessions_menu()

        if _has_topic([UpdateTopic.sessions]):
            self.update_cameras_model()
            self.update_unlinked_videos_model()
<<<<<<< HEAD
            self.update_instance_group_model()
=======
            self._update_sessions_menu()
>>>>>>> 45eeea7e

    def update_unlinked_videos_model(self):
        """Update the unlinked videos model with the selected session."""
        self.sessions_dock.unlinked_videos_table.model().items = (
            self.labels._cache._linkage_of_videos["unlinked"]
        )

    def update_instance_group_model(self):
        session: RecordingSession = self.state["session"]
        if session is not None:
            frame_idx: int = self.state["frame_idx"]
            frame_group: FrameGroup = session.frame_groups.get(frame_idx, None)
            if frame_group is not None:
                self.instance_groups_dock.table.model().items = (
                    frame_group.instance_groups
                )

    def update_cameras_model(self):
        """Update the cameras model with the selected session."""
        self.sessions_dock.camera_table.model().items = self.state["selected_session"]

    def plotFrame(self, *args, **kwargs):
        """Plots (or replots) current frame."""
        if self.state["video"] is None:
            return

        self.player.plot()

    def _after_plot_update(self, frame_idx):
        """Run after plot is updated, but stay on same frame."""

        video = self.state["video"]

        # Redraw trails
        overlay: TrackTrailOverlay = self.overlays["trails"]
        overlay.redraw(video, frame_idx)

        # Replot connected views for multi-camera projects
        # TODO(LM): Use context.state["session"] in command instead (when implemented)
        session = self.labels.get_session(video)
        if self.state.get("auto_triangulate", False):
            self.commands.triangulateSession(session=session)

    def _after_plot_change(self, player, frame_idx, selected_inst):
        """Called each time a new frame is drawn."""

        # Store the current frame_idx and LabeledFrame (or make new, empty object)
        self.state["frame_idx"] = frame_idx
        self.state["labeled_frame"] = (
            self.labels.find(self.state["video"], frame_idx, return_new=True)[0]
            if frame_idx is not None
            else None
        )

        # Show instances, etc, for this frame
        for overlay in self.overlays.values():
            overlay.redraw(self.state["video"], frame_idx)

        # Select instance if there was already selection
        if selected_inst is not None:
            player.view.selectInstance(selected_inst)
        else:
            self.state["instance"] = None

        if self.state["fit"]:
            player.zoomToFit()

        # Update related displays
        self.updateStatusMessage()
        self.on_data_update([UpdateTopic.on_frame])

        # Trigger event after the overlays have been added
        player.view.updatedViewer.emit()

    def updateStatusMessage(self, message: Optional[str] = None):
        """Updates status bar."""

        current_video = self.state["video"]
        frame_idx = self.state["frame_idx"] or 0

        spacer = "        "

        if message is None:
            message = ""
            if len(self.labels.videos) > 0 and current_video is not None:
                message += f"Video {self.labels.videos.index(current_video)+1}/"
                message += f"{len(self.labels.videos)}"
                message += spacer

            if current_video is not None:
                message += f"Frame: {frame_idx+1:,}/{len(current_video):,}"

            if self.player.seekbar.hasSelection():
                start, end = self.state["frame_range"]
                message += spacer
                message += f"Selection: {start+1:,}-{end:,} ({end-start+1:,} frames)"

            message += f"{spacer}Labeled Frames: "
            if current_video is not None:
                message += str(
                    self.labels.get_labeled_frame_count(current_video, "user")
                )

                if len(self.labels.videos) > 1:
                    message += " in video, "
            if len(self.labels.videos) > 1:
                project_user_frame_count = self.labels.get_labeled_frame_count(
                    filter="user"
                )
                message += f"{project_user_frame_count} in project"

            if current_video is not None:
                pred_frame_count = self.labels.get_labeled_frame_count(
                    current_video, "predicted"
                )
                if pred_frame_count:
                    message += f"{spacer}Predicted Frames: {pred_frame_count:,}"
                    message += (
                        f" ({pred_frame_count/current_video.num_frames*100:.2f}%)"
                    )
                    message += " in video"

            lf = self.state["labeled_frame"]
            # TODO: revisit with LabeledFrame.unused_predictions() & instances_to_show()
            n_instances = 0 if lf is None else len(lf.instances_to_show)
            message += f"{spacer}Current frame: {n_instances} instances"
            if (n_instances > 0) and not self.state["show instances"]:
                hide_key = self.shortcuts["show instances"].toString()
                message += f" [Hidden] Press '{hide_key}' to toggle."
                self.statusBar().setStyleSheet("color: red")
            else:
                self.statusBar().setStyleSheet("color: black")

        self.statusBar().showMessage(message)

    def resetPrefs(self):
        """Reset preferences to defaults."""
        prefs.reset_to_default()
        msg = QMessageBox()
        msg.setText(
            "Note: Some preferences may not take effect until application is restarted."
        )
        msg.exec_()

    def _update_track_menu(self):
        """Updates track menu options."""
        self.track_menu.clear()
        self.delete_tracks_menu.clear()
        for track_ind, track in enumerate(self.labels.tracks):
            key_command = ""
            if track_ind < 9:
                key_command = Qt.CTRL + Qt.Key_0 + self.labels.tracks.index(track) + 1
            self.track_menu.addAction(
                f"{track.name}",
                lambda x=track: self.commands.setInstanceTrack(x),
                key_command,
            )
            self.delete_tracks_menu.addAction(
                f"{track.name}", lambda x=track: self.commands.deleteTrack(x)
            )
        self.track_menu.addAction(
            "New Track", self.commands.addTrack, Qt.CTRL + Qt.Key_0
        )

    def _update_sessions_menu(self):
        """Update the instance groups menu based on the frame index."""

        # Clear menus before adding more items
        self.inst_groups_menu.clear()
        self.inst_groups_delete_menu.clear()

        # Get the session
        session = self.state.get("session")
        if session is None:
            return

        # Get the frame group for the current frame
        frame_idx = self.state["frame_idx"]
        frame_group = session.frame_groups.get(frame_idx, None)
        if frame_group is not None:
            for inst_group_ind, instance_group in enumerate(
                frame_group.instance_groups
            ):
                # Create shortcut key for first 9 groups
                key_command = ""
                if inst_group_ind < 9:
                    key_command = Qt.SHIFT + Qt.Key_0 + inst_group_ind + 1

                # Update the Set Instance Group menu
                self.inst_groups_menu.addAction(
                    instance_group.name,
                    lambda x=instance_group: self.commands.setInstanceGroup(x),
                    key_command,
                )

                # Update the Delete Instance Group menu
                self.inst_groups_delete_menu.addAction(
                    instance_group.name,
                    lambda x=instance_group: self.commands.deleteInstanceGroup(
                        instance_group=x
                    ),
                )

        self.inst_groups_menu.addAction(
            "New Instance Group",
            self.commands.addInstanceGroup,
            Qt.SHIFT + Qt.Key_0,
        )

    def _update_seekbar_marks(self):
        """Updates marks on seekbar."""
        set_slider_marks_from_labels(
            self.player.seekbar, self.labels, self.state["video"], self.color_manager
        )

    def _set_seekbar_header(self, graph_name: str):
        """Updates graph shown in seekbar header based on menu selection."""
        data_obj = StatisticSeries(self.labels)
        header_functions = {
            "Point Displacement (sum)": data_obj.get_point_displacement_series,
            "Point Displacement (max)": data_obj.get_point_displacement_series,
            "Primary Point Displacement (sum)": data_obj.get_primary_point_displacement_series,
            "Primary Point Displacement (max)": data_obj.get_primary_point_displacement_series,
            "Instance Score (sum)": data_obj.get_instance_score_series,
            "Instance Score (min)": data_obj.get_instance_score_series,
            "Point Score (sum)": data_obj.get_point_score_series,
            "Point Score (min)": data_obj.get_point_score_series,
            "Number of predicted points": data_obj.get_point_count_series,
            "Min Centroid Proximity": data_obj.get_min_centroid_proximity_series,
        }

        if graph_name == "None":
            self.player.seekbar.clearHeader()
        else:
            if graph_name in header_functions:
                kwargs = dict(video=self.state["video"])
                reduction_name = re.search("\\((sum|max|min)\\)", graph_name)
                if reduction_name is not None:
                    kwargs["reduction"] = reduction_name.group(1)
                series = header_functions[graph_name](**kwargs)
                self.player.seekbar.setHeaderSeries(series)
            else:
                print(f"Could not find function for {header_functions}")

    def _get_frames_for_prediction(self):
        """Builds options for frames on which to run inference.

        Args:
            None.
        Returns:
            Dictionary, keys are names of options (e.g., "clip", "random"),
            values are {video: list of frame indices} dictionaries.
        """

        user_labeled_frames = self.labels.user_labeled_frames

        def remove_user_labeled(video, frame_idxs):
            if len(frame_idxs) == 0:
                return frame_idxs
            video_user_labeled_frame_idxs = {
                lf.frame_idx for lf in user_labeled_frames if lf.video == video
            }
            return list(set(frame_idxs) - video_user_labeled_frame_idxs)

        current_video = self.state["video"]

        selection = dict()
        selection["frame"] = {current_video: [self.state["frame_idx"]]}

        # Use negative number in list for range (i.e., "0,-123" means "0-123")
        # The ranges should be [X, Y) like standard Python ranges
        def encode_range(a: int, b: int) -> Tuple[int, int]:
            return a, -b

        clip_range = self.state.get("frame_range", default=(0, 0))

        selection["clip"] = {current_video: encode_range(*clip_range)}
        selection["video"] = {current_video: encode_range(0, current_video.num_frames)}
        selection["all_videos"] = {
            video: encode_range(0, video.num_frames) for video in self.labels.videos
        }

        selection["suggestions"] = {
            video: remove_user_labeled(video, self.labels.get_video_suggestions(video))
            for video in self.labels.videos
        }

        selection["random"] = {
            video: remove_user_labeled(
                video, random.sample(range(video.frames), min(20, video.frames))
            )
            for video in self.labels.videos
        }

        if len(self.labels.videos) > 1:
            selection["random_video"] = {
                current_video: remove_user_labeled(
                    current_video,
                    random.sample(
                        range(current_video.frames), min(20, current_video.frames)
                    ),
                )
            }

        if user_labeled_frames:
            selection["user"] = {
                video: [lf.frame_idx for lf in user_labeled_frames if lf.video == video]
                for video in self.labels.videos
            }

        return selection

    def _show_learning_dialog(self, mode: str):
        """Helper function to show learning dialog in given mode.

        Args:
            mode: A string representing mode for dialog, which could be:
            * "training"
            * "inference"

        Returns:
            None.
        """
        from sleap.gui.learning.dialog import LearningDialog

        if "inference" in self.overlays:
            QMessageBox(
                text="In order to use this function you must first quit and "
                "re-open SLEAP to release resources used by visualizing "
                "model outputs."
            ).exec_()
            return

        if not self.state["filename"] or self.state["has_changes"]:
            QMessageBox(
                text=(
                    "You have unsaved changes. Please save before running training or "
                    "inference."
                )
            ).exec_()
            return

        if self._child_windows.get(mode, None) is None:
            # Re-use existing dialog widget.
            self._child_windows[mode] = LearningDialog(
                mode,
                self.state["filename"],
                self.labels,
            )
            self._child_windows[mode]._handle_learning_finished.connect(
                self._handle_learning_finished
            )
        else:
            # Update data in existing dialog widget.
            self._child_windows[mode].labels = self.labels
            self._child_windows[mode].labels_filename = self.state["filename"]
            self._child_windows[mode].skeleton = self.labels.skeleton

        self._child_windows[mode].update_file_lists()

        self._child_windows[mode].frame_selection = self._get_frames_for_prediction()
        self._child_windows[mode].open()

    def _handle_learning_finished(self, new_count: int):
        """Called when inference finishes."""
        if (
            len(self.labels.skeletons) > 0
            and self.state["skeleton"] not in self.labels.skeletons
        ):
            # Update the GUI state skeleton if the labels skeleton changed after merge.
            self.state["skeleton"] = self.labels.skeletons[-1]
        # we ran inference so update display/ui
        self.on_data_update([UpdateTopic.all])
        if new_count > 0:
            self.commands.changestack_push("new predictions")

    def _show_metrics_dialog(self):
        self._child_windows["metrics"] = MetricsTableDialog(self.state["filename"])
        self._child_windows["metrics"].show()

    def _handle_model_overlay_command(self):
        """Gui for adding overlay with live visualization of predictions."""
        filters = ["Model (*.json)"]

        # Default to opening from models directory from project
        models_dir = None
        if self.state["filename"] is not None:
            models_dir = os.path.join(
                os.path.dirname(self.state["filename"]), "models/"
            )

        # Show dialog
        filename, selected_filter = FileDialog.open(
            self,
            dir=models_dir,
            caption="Import model outputs...",
            filter=";;".join(filters),
        )

        if len(filename) == 0:
            return

        # Model as overlay datasource
        # This will show live inference results

        from sleap.gui.overlays.base import DataOverlay

        predictor = DataOverlay.make_predictor(filename)
        show_pafs = False

        # If multi-head model with both confmaps and pafs,
        # ask user which to show.
        if (
            predictor.confidence_maps_key_name
            and predictor.part_affinity_fields_key_name
        ):
            results = FormBuilderModalDialog(form_name="head_type_form").get_results()
            show_pafs = "Part Affinity" in results["head_type"]

        overlay = DataOverlay.from_predictor(
            predictor=predictor,
            video=self.state["video"],
            player=self.player,
            show_pafs=show_pafs,
        )

        self.overlays["inference"] = overlay

        self.plotFrame()

    def _handle_instance_double_click(
        self, instance: Instance, event: QtGui.QMouseEvent = None
    ):
        """
        Handles when the user has double-clicked an instance.

        If prediction, then copy to new user-instance.
        If already user instance, then add any missing nodes (in case
        skeleton has been changed after instance was created).

        Args:
            instance: The :class:`Instance` that was double-clicked.
        """
        # When a predicted instance is double-clicked, add a new instance
        if hasattr(instance, "score"):
            mark_complete = False
            # Mark the nodes as "complete" if shift-key is down
            if event is not None and event.modifiers() & Qt.ShiftModifier:
                mark_complete = True

            self.commands.newInstance(
                copy_instance=instance, mark_complete=mark_complete
            )

        # When a regular instance is double-clicked, add any missing points
        else:
            self.commands.completeInstanceNodes(instance)

    def _show_keyboard_shortcuts_window(self):
        """Shows gui for viewing/modifying keyboard shortucts."""
        ShortcutDialog().exec_()


def create_sleap_label_parser():
    """Creates parser for `sleap-label` command line arguments.

    Returns:
        argparse.ArgumentParser: The parser.
    """

    import argparse

    parser = argparse.ArgumentParser()
    parser.add_argument(
        "labels_path", help="Path to labels file", type=str, default=None, nargs="?"
    )
    parser.add_argument(
        "--nonnative",
        help="Don't use native file dialogs",
        action="store_const",
        const=True,
        default=False,
    )
    parser.add_argument(
        "--profiling",
        help="Enable performance profiling",
        action="store_const",
        const=True,
        default=False,
    )
    parser.add_argument(
        "--reset",
        help=(
            "Reset GUI state and preferences. Use this flag if the GUI appears "
            "incorrectly or fails to open."
        ),
        action="store_const",
        const=True,
        default=False,
    )
    parser.add_argument(
        "--no-usage-data",
        help=("Launch the GUI without sharing usage data regardless of preferences."),
        action="store_const",
        const=True,
        default=False,
    )

    return parser


def create_app():
    """Creates Qt application."""

    app = QApplication([])
    app.setApplicationName(f"SLEAP v{sleap.version.__version__}")
    app.setWindowIcon(QtGui.QIcon(sleap.util.get_package_file("gui/icon.png")))

    return app


def main(args: Optional[list] = None, labels: Optional[Labels] = None):
    """Starts new instance of app."""

    parser = create_sleap_label_parser()
    args = parser.parse_args(args)

    if args.nonnative:
        os.environ["USE_NON_NATIVE_FILE"] = "1"

    if platform.system() == "Darwin":
        # TODO: Remove this workaround when we update to qtpy >= 5.15.
        # https://bugreports.qt.io/browse/QTBUG-87014
        # https://stackoverflow.com/q/64818879
        os.environ["QT_MAC_WANTS_LAYER"] = "1"

    app = create_app()

    window = MainWindow(
        labels_path=args.labels_path,
        labels=labels,
        reset=args.reset,
        no_usage_data=args.no_usage_data,
    )
    window.showMaximized()

    # Disable GPU in GUI process. This does not affect subprocesses.
    try:
        sleap.use_cpu_only()
    except RuntimeError:  # Visible devices cannot be modified after being initialized
        logger.warning(
            "Running processes on the GPU. Restarting your GUI should allow switching "
            "back to CPU-only mode.\n"
            "Received the following error when trying to switch back to CPU-only mode:"
        )
        traceback.print_exc()

    # Print versions.
    print()
    print("Software versions:")
    sleap.versions()
    print()
    print("Happy SLEAPing! :)")

    if args.profiling:
        import cProfile

        cProfile.runctx("app.exec_()", globals=globals(), locals=locals())
    else:
        app.exec_()

    pass<|MERGE_RESOLUTION|>--- conflicted
+++ resolved
@@ -86,7 +86,6 @@
 from sleap.prefs import prefs
 from sleap.skeleton import Skeleton
 from sleap.util import parse_uri_path
-from sleap.io.cameras import RecordingSession, InstanceGroup, FrameGroup
 
 logger = getLogger(__name__)
 
@@ -1270,11 +1269,8 @@
         if _has_topic([UpdateTopic.sessions]):
             self.update_cameras_model()
             self.update_unlinked_videos_model()
-<<<<<<< HEAD
+            self._update_sessions_menu()
             self.update_instance_group_model()
-=======
-            self._update_sessions_menu()
->>>>>>> 45eeea7e
 
     def update_unlinked_videos_model(self):
         """Update the unlinked videos model with the selected session."""
@@ -1283,10 +1279,10 @@
         )
 
     def update_instance_group_model(self):
-        session: RecordingSession = self.state["session"]
+        session = self.state["session"]
         if session is not None:
             frame_idx: int = self.state["frame_idx"]
-            frame_group: FrameGroup = session.frame_groups.get(frame_idx, None)
+            frame_group = session.frame_groups.get(frame_idx, None)
             if frame_group is not None:
                 self.instance_groups_dock.table.model().items = (
                     frame_group.instance_groups
