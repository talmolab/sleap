"""Main GUI application for labeling, training/inference, and proofreading.

Each open project is an instance of :py:class:`MainWindow`.

The main window contains a :py:class:`QtVideoPlayer` widget for showing
video frames (the video player widget contains both a graphics view widget
that shows the frame image and a seekbar widget for navigation). The main
window also contains various "data views"--tables which can be docked
in the window as well as a status bar.

When a new instance of :py:class:`MainWindow` is created, it creates
all of these widgets, sets up the menus, and also creates

- single :py:class:`GuiState` object
- single :py:class:`CommandContext` object
- single :py:class:`ColorManager` object
- multiple overlay objects (subclasses of :py:class:`BaseOverlay`)

A timer is started (runs via Qt event loop) which enables/disables
various menu items and buttons based on current state (e.g., you
can't delete an instance if no instance is selected).

Shortcuts are loaded using :py:class:`Shortcuts` class. Preferences
are loaded by importing `prefs`, a singleton instance of
:py:class:`Preferences`.

:py:class:`GuiState` is used for storing "global" state for the project
(e.g., :py:class:`Labels` object, the current frame, current instance,
whether to show track trails, etc.). every menu command with state
(e.g., check/uncheck) should be connected to a state variable.

:py:class:`CommandContext` has methods which can be triggered
by menu items/buttons/etc in the GUI to perform various actions. The
command context enforces a pattern for implementing each command in
its own class, it keeps track of whether there are unsaved changes
(and in the future would make it easier to implement undo/redo), and
it handles triggering the relevant updates in the GUI based on the
effects of the command (these are passed using `UpdateTopic` enum and
handed by :py:method:`MainWindow.on_data_update()`).

:py:class:`ColorManager` loads color palettes, keeps track of current
palette, and should always be queried for how to draw instances--this
ensures consistency (e.g.) between color of instances drawn on video
frame and instances listed in data view table.
"""


import os
import platform
import random
import re
import traceback
from logging import getLogger
from pathlib import Path
from typing import Callable, List, Optional, Tuple

from qtpy import QtCore, QtGui
from qtpy.QtCore import QEvent, Qt
from qtpy.QtWidgets import QApplication, QMainWindow, QMessageBox

import sleap
from sleap.gui.color import ColorManager
from sleap.gui.commands import CommandContext, UpdateTopic
from sleap.gui.dialogs.filedialog import FileDialog
from sleap.gui.dialogs.formbuilder import FormBuilderModalDialog
from sleap.gui.dialogs.metrics import MetricsTableDialog
from sleap.gui.dialogs.shortcuts import ShortcutDialog
from sleap.gui.overlays.instance import InstanceOverlay
from sleap.gui.overlays.tracks import TrackListOverlay, TrackTrailOverlay
from sleap.gui.shortcuts import Shortcuts
from sleap.gui.state import GuiState
from sleap.gui.web import ReleaseChecker, ping_analytics
from sleap.gui.widgets.docks import (
    InstancesDock,
    SkeletonDock,
    SuggestionsDock,
    VideosDock,
)
from sleap.gui.widgets.slider import set_slider_marks_from_labels
from sleap.gui.widgets.video import QtVideoPlayer
from sleap.info.summary import StatisticSeries
from sleap.instance import Instance
from sleap.io.dataset import Labels
from sleap.io.video import available_video_exts
from sleap.prefs import prefs
from sleap.skeleton import Skeleton
from sleap.util import parse_uri_path


logger = getLogger(__name__)


class MainWindow(QMainWindow):
    """The SLEAP GUI application.

    Each project (`Labels` dataset) that you have loaded in the GUI will
    have its own `MainWindow` object.

    Attributes:
        labels: The :class:`Labels` dataset. If None, a new, empty project
            (i.e., :class:`Labels` object) will be created.
        state: Object that holds GUI state, e.g., current video, frame,
            whether to show node labels, etc.
    """

    def __init__(
        self,
        labels_path: Optional[str] = None,
        labels: Optional[Labels] = None,
        reset: bool = False,
        no_usage_data: bool = False,
        *args,
        **kwargs,
    ):
        """Initialize the app.

        Args:
            labels_path: Path to saved :class:`Labels` dataset.
            reset: If `True`, reset preferences to default (including window state).
            no_usage_data: If `True`, launch GUI without sharing usage data regardless
                of stored preferences.
        """
        super(MainWindow, self).__init__(*args, **kwargs)
        self.setAcceptDrops(True)

        self.state = GuiState()
        self.labels = labels or Labels()

        self.commands = CommandContext(
            state=self.state, app=self, update_callback=self.on_data_update
        )

        self.shortcuts = Shortcuts()

        self._menu_actions = dict()
        self._buttons = dict()
        self._child_windows = dict()

        self.overlays = dict()

        self.state.connect("filename", self.setWindowTitle)

        self.state["skeleton"] = Skeleton()
        self.state["labeled_frame"] = None
        self.state["last_interacted_frame"] = None
        self.state["filename"] = None
        self.state["show non-visible nodes"] = prefs["show non-visible nodes"]
        self.state["show instances"] = True
        self.state["show labels"] = True
        self.state["show edges"] = True
        self.state["edge style"] = prefs["edge style"]
        self.state["fit"] = False
        self.state["color predicted"] = prefs["color predicted"]
        self.state["trail_shade"] = prefs["trail shade"]
        self.state["marker size"] = prefs["marker size"]
        self.state["propagate track labels"] = prefs["propagate track labels"]
        self.state["node label size"] = prefs["node label size"]
        self.state["share usage data"] = prefs["share usage data"]
        self.state["skeleton_preview_image"] = None
        self.state["skeleton_description"] = "No skeleton loaded yet"
        if no_usage_data:
            self.state["share usage data"] = False
        self.state["clipboard_track"] = None
        self.state["clipboard_instance"] = None

        self.state.connect("marker size", self.plotFrame)
        self.state.connect("node label size", self.plotFrame)
        self.state.connect("show non-visible nodes", self.plotFrame)

        self.release_checker = ReleaseChecker()

        if self.state["share usage data"]:
            ping_analytics()

        self._initialize_gui()

        if reset:
            print("Reseting GUI state and preferences...")
            prefs.reset_to_default()
        elif len(prefs["window state"]) > 0:
            print("Restoring GUI state...")
            self.restoreState(prefs["window state"])

        if labels_path is not None:
            self.commands.loadProjectFile(filename=labels_path)
        elif labels is not None:
            self.commands.loadLabelsObject(labels=labels)
        else:
            self.state["project_loaded"] = False

    def setWindowTitle(self, value):
        """Sets window title (if value is not None)."""
        if value is not None:
            super(MainWindow, self).setWindowTitle(
                f"{value} - SLEAP v{sleap.version.__version__}"
            )

    def event(self, e: QEvent) -> bool:
        """Custom event handler.

        We use this to ignore events that would clear status bar.

        Args:
            e: The event.
        Returns:
            True if we ignore event, otherwise returns whatever the usual
            event handler would return.
        """
        if e.type() == QEvent.StatusTip:
            if e.tip() == "":
                return True
        return super().event(e)

    def closeEvent(self, event):
        """Close application window, prompting for saving as needed."""
        # Save window state.
        prefs["window state"] = self.saveState()
        prefs["marker size"] = self.state["marker size"]
        prefs["show non-visible nodes"] = self.state["show non-visible nodes"]
        prefs["node label size"] = self.state["node label size"]
        prefs["edge style"] = self.state["edge style"]
        prefs["propagate track labels"] = self.state["propagate track labels"]
        prefs["color predicted"] = self.state["color predicted"]
        prefs["trail shade"] = self.state["trail_shade"]
        prefs["share usage data"] = self.state["share usage data"]

        # Save preferences.
        prefs.save()

        if not self.state["has_changes"]:
            # No unsaved changes, so accept event (close)
            event.accept()
        else:
            msgBox = QMessageBox()
            msgBox.setText("Do you want to save the changes to this project?")
            msgBox.setInformativeText("If you don't save, your changes will be lost.")
            msgBox.setStandardButtons(
                QMessageBox.Save | QMessageBox.Discard | QMessageBox.Cancel
            )
            msgBox.setDefaultButton(QMessageBox.Save)

            ret_val = msgBox.exec_()

            if ret_val == QMessageBox.Cancel:
                # cancel close by ignoring event
                event.ignore()
            elif ret_val == QMessageBox.Discard:
                # don't save, just close
                event.accept()
            elif ret_val == QMessageBox.Save:
                # save
                self.commands.saveProject()
                # accept event (closes window)
                event.accept()

    def dragEnterEvent(self, event):
        # TODO: Parse filenames and accept only if valid ext (or folder)
        mime_format = 'application/x-qt-windows-mime;value="FileName"'
        if mime_format in event.mimeData().formats():
            # This only returns the first filename if multiple files are dropped:
            filename = event.mimeData().data(mime_format).data().decode()
            event.acceptProposedAction()

    def dropEvent(self, event):
        # Parse filenames
        filenames = event.mimeData().data("text/uri-list").data().decode()
        filenames = [parse_uri_path(f.strip()) for f in filenames.strip().split("\n")]

        exts = [Path(f).suffix for f in filenames]

        if len(exts) == 1 and exts[0].lower() == ".slp":
            if self.state["project_loaded"]:
                # Merge
                self.commands.mergeProject(filenames=filenames)
            else:
                # Load
                self.commands.openProject(filename=filenames[0], first_open=True)

        elif all([ext.lower()[1:] in available_video_exts() for ext in exts]):
            # Import videos
            self.commands.showImportVideos(filenames=filenames)

        else:
            raise TypeError(
                f"Invalid file type(s) dropped: {', '.join(exts)} \n"
                f"Supported formats: .slp, .{', .'.join(available_video_exts())}"
            )

    @property
    def labels(self) -> Labels:
        return self.state["labels"]

    @labels.setter
    def labels(self, value):
        self.state["labels"] = value

    def _initialize_gui(self):
        """Creates menus, dock windows, starts timers to update gui state."""

        self._create_color_manager()
        self._create_video_player()
        self.statusBar()

        self._create_menus()
        self._create_dock_windows()

        self._load_overlays()

        # Create timer to update state of gui at 20 millisec. intervals
        self.update_gui_timer = QtCore.QTimer()
        self.update_gui_timer.timeout.connect(self._update_gui_state)
        self.update_gui_timer.start(20)

    def _create_video_player(self):
        """Creates and connects :class:`QtVideoPlayer` for gui."""
        self.player = QtVideoPlayer(
            color_manager=self.color_manager, state=self.state, context=self.commands
        )
        self.player.changedPlot.connect(self._after_plot_change)
        self.player.updatedPlot.connect(self._after_plot_update)

        self.player.view.instanceDoubleClicked.connect(
            self._handle_instance_double_click
        )
        self.player.seekbar.selectionChanged.connect(lambda: self.updateStatusMessage())
        self.setCentralWidget(self.player)

        def switch_frame(video):
            """Jump to last labeled frame"""
            last_label = self.labels.find_last(video)
            if last_label is not None:
                self.state["frame_idx"] = last_label.frame_idx
            else:
                self.state["frame_idx"] = 0

        def update_frame_chunk_suggestions(video):
            """Set upper limit of frame_chunk spinbox to number frames in video."""
            method_layout = (
                self.suggestions_dock.suggestions_form_widget.form_layout.fields[
                    "method"
                ]
            )
            frame_chunk_layout = method_layout.page_layouts["frame chunk"]
            frame_to_spinbox = frame_chunk_layout.fields["frame_to"]
            frame_from_spinbox = frame_chunk_layout.fields["frame_from"]
            if video is not None:
                frame_to_spinbox.setMaximum(video.num_frames)
                frame_from_spinbox.setMaximum(video.num_frames)

        self.state.connect(
            "video",
            callbacks=[
                switch_frame,
                lambda x: self._update_seekbar_marks(),
                update_frame_chunk_suggestions,
            ],
        )

    def _create_color_manager(self):
        self.color_manager = ColorManager(self.labels)
        self.color_manager.palette = self.state.get("palette", default="standard")

    def _create_menus(self):
        """Creates main application menus."""
        # shortcuts = Shortcuts()

        # add basic menu item
        def add_menu_item(menu, key: str, name: str, action: Callable):
            menu_item = menu.addAction(name, action, self.shortcuts[key])
            self._menu_actions[key] = menu_item
            return menu_item

        # set menu checkmarks
        def connect_check(key):
            self._menu_actions[key].setCheckable(True)
            self._menu_actions[key].setChecked(self.state[key])
            self.state.connect(key, self._menu_actions[key].setChecked)

        # add checkable menu item connected to state variable
        def add_menu_check_item(menu, key: str, name: str):
            menu_item = add_menu_item(menu, key, name, lambda: self.state.toggle(key))
            connect_check(key)
            return menu_item

        # check and uncheck submenu items
        def _menu_check_single(menu, item_text):
            """Helper method to select exactly one submenu item."""
            for menu_item in menu.children():
                if menu_item.text() == str(item_text):
                    menu_item.setChecked(True)
                else:
                    menu_item.setChecked(False)

        # add submenu with checkable items
        def add_submenu_choices(menu, title, options, key):
            submenu = menu.addMenu(title)

            self.state.connect(key, lambda x: _menu_check_single(submenu, x))

            for option in options:
                submenu_item = submenu.addAction(
                    f"{option}", lambda x=option: self.state.set(key, x)
                )
                submenu_item.setCheckable(True)

            self.state.emit(key)

        ### File Menu ###

        fileMenu = self.menuBar().addMenu("File")
        add_menu_item(fileMenu, "new", "New Project", self.commands.newProject)
        add_menu_item(fileMenu, "open", "Open Project...", self.commands.openProject)

        import_types_menu = fileMenu.addMenu("Import...")
        add_menu_item(
            import_types_menu,
            "import_coco",
            "COCO dataset...",
            self.commands.importCoco,
        )
        add_menu_item(
            import_types_menu,
            "import_dlc",
            "DeepLabCut dataset...",
            self.commands.importDLC,
        )
        add_menu_item(
            import_types_menu,
            "import_dlc_folder",
            "Multiple DeepLabCut datasets from folder...",
            self.commands.importDLCFolder,
        )
        add_menu_item(
            import_types_menu,
            "import_dpk",
            "DeepPoseKit dataset...",
            self.commands.importDPK,
        )
        add_menu_item(
            import_types_menu,
            "import_at",
            "AlphaTracker dataset...",
            self.commands.importAT,
        )
        add_menu_item(
            import_types_menu,
            "import_nwb",
            "NWB dataset...",
            self.commands.importNWB,
        )
        add_menu_item(
            import_types_menu,
            "import_leap",
            "LEAP Matlab dataset...",
            self.commands.importLEAP,
        )
        add_menu_item(
            import_types_menu,
            "import_analysis",
            "SLEAP Analysis HDF5...",
            self.commands.importAnalysisFile,
        )

        add_menu_item(
            fileMenu,
            "import predictions",
            "Merge into Project...",
            self.commands.mergeProject,
        )

        fileMenu.addSeparator()
        add_menu_item(fileMenu, "add videos", "Add Videos...", self.commands.addVideo)
        add_menu_item(
            fileMenu, "replace videos", "Replace Videos...", self.commands.replaceVideo
        )

        fileMenu.addSeparator()
        add_menu_item(fileMenu, "save", "Save", self.commands.saveProject)
        add_menu_item(fileMenu, "save as", "Save As...", self.commands.saveProjectAs)

        export_analysis_menu = fileMenu.addMenu("Export Analysis HDF5...")
        add_menu_item(
            export_analysis_menu,
            "export_analysis_current",
            "Current Video...",
            self.commands.exportAnalysisFile,
        )
        add_menu_item(
            export_analysis_menu,
            "export_analysis_video",
            "All Videos...",
            lambda: self.commands.exportAnalysisFile(all_videos=True),
        )

        export_csv_menu = fileMenu.addMenu("Export Analysis CSV...")
        add_menu_item(
            export_csv_menu,
            "export_csv_current",
<<<<<<< HEAD
            "Current Video (only tracked frames)...",
=======
            "Current Video (only frames with tracking)...",
>>>>>>> 51f1d219
            self.commands.exportCSVFile,
        )
        add_menu_item(
            export_csv_menu,
            "export_csv_all",
<<<<<<< HEAD
            "All Videos (only tracked frames)...",
=======
            "All Videos (only frames with tracking)...",
>>>>>>> 51f1d219
            lambda: self.commands.exportCSVFile(all_videos=True),
        )
        
        fileMenu.addSeparator()
        add_menu_item(
            export_csv_menu,
            "export_csv_current_all_frames",
            "Current Video (all frames)...",
            lambda: self.commands.exportCSVFile(all_frames=True),
        )
        add_menu_item(
            export_csv_menu,
            "export_csv_all_frames",
            "All Videos (all frames)...",
            lambda: self.commands.exportCSVFile(all_frames=True, all_videos=True),

        export_csv_menu.addSeparator()
        add_menu_item(
            export_csv_menu,
            "export_csv_current_all_frames",
            "Current Video (all frames)...",
            self.commands.exportCSVFile(all_frames=True),
        )
        add_menu_item(
            export_csv_menu,
            "export_csv_all_all_frames",
            "All Videos (all frames)...",
            lambda: self.commands.exportCSVFile(all_frames=True),
        )

        add_menu_item(fileMenu, "export_nwb", "Export NWB...", self.commands.exportNWB)

        fileMenu.addSeparator()
        add_menu_item(
            fileMenu, "reset prefs", "Reset preferences to defaults...", self.resetPrefs
        )

        fileMenu.addSeparator()
        add_menu_item(fileMenu, "close", "Quit", self.close)

        ### Go Menu ###

        goMenu = self.menuBar().addMenu("Go")

        add_menu_item(
            goMenu,
            "goto next labeled",
            "Next Labeled Frame",
            self.commands.nextLabeledFrame,
        )
        add_menu_item(
            goMenu,
            "goto prev labeled",
            "Previous Labeled Frame",
            self.commands.previousLabeledFrame,
        )
        add_menu_item(
            goMenu,
            "goto last interacted",
            "Last Interacted Frame",
            self.commands.lastInteractedFrame,
        )
        add_menu_item(
            goMenu,
            "goto next user",
            "Next User Labeled Frame",
            self.commands.nextUserLabeledFrame,
        )
        add_menu_item(
            goMenu,
            "goto next suggestion",
            "Next Suggestion",
            self.commands.nextSuggestedFrame,
        )
        add_menu_item(
            goMenu,
            "goto prev suggestion",
            "Previous Suggestion",
            self.commands.prevSuggestedFrame,
        )
        add_menu_item(
            goMenu,
            "goto next track spawn",
            "Next Track Spawn Frame",
            self.commands.nextTrackFrame,
        )

        goMenu.addSeparator()

        def next_vid():
            self.state.increment_in_list("video", self.labels.videos)

        def prev_vid():
            self.state.increment_in_list("video", self.labels.videos, reverse=True)

        add_menu_item(goMenu, "next video", "Next Video", next_vid)
        add_menu_item(goMenu, "prev video", "Previous Video", prev_vid)

        goMenu.addSeparator()

        add_menu_item(goMenu, "goto frame", "Go to Frame...", self.commands.gotoFrame)
        add_menu_item(
            goMenu, "select to frame", "Select to Frame...", self.commands.selectToFrame
        )

        goMenu.addSeparator()

        add_menu_item(
            goMenu,
            "select next",
            "Select Next Instance",
            lambda: self.state.increment_in_list(
                "instance", self.state["labeled_frame"].instances_to_show
            ),
        )
        add_menu_item(
            goMenu,
            "clear selection",
            "Clear Selection",
            lambda: self.state.set("instance", None),
        )

        ### View Menu ###

        viewMenu = self.menuBar().addMenu("View")
        self.viewMenu = viewMenu  # store as attribute so docks can add items

        viewMenu.addSeparator()
        add_menu_check_item(viewMenu, "fit", "Fit Instances to View")

        viewMenu.addSeparator()
        add_menu_check_item(viewMenu, "color predicted", "Color Predicted Instances")

        add_submenu_choices(
            menu=viewMenu,
            title="Color Palette",
            options=self.color_manager.palette_names,
            key="palette",
        )

        distinctly_color_options = ("instances", "nodes", "edges")

        add_submenu_choices(
            menu=viewMenu,
            title="Apply Distinct Colors To",
            options=distinctly_color_options,
            key="distinctly_color",
        )

        self.state["palette"] = prefs["palette"]
        self.state["distinctly_color"] = "instances"

        viewMenu.addSeparator()

        add_menu_check_item(viewMenu, "show instances", "Show Instances")
        add_menu_check_item(
            viewMenu, "show non-visible nodes", "Show Non-Visible Nodes"
        )
        add_menu_check_item(viewMenu, "show labels", "Show Node Names")
        add_menu_check_item(viewMenu, "show edges", "Show Edges")

        add_submenu_choices(
            menu=viewMenu,
            title="Edge Style",
            options=("Line", "Wedge"),
            key="edge style",
        )

        add_submenu_choices(
            menu=viewMenu,
            title="Node Marker Size",
            options=(1, 2, 4, 6, 8, 12),
            key="marker size",
        )

        add_submenu_choices(
            menu=viewMenu,
            title="Node Label Size",
            options=(6, 12, 18, 24, 36),
            key="node label size",
        )

        viewMenu.addSeparator()
        add_submenu_choices(
            menu=viewMenu,
            title="Trail Length",
            options=TrackTrailOverlay.get_length_options(),
            key="trail_length",
        )
        add_submenu_choices(
            menu=viewMenu,
            title="Trail Shade",
            options=tuple(TrackTrailOverlay.get_shade_options().keys()),
            key="trail_shade",
        )

        viewMenu.addSeparator()
        add_menu_item(
            viewMenu,
            "export clip",
            "Render Video Clip with Instances...",
            self.commands.exportLabeledClip,
        )
        viewMenu.addSeparator()

        ### Label Menu ###

        instance_adding_methods = dict(
            best="Best",
            template="Average Instance",
            force_directed="Force Directed",
            random="Random",
            prior_frame="Copy prior frame",
            prediction="Copy predictions",
        )

        def new_instance_menu_action():
            method_key = [
                key
                for (key, val) in instance_adding_methods.items()
                if val == self.state["instance_init_method"]
            ]
            if method_key:
                self.commands.newInstance(init_method=method_key[0])

        labelMenu = self.menuBar().addMenu("Labels")
        add_menu_item(
            labelMenu, "add instance", "Add Instance", new_instance_menu_action
        )

        add_submenu_choices(
            menu=labelMenu,
            title="Instance Placement Method",
            options=instance_adding_methods.values(),
            key="instance_init_method",
        )
        self.state["instance_init_method"] = instance_adding_methods["best"]

        add_menu_item(
            labelMenu,
            "delete instance",
            "Delete Instance",
            self.commands.deleteSelectedInstance,
        )

        add_menu_item(
            labelMenu,
            "custom delete",
            "Custom Instance Delete...",
            self.commands.deleteDialog,
        )

        labelMenu.addSeparator()

        add_menu_item(
            labelMenu,
            "add instances from all frame predictions",
            "Add Instances from All Predictions on Current Frame",
            self.commands.addUserInstancesFromPredictions,
        )

        labelMenu.addSeparator()

        labelMenu.addAction(
            "Copy Instance",
            self.commands.copyInstance,
            Qt.CTRL + Qt.Key_C,
        )
        labelMenu.addAction(
            "Paste Instance",
            self.commands.pasteInstance,
            Qt.CTRL + Qt.Key_V,
        )

        labelMenu.addSeparator()

        add_menu_item(
            labelMenu,
            "delete frame predictions",
            "Delete Predictions on Current Frame",
            self.commands.deleteFramePredictions,
        )
        add_menu_item(
            labelMenu,
            "delete all predictions",
            "Delete All Predictions...",
            self.commands.deletePredictions,
        )
        add_menu_item(
            labelMenu,
            "delete clip predictions",
            "Delete Predictions from Clip...",
            self.commands.deleteClipPredictions,
        )
        add_menu_item(
            labelMenu,
            "delete area predictions",
            "Delete Predictions from Area...",
            self.commands.deleteAreaPredictions,
        )
        add_menu_item(
            labelMenu,
            "delete score predictions",
            "Delete Predictions with Low Score...",
            self.commands.deleteLowScorePredictions,
        )
        add_menu_item(
            labelMenu,
            "delete frame limit predictions",
            "Delete Predictions beyond Frame Limit...",
            self.commands.deleteFrameLimitPredictions,
        )

        ### Tracks Menu ###

        tracksMenu = self.menuBar().addMenu("Tracks")
        self.track_menu = tracksMenu.addMenu("Set Instance Track")
        add_menu_check_item(
            tracksMenu, "propagate track labels", "Propagate Track Labels"
        ).setToolTip(
            "If enabled, setting a track will also apply to subsequent instances of "
            "the same track."
        )
        add_menu_item(
            tracksMenu,
            "transpose",
            "Transpose Instance Tracks",
            self.commands.transposeInstance,
        )

        tracksMenu.addSeparator()

        add_menu_item(
            tracksMenu,
            "delete track",
            "Delete Instance and Track",
            self.commands.deleteSelectedInstanceTrack,
        )
        self.delete_tracks_menu = tracksMenu.addMenu("Delete Track")
        self.delete_tracks_menu.setEnabled(False)

        self.delete_multiple_tracks_menu = tracksMenu.addMenu("Delete Multiple Tracks")
        self.delete_multiple_tracks_menu.setToolTip(
            "Delete either only 'Unused' tracks or 'All' tracks, and update instances. Instances are not removed."
        )

        add_menu_item(
            self.delete_multiple_tracks_menu,
            "delete unused tracks",
            "Unused",
            lambda: self.commands.deleteMultipleTracks(delete_all=False),
        )

        add_menu_item(
            self.delete_multiple_tracks_menu,
            "delete all tracks",
            "All",
            lambda: self.commands.deleteMultipleTracks(delete_all=True),
        )

        tracksMenu.addSeparator()

        tracksMenu.addAction(
            "Copy Instance Track",
            self.commands.copyInstanceTrack,
            Qt.CTRL + Qt.SHIFT + Qt.Key_C,
        )
        tracksMenu.addAction(
            "Paste Instance Track",
            self.commands.pasteInstanceTrack,
            Qt.CTRL + Qt.SHIFT + Qt.Key_V,
        )

        tracksMenu.addSeparator()

        seekbar_header_options = (
            "None",
            "Point Displacement (sum)",
            "Point Displacement (max)",
            "Primary Point Displacement (sum)",
            "Primary Point Displacement (max)",
            "Instance Score (sum)",
            "Instance Score (min)",
            "Point Score (sum)",
            "Point Score (min)",
            "Number of predicted points",
            "Min Centroid Proximity",
        )

        add_submenu_choices(
            menu=tracksMenu,
            title="Seekbar Header",
            options=seekbar_header_options,
            key="seekbar_header",
        )

        self.state["seekbar_header"] = "None"
        self.state.connect("seekbar_header", self._set_seekbar_header)

        ### Predict Menu ###

        predictionMenu = self.menuBar().addMenu("Predict")
        predictionMenu.setToolTipsVisible(True)

        add_menu_item(
            predictionMenu,
            "training",
            "Run Training...",
            lambda: self._show_learning_dialog("training"),
        )
        add_menu_item(
            predictionMenu,
            "inference",
            "Run Inference...",
            lambda: self._show_learning_dialog("inference"),
        )

        predictionMenu.addSeparator()

        add_menu_item(
            predictionMenu,
            "show metrics",
            "Evaluation Metrics for Trained Models...",
            self._show_metrics_dialog,
        )

        add_menu_item(
            predictionMenu,
            "visualize models",
            "Visualize Model Outputs...",
            self._handle_model_overlay_command,
        )

        predictionMenu.addSeparator()

        labels_package_menu = predictionMenu.addMenu("Export Labels Package...")
        add_menu_item(
            labels_package_menu,
            "export user labels package",
            "Labeled frames",
            self.commands.exportUserLabelsPackage,
        ).setToolTip(
            "Export user-labeled frames with image data into a single SLP file.\n\n"
            "Use this for archiving a dataset with labeled frames only."
        )
        add_menu_item(
            labels_package_menu,
            "export labels package",
            "Labeled + suggested frames (recommended)",
            self.commands.exportTrainingPackage,
        ).setToolTip(
            "Export user-labeled frames and suggested frames with image data into a "
            "single SLP file.\n\n"
            "Use this for human-in-the-loop training to enable remote inference on "
            "unlabeled frames."
        )
        add_menu_item(
            labels_package_menu,
            "export full package",
            "Labeled + predicted + suggested frames",
            self.commands.exportFullPackage,
        ).setToolTip(
            "Export all frames (including predictions) and suggested frames with image "
            "data into a single SLP file.\n\n"
            "Use this when you need to store images for predicted frames, such as for "
            "proofreading or reproducibility."
        )

        predictionMenu.addSeparator()
        add_menu_item(
            predictionMenu,
            "training on colab",
            "Train on Google Colab...",
            lambda: self.commands.openWebsite(
                "https://colab.research.google.com/github/talmolab/sleap/blob/main/docs/notebooks/Training_and_inference_using_Google_Drive.ipynb"
            ),
        )

        ############

        helpMenu = self.menuBar().addMenu("Help")

        helpMenu.addAction(
            "Documentation", lambda: self.commands.openWebsite("https://sleap.ai")
        )
        helpMenu.addAction(
            "GitHub",
            lambda: self.commands.openWebsite("https://github.com/talmolab/sleap"),
        )
        helpMenu.addAction(
            "Releases",
            lambda: self.commands.openWebsite(
                "https://github.com/talmolab/sleap/releases"
            ),
        )

        helpMenu.addSeparator()

        helpMenu.addAction("Latest versions:", self.commands.checkForUpdates)
        self.state["stable_version_menu"] = helpMenu.addAction(
            "  Stable: N/A", self.commands.openStableVersion
        )
        self.state["stable_version_menu"].setEnabled(False)
        self.state["prerelease_version_menu"] = helpMenu.addAction(
            "  Prerelease: N/A", self.commands.openPrereleaseVersion
        )
        self.state["prerelease_version_menu"].setEnabled(False)
        self.commands.checkForUpdates()

        helpMenu.addSeparator()
        usageMenu = helpMenu.addMenu("Improve SLEAP")
        add_menu_check_item(usageMenu, "share usage data", "Share usage data")
        usageMenu.addAction(
            "What is usage data?",
            lambda: self.commands.openWebsite("https://sleap.ai/help.html#usage-data"),
        )

        helpMenu.addSeparator()
        helpMenu.addAction("Keyboard Shortcuts", self._show_keyboard_shortcuts_window)

    def process_events_then(self, action: Callable):
        """Decorates a function with a call to first process events."""

        def wrapped_function(*args):
            QApplication.instance().processEvents()
            action(*args)

        return wrapped_function

    def _create_dock_windows(self):
        """Create dock windows and connect them to GUI."""

        self.videos_dock = VideosDock(self)
        self.skeleton_dock = SkeletonDock(self, tab_with=self.videos_dock)
        self.suggestions_dock = SuggestionsDock(self, tab_with=self.videos_dock)
        self.instances_dock = InstancesDock(self, tab_with=self.videos_dock)

        # Bring videos tab forward.
        self.videos_dock.wgt_layout.parent().parent().raise_()

    def _load_overlays(self):
        """Load all standard video overlays."""
        self.overlays["track_labels"] = TrackListOverlay(
            labels=self.labels, player=self.player
        )
        self.overlays["trails"] = TrackTrailOverlay(
            labels=self.labels,
            player=self.player,
            trail_shade=self.state["trail_shade"],
        )
        self.overlays["instance"] = InstanceOverlay(
            labels=self.labels, player=self.player, state=self.state
        )

        # When gui state changes, we also want to set corresponding attribute
        # on overlay (or color manager shared by overlays) so that they can
        # update/redraw as needed.
        def overlay_state_connect(overlay, state_key, overlay_attribute=None):
            overlay_attribute = overlay_attribute or state_key
            self.state.connect(
                state_key,
                callbacks=[
                    lambda x: setattr(overlay, overlay_attribute, x),
                    self.plotFrame,
                ],
            )

        overlay_state_connect(self.overlays["trails"], "trail_length")
        overlay_state_connect(self.overlays["trails"], "trail_shade")

        overlay_state_connect(self.color_manager, "palette")
        overlay_state_connect(self.color_manager, "distinctly_color")
        overlay_state_connect(self.color_manager, "color predicted", "color_predicted")
        self.state.connect("palette", lambda x: self._update_seekbar_marks())

        # update the skeleton tables since we may want to redraw colors
        for state_var in ("palette", "distinctly_color", "edge style"):
            self.state.connect(
                state_var, lambda x: self.on_data_update([UpdateTopic.skeleton])
            )

        # Set defaults
        self.state["trail_length"] = prefs["trail length"]

        # Emit signals for default that may have been set earlier
        self.state.emit("palette")
        self.state.emit("distinctly_color")
        self.state.emit("color predicted")

    def _update_gui_state(self):
        """Enable/disable gui items based on current state."""
        has_selected_instance = self.state["instance"] is not None
        has_selected_node = self.state["selected_node"] is not None
        has_selected_edge = self.state["selected_edge"] is not None
        has_selected_video = self.state["selected_video"] is not None
        has_video = self.state["video"] is not None

        has_frame_range = bool(self.state["has_frame_range"])
        has_unsaved_changes = bool(self.state["has_changes"])
        has_videos = self.labels is not None and len(self.labels.videos) > 0
        has_multiple_videos = self.labels is not None and len(self.labels.videos) > 1
        has_labeled_frames = self.labels is not None and any(
            (lf.video == self.state["video"] for lf in self.labels)
        )
        has_suggestions = self.labels is not None and bool(self.labels.suggestions)
        has_tracks = self.labels is not None and (len(self.labels.tracks) > 0)
        has_multiple_instances = (
            self.state["labeled_frame"] is not None
            and len(self.state["labeled_frame"].instances) > 1
        )
        # todo: exclude predicted instances from count
        has_nodes_selected = (
            self.skeleton_dock.skeletonEdgesSrc.currentIndex() > -1
            and self.skeleton_dock.skeletonEdgesDst.currentIndex() > -1
        )
        control_key_down = QApplication.queryKeyboardModifiers() == Qt.ControlModifier

        # Update menus

        self.track_menu.setEnabled(has_selected_instance)
        self.delete_tracks_menu.setEnabled(has_tracks)
        self._menu_actions["clear selection"].setEnabled(has_selected_instance)
        self._menu_actions["delete instance"].setEnabled(has_selected_instance)

        self._menu_actions["delete clip predictions"].setEnabled(has_frame_range)
        # self._menu_actions["export clip"].setEnabled(has_frame_range)

        self._menu_actions["transpose"].setEnabled(has_multiple_instances)

        self._menu_actions["save"].setEnabled(has_unsaved_changes)

        self._menu_actions["next video"].setEnabled(has_multiple_videos)
        self._menu_actions["prev video"].setEnabled(has_multiple_videos)

        self._menu_actions["goto next labeled"].setEnabled(has_labeled_frames)
        self._menu_actions["goto prev labeled"].setEnabled(has_labeled_frames)

        self._menu_actions["goto next suggestion"].setEnabled(has_suggestions)
        self._menu_actions["goto prev suggestion"].setEnabled(has_suggestions)

        self._menu_actions["goto next track spawn"].setEnabled(has_tracks)

        # Update buttons
        self._buttons["add edge"].setEnabled(has_nodes_selected)
        self._buttons["delete edge"].setEnabled(has_selected_edge)
        self._buttons["delete node"].setEnabled(has_selected_node)
        self._buttons["toggle grayscale"].setEnabled(has_video)
        self._buttons["show video"].setEnabled(has_selected_video)
        self._buttons["remove video"].setEnabled(has_video)
        self._buttons["delete instance"].setEnabled(has_selected_instance)
        self.suggestions_dock.suggestions_form_widget.buttons[
            "generate_button"
        ].setEnabled(has_videos)

        # Update overlays
        self.overlays["track_labels"].visible = (
            control_key_down and has_selected_instance
        )

    def on_data_update(self, what: List[UpdateTopic]):
        def _has_topic(topic_list):
            if UpdateTopic.all in what:
                return True
            for topic in topic_list:
                if topic in what:
                    return True
            return False

        if _has_topic(
            [
                UpdateTopic.frame,
                UpdateTopic.skeleton,
                UpdateTopic.project_instances,
                UpdateTopic.tracks,
            ]
        ):
            self.plotFrame()

        if _has_topic(
            [
                UpdateTopic.frame,
                UpdateTopic.project_instances,
                UpdateTopic.tracks,
                UpdateTopic.suggestions,
            ]
        ):
            self._update_seekbar_marks()

        if _has_topic(
            [UpdateTopic.frame, UpdateTopic.project_instances, UpdateTopic.tracks]
        ):
            self._update_track_menu()

        if _has_topic([UpdateTopic.video]):
            self.videos_dock.table.model().items = self.labels.videos

        if _has_topic([UpdateTopic.skeleton]):
            self.skeleton_dock.nodes_table.model().items = self.state["skeleton"]
            self.skeleton_dock.edges_table.model().items = self.state["skeleton"]
            self.skeleton_dock.skeletonEdgesSrc.model().skeleton = self.state[
                "skeleton"
            ]
            self.skeleton_dock.skeletonEdgesDst.model().skeleton = self.state[
                "skeleton"
            ]

            if self.labels.skeletons:
                self.suggestions_dock.suggestions_form_widget.set_field_options(
                    "node", self.labels.skeletons[0].node_names
                )

        if _has_topic([UpdateTopic.project, UpdateTopic.on_frame]):
            self.instances_dock.table.model().items = self.state["labeled_frame"]

        if _has_topic([UpdateTopic.suggestions]):
            self.suggestions_dock.table.model().items = self.labels.suggestions

        if _has_topic([UpdateTopic.project_instances, UpdateTopic.suggestions]):
            # update count of suggested frames w/ labeled instances
            suggestion_status_text = ""
            suggestion_list = self.labels.get_suggestions()
            if suggestion_list:
                labeled_count = 0
                for suggestion in suggestion_list:
                    lf = self.labels.get(
                        (suggestion.video, suggestion.frame_idx), use_cache=True
                    )
                    if lf is not None and lf.has_user_instances:
                        labeled_count += 1
                prc = (labeled_count / len(suggestion_list)) * 100
                suggestion_status_text = (
                    f"{labeled_count}/{len(suggestion_list)} labeled ({prc:.1f}%)"
                )
            self.suggestions_dock.suggested_count_label.setText(suggestion_status_text)

        if _has_topic([UpdateTopic.frame, UpdateTopic.project_instances]):
            self.state["last_interacted_frame"] = self.state["labeled_frame"]

    def plotFrame(self, *args, **kwargs):
        """Plots (or replots) current frame."""
        if self.state["video"] is None:
            return

        self.player.plot()

    def _after_plot_update(self, frame_idx):
        """Run after plot is updated, but stay on same frame."""
        overlay: TrackTrailOverlay = self.overlays["trails"]
        overlay.redraw(self.state["video"], frame_idx)

    def _after_plot_change(self, player, frame_idx, selected_inst):
        """Called each time a new frame is drawn."""

        # Store the current frame_idx and LabeledFrame (or make new, empty object)
        self.state["frame_idx"] = frame_idx
        self.state["labeled_frame"] = (
            self.labels.find(self.state["video"], frame_idx, return_new=True)[0]
            if frame_idx is not None
            else None
        )

        # Show instances, etc, for this frame
        for overlay in self.overlays.values():
            overlay.redraw(self.state["video"], frame_idx)

        # Select instance if there was already selection
        if selected_inst is not None:
            player.view.selectInstance(selected_inst)
        else:
            self.state["instance"] = None

        if self.state["fit"]:
            player.zoomToFit()

        # Update related displays
        self.updateStatusMessage()
        self.on_data_update([UpdateTopic.on_frame])

        # Trigger event after the overlays have been added
        player.view.updatedViewer.emit()

    def updateStatusMessage(self, message: Optional[str] = None):
        """Updates status bar."""

        current_video = self.state["video"]
        frame_idx = self.state["frame_idx"] or 0

        spacer = "        "

        if message is None:
            message = ""
            if len(self.labels.videos) > 0 and current_video is not None:
                message += f"Video {self.labels.videos.index(current_video)+1}/"
                message += f"{len(self.labels.videos)}"
                message += spacer

            if current_video is not None:
                message += f"Frame: {frame_idx+1:,}/{len(current_video):,}"

            if self.player.seekbar.hasSelection():
                start, end = self.state["frame_range"]
                message += spacer
                message += f"Selection: {start+1:,}-{end:,} ({end-start+1:,} frames)"

            message += f"{spacer}Labeled Frames: "
            if current_video is not None:
                message += str(
                    self.labels.get_labeled_frame_count(current_video, "user")
                )

                if len(self.labels.videos) > 1:
                    message += " in video, "
            if len(self.labels.videos) > 1:
                project_user_frame_count = self.labels.get_labeled_frame_count(
                    filter="user"
                )
                message += f"{project_user_frame_count} in project"

            if current_video is not None:
                pred_frame_count = self.labels.get_labeled_frame_count(
                    current_video, "predicted"
                )
                if pred_frame_count:
                    message += f"{spacer}Predicted Frames: {pred_frame_count:,}"
                    message += (
                        f" ({pred_frame_count/current_video.num_frames*100:.2f}%)"
                    )
                    message += " in video"

            lf = self.state["labeled_frame"]
            # TODO: revisit with LabeledFrame.unused_predictions() & instances_to_show()
            n_instances = 0 if lf is None else len(lf.instances_to_show)
            message += f"{spacer}Current frame: {n_instances} instances"
            if (n_instances > 0) and not self.state["show instances"]:
                hide_key = self.shortcuts["show instances"].toString()
                message += f" [Hidden] Press '{hide_key}' to toggle."
                self.statusBar().setStyleSheet("color: red")
            else:
                self.statusBar().setStyleSheet("color: black")

        self.statusBar().showMessage(message)

    def resetPrefs(self):
        """Reset preferences to defaults."""
        prefs.reset_to_default()
        msg = QMessageBox()
        msg.setText(
            "Note: Some preferences may not take effect until application is restarted."
        )
        msg.exec_()

    def _update_track_menu(self):
        """Updates track menu options."""
        self.track_menu.clear()
        self.delete_tracks_menu.clear()
        for track_ind, track in enumerate(self.labels.tracks):
            key_command = ""
            if track_ind < 9:
                key_command = Qt.CTRL + Qt.Key_0 + self.labels.tracks.index(track) + 1
            self.track_menu.addAction(
                f"{track.name}",
                lambda x=track: self.commands.setInstanceTrack(x),
                key_command,
            )
            self.delete_tracks_menu.addAction(
                f"{track.name}", lambda x=track: self.commands.deleteTrack(x)
            )
        self.track_menu.addAction(
            "New Track", self.commands.addTrack, Qt.CTRL + Qt.Key_0
        )

    def _update_seekbar_marks(self):
        """Updates marks on seekbar."""
        set_slider_marks_from_labels(
            self.player.seekbar, self.labels, self.state["video"], self.color_manager
        )

    def _set_seekbar_header(self, graph_name: str):
        """Updates graph shown in seekbar header based on menu selection."""
        data_obj = StatisticSeries(self.labels)
        header_functions = {
            "Point Displacement (sum)": data_obj.get_point_displacement_series,
            "Point Displacement (max)": data_obj.get_point_displacement_series,
            "Primary Point Displacement (sum)": data_obj.get_primary_point_displacement_series,
            "Primary Point Displacement (max)": data_obj.get_primary_point_displacement_series,
            "Instance Score (sum)": data_obj.get_instance_score_series,
            "Instance Score (min)": data_obj.get_instance_score_series,
            "Point Score (sum)": data_obj.get_point_score_series,
            "Point Score (min)": data_obj.get_point_score_series,
            "Number of predicted points": data_obj.get_point_count_series,
            "Min Centroid Proximity": data_obj.get_min_centroid_proximity_series,
        }

        if graph_name == "None":
            self.player.seekbar.clearHeader()
        else:
            if graph_name in header_functions:
                kwargs = dict(video=self.state["video"])
                reduction_name = re.search("\\((sum|max|min)\\)", graph_name)
                if reduction_name is not None:
                    kwargs["reduction"] = reduction_name.group(1)
                series = header_functions[graph_name](**kwargs)
                self.player.seekbar.setHeaderSeries(series)
            else:
                print(f"Could not find function for {header_functions}")

    def _get_frames_for_prediction(self):
        """Builds options for frames on which to run inference.

        Args:
            None.
        Returns:
            Dictionary, keys are names of options (e.g., "clip", "random"),
            values are {video: list of frame indices} dictionaries.
        """

        user_labeled_frames = self.labels.user_labeled_frames

        def remove_user_labeled(video, frame_idxs):
            if len(frame_idxs) == 0:
                return frame_idxs
            video_user_labeled_frame_idxs = {
                lf.frame_idx for lf in user_labeled_frames if lf.video == video
            }
            return list(set(frame_idxs) - video_user_labeled_frame_idxs)

        current_video = self.state["video"]

        selection = dict()
        selection["frame"] = {current_video: [self.state["frame_idx"]]}

        # Use negative number in list for range (i.e., "0,-123" means "0-123")
        # The ranges should be [X, Y) like standard Python ranges
        def encode_range(a: int, b: int) -> Tuple[int, int]:
            return a, -b

        clip_range = self.state.get("frame_range", default=(0, 0))

        selection["clip"] = {current_video: encode_range(*clip_range)}
        selection["video"] = {current_video: encode_range(0, current_video.num_frames)}
        selection["all_videos"] = {
            video: encode_range(0, video.num_frames) for video in self.labels.videos
        }

        selection["suggestions"] = {
            video: remove_user_labeled(video, self.labels.get_video_suggestions(video))
            for video in self.labels.videos
        }

        selection["random"] = {
            video: remove_user_labeled(
                video, random.sample(range(video.frames), min(20, video.frames))
            )
            for video in self.labels.videos
        }

        if len(self.labels.videos) > 1:
            selection["random_video"] = {
                current_video: remove_user_labeled(
                    current_video,
                    random.sample(
                        range(current_video.frames), min(20, current_video.frames)
                    ),
                )
            }

        if user_labeled_frames:
            selection["user"] = {
                video: [lf.frame_idx for lf in user_labeled_frames if lf.video == video]
                for video in self.labels.videos
            }

        return selection

    def _show_learning_dialog(self, mode: str):
        """Helper function to show learning dialog in given mode.

        Args:
            mode: A string representing mode for dialog, which could be:
            * "training"
            * "inference"

        Returns:
            None.
        """
        from sleap.gui.learning.dialog import LearningDialog

        if "inference" in self.overlays:
            QMessageBox(
                text="In order to use this function you must first quit and "
                "re-open SLEAP to release resources used by visualizing "
                "model outputs."
            ).exec_()
            return

        if not self.state["filename"] or self.state["has_changes"]:
            QMessageBox(
                text=(
                    "You have unsaved changes. Please save before running training or "
                    "inference."
                )
            ).exec_()
            return

        if self._child_windows.get(mode, None) is None:
            # Re-use existing dialog widget.
            self._child_windows[mode] = LearningDialog(
                mode,
                self.state["filename"],
                self.labels,
            )
            self._child_windows[mode]._handle_learning_finished.connect(
                self._handle_learning_finished
            )
        else:
            # Update data in existing dialog widget.
            self._child_windows[mode].labels = self.labels
            self._child_windows[mode].labels_filename = self.state["filename"]
            self._child_windows[mode].skeleton = self.labels.skeleton

        self._child_windows[mode].update_file_lists()

        self._child_windows[mode].frame_selection = self._get_frames_for_prediction()
        self._child_windows[mode].open()

    def _handle_learning_finished(self, new_count: int):
        """Called when inference finishes."""
        if (
            len(self.labels.skeletons) > 0
            and self.state["skeleton"] not in self.labels.skeletons
        ):
            # Update the GUI state skeleton if the labels skeleton changed after merge.
            self.state["skeleton"] = self.labels.skeletons[-1]
        # we ran inference so update display/ui
        self.on_data_update([UpdateTopic.all])
        if new_count > 0:
            self.commands.changestack_push("new predictions")

    def _show_metrics_dialog(self):
        self._child_windows["metrics"] = MetricsTableDialog(self.state["filename"])
        self._child_windows["metrics"].show()

    def _handle_model_overlay_command(self):
        """Gui for adding overlay with live visualization of predictions."""
        filters = ["Model (*.json)"]

        # Default to opening from models directory from project
        models_dir = None
        if self.state["filename"] is not None:
            models_dir = os.path.join(
                os.path.dirname(self.state["filename"]), "models/"
            )

        # Show dialog
        filename, selected_filter = FileDialog.open(
            self,
            dir=models_dir,
            caption="Import model outputs...",
            filter=";;".join(filters),
        )

        if len(filename) == 0:
            return

        # Model as overlay datasource
        # This will show live inference results

        from sleap.gui.overlays.base import DataOverlay

        predictor = DataOverlay.make_predictor(filename)
        show_pafs = False

        # If multi-head model with both confmaps and pafs,
        # ask user which to show.
        if (
            predictor.confidence_maps_key_name
            and predictor.part_affinity_fields_key_name
        ):
            results = FormBuilderModalDialog(form_name="head_type_form").get_results()
            show_pafs = "Part Affinity" in results["head_type"]

        overlay = DataOverlay.from_predictor(
            predictor=predictor,
            video=self.state["video"],
            player=self.player,
            show_pafs=show_pafs,
        )

        self.overlays["inference"] = overlay

        self.plotFrame()

    def _handle_instance_double_click(
        self, instance: Instance, event: QtGui.QMouseEvent = None
    ):
        """
        Handles when the user has double-clicked an instance.

        If prediction, then copy to new user-instance.
        If already user instance, then add any missing nodes (in case
        skeleton has been changed after instance was created).

        Args:
            instance: The :class:`Instance` that was double-clicked.
        """
        # When a predicted instance is double-clicked, add a new instance
        if hasattr(instance, "score"):
            mark_complete = False
            # Mark the nodes as "complete" if shift-key is down
            if event is not None and event.modifiers() & Qt.ShiftModifier:
                mark_complete = True

            self.commands.newInstance(
                copy_instance=instance, mark_complete=mark_complete
            )

        # When a regular instance is double-clicked, add any missing points
        else:
            self.commands.completeInstanceNodes(instance)

    def _show_keyboard_shortcuts_window(self):
        """Shows gui for viewing/modifying keyboard shortucts."""
        ShortcutDialog().exec_()


def create_sleap_label_parser():
    """Creates parser for `sleap-label` command line arguments.

    Returns:
        argparse.ArgumentParser: The parser.
    """

    import argparse

    parser = argparse.ArgumentParser()
    parser.add_argument(
        "labels_path", help="Path to labels file", type=str, default=None, nargs="?"
    )
    parser.add_argument(
        "--nonnative",
        help="Don't use native file dialogs",
        action="store_const",
        const=True,
        default=False,
    )
    parser.add_argument(
        "--profiling",
        help="Enable performance profiling",
        action="store_const",
        const=True,
        default=False,
    )
    parser.add_argument(
        "--reset",
        help=(
            "Reset GUI state and preferences. Use this flag if the GUI appears "
            "incorrectly or fails to open."
        ),
        action="store_const",
        const=True,
        default=False,
    )
    parser.add_argument(
        "--no-usage-data",
        help=("Launch the GUI without sharing usage data regardless of preferences."),
        action="store_const",
        const=True,
        default=False,
    )

    return parser


def create_app():
    """Creates Qt application."""

    app = QApplication([])
    app.setApplicationName(f"SLEAP v{sleap.version.__version__}")
    app.setWindowIcon(QtGui.QIcon(sleap.util.get_package_file("gui/icon.png")))

    return app


def main(args: Optional[list] = None, labels: Optional[Labels] = None):
    """Starts new instance of app."""

    parser = create_sleap_label_parser()
    args = parser.parse_args(args)

    if args.nonnative:
        os.environ["USE_NON_NATIVE_FILE"] = "1"

    if platform.system() == "Darwin":
        # TODO: Remove this workaround when we update to qtpy >= 5.15.
        # https://bugreports.qt.io/browse/QTBUG-87014
        # https://stackoverflow.com/q/64818879
        os.environ["QT_MAC_WANTS_LAYER"] = "1"

    app = create_app()

    window = MainWindow(
        labels_path=args.labels_path,
        labels=labels,
        reset=args.reset,
        no_usage_data=args.no_usage_data,
    )
    window.showMaximized()

    # Disable GPU in GUI process. This does not affect subprocesses.
    try:
        sleap.use_cpu_only()
    except RuntimeError:  # Visible devices cannot be modified after being initialized
        logger.warning(
            "Running processes on the GPU. Restarting your GUI should allow switching "
            "back to CPU-only mode.\n"
            "Received the following error when trying to switch back to CPU-only mode:"
        )
        traceback.print_exc()

    # Print versions.
    print()
    print("Software versions:")
    sleap.versions()
    print()
    print("Happy SLEAPing! :)")

    if args.profiling:
        import cProfile

        cProfile.runctx("app.exec_()", globals=globals(), locals=locals())
    else:
        app.exec_()

    pass<|MERGE_RESOLUTION|>--- conflicted
+++ resolved
@@ -496,21 +496,13 @@
         add_menu_item(
             export_csv_menu,
             "export_csv_current",
-<<<<<<< HEAD
             "Current Video (only tracked frames)...",
-=======
-            "Current Video (only frames with tracking)...",
->>>>>>> 51f1d219
             self.commands.exportCSVFile,
         )
         add_menu_item(
             export_csv_menu,
             "export_csv_all",
-<<<<<<< HEAD
             "All Videos (only tracked frames)...",
-=======
-            "All Videos (only frames with tracking)...",
->>>>>>> 51f1d219
             lambda: self.commands.exportCSVFile(all_videos=True),
         )
         
