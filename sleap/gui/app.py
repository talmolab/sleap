--- conflicted
+++ resolved
@@ -1247,25 +1247,8 @@
         overlay.redraw(video, frame_idx)
 
         # Replot connected views for multi-camera projects
-<<<<<<< HEAD
         if self.state.get("auto_triangulate", False):
             self.commands.triangulateSession()
-=======
-        session = self.labels.get_session(video)
-        cams_to_include = None  # TODO: make this configurable via GUI
-        if session is not None and instance is not None:
-            track = instance.track
-            session.update_views(
-                frame_idx=frame_idx,
-                track=track,
-                cams_to_include=cams_to_include,
-            )
-
-            # TODO(LM): Move this to a dock for replotting on demand
-            # Replot instance nodes (but keep same QtInstance)
-            for inst in self.player.view.instances:
-                inst.updatePoints(complete=False, user_change=False)
->>>>>>> bffeca84
 
     def _after_plot_change(self, player, frame_idx, selected_inst):
         """Called each time a new frame is drawn."""
