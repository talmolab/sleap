--- conflicted
+++ resolved
@@ -1145,8 +1145,6 @@
 
         # Update menus
 
-<<<<<<< HEAD
-=======
         def _update_sessions_menu(self, frame_idx):
             """Update the instance groups menu based on the selected frame index in the session."""
             session = self.state.get("session")
@@ -1175,7 +1173,6 @@
                 shortcut=Qt.SHIFT + Qt.Key_0
             )
 
->>>>>>> f3fd4d87
         self.inst_groups_menu.setEnabled(has_selected_instance)
         self.track_menu.setEnabled(has_selected_instance)
         self.delete_tracks_menu.setEnabled(has_tracks)
@@ -1213,7 +1210,11 @@
             "generate_button"
         ].setEnabled(has_videos)
         self._buttons["remove session"].setEnabled(has_selected_session)
-        self._buttons["link video"].setEnabled(has_selected_unlinked_video and has_selected_camcorder and has_selected_session)
+        self._buttons["link video"].setEnabled(
+            has_selected_unlinked_video
+            and has_selected_camcorder
+            and has_selected_session
+        )
 
         # Update overlays
         self.overlays["track_labels"].visible = (
@@ -1261,8 +1262,9 @@
         if _has_topic([UpdateTopic.video]):
             self.videos_dock.table.model().items = self.labels.videos
             self.labels._cache.update()
-            self.sessions_dock.unlinked_videos_table.model().items = self.labels._cache._linkage_of_videos["unlinked"]
-            
+            self.sessions_dock.unlinked_videos_table.model().items = (
+                self.labels._cache._linkage_of_videos["unlinked"]
+            )
 
         if _has_topic([UpdateTopic.skeleton]):
             self.skeleton_dock.nodes_table.model().items = self.state["skeleton"]
@@ -1309,11 +1311,13 @@
         if _has_topic([UpdateTopic.sessions]):
             self.update_cameras_model()
             self.update_unlinked_videos_model()
-    
+
     def update_unlinked_videos_model(self):
         """Update the unlinked videos model with the selected session."""
-        self.sessions_dock.unlinked_videos_table.model().items = self.labels._cache._linkage_of_videos["unlinked"]
-    
+        self.sessions_dock.unlinked_videos_table.model().items = (
+            self.labels._cache._linkage_of_videos["unlinked"]
+        )
+
     def update_cameras_model(self):
         """Update the cameras model with the selected session."""
         self.sessions_dock.camera_table.model().items = self.state["selected_session"]
@@ -1440,34 +1444,6 @@
         )
         msg.exec_()
 
-        def _update_sessions_menu(self, frame_idx):
-            """Update the instance groups menu based on the selected frame index in the session."""
-            session = self.state.get("session")
-            if session is None:
-                return 
-
-
-            frame_idx = self.state["frame_idx"]
-            frame_group = session.frame_groups.get(frame_idx, None)
-            if frame_group is not None:
-                for inst_group_ind, instance_group in enumerate(frame_group.instance_groups):
-                    if inst_group_ind < 9:
-                        key_command = Qt.SHIFT + Qt.Key_0 + inst_group_ind + 1
-                    else:
-                        key_command = ""
-        
-                    self.inst_groups_menu.addAction(
-                        instance_group.name,
-                        lambda x=instance_group: self.commands.setInstanceGroup(x),
-                        shortcut=key_command
-                    )
-    
-            self.inst_groups_menu.addAction(
-                "New Instance Group",
-                self.commands.addInstanceGroup,
-                shortcut=Qt.SHIFT + Qt.Key_0
-            )
-        
     def _update_track_menu(self):
         """Updates track menu options."""
         self.track_menu.clear()
