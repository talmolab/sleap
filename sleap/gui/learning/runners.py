"""
Run training/inference in background process via CLI.
"""
import abc
import attr
import os
import psutil
import json
import subprocess
import tempfile
import time
import shutil
import yaml
from pathlib import Path
from datetime import datetime
from typing import Any, Callable, Dict, List, Optional, Text, Tuple
import logging

from PySide2 import QtWidgets

from sleap import Labels, Video, LabeledFrame
from sleap.gui.learning.configs import ConfigFileInfo
from sleap.nn import training
from sleap.nn.config import TrainingJobConfig

logger = logging.getLogger(__name__)

def kill_process(pid: int):
    """Force kill a running process and any child processes.

    Args:
        proc: A process ID.
    """
    proc_ = psutil.Process(pid)
    for subproc_ in proc_.children(recursive=True):
        subproc_.kill()
    proc_.kill()


@attr.s(auto_attribs=True)
class ItemForInference(abc.ABC):
    """
    Abstract base class for item on which we can run inference via CLI.

    Must have `path` and `cli_args` properties, used to build CLI call.
    """

    @property
    @abc.abstractmethod
    def path(self) -> Text:
        pass

    @property
    @abc.abstractmethod
    def cli_args(self) -> List[Text]:
        pass


@attr.s(auto_attribs=True)
class VideoItemForInference(ItemForInference):
    """
    Encapsulate data about video on which inference should run.

    This allows for inference on an arbitrary list of frames from video.

    Attributes:
        video: the :py:class:`Video` object (which already stores its own path)
        frames: list of frames for inference; if None, then all frames are used
        use_absolute_path: whether to use absolute path for inference cli call
    """

    video: Video
    frames: Optional[List[int]] = None
    use_absolute_path: bool = False

    @property
    def path(self):
        if self.use_absolute_path:
            return os.path.abspath(self.video.filename)
        return self.video.filename

    @property
    def cli_args(self):
        arg_list = list()
        arg_list.append(self.path)

        # TODO: better support for video params
        if hasattr(self.video.backend, "dataset") and self.video.backend.dataset:
            arg_list.extend(("--video.dataset", self.video.backend.dataset))

        if (
            hasattr(self.video.backend, "input_format")
            and self.video.backend.input_format
        ):
            arg_list.extend(("--video.input_format", self.video.backend.input_format))

        # -Y represents endpoint of [X, Y) range but inference cli expects
        # [X, Y-1] range (so add 1 since negative).
        frame_int_list = [i + 1 if i < 0 else i for i in self.frames]

        arg_list.extend(("--frames", ",".join(map(str, frame_int_list))))

        return arg_list


@attr.s(auto_attribs=True)
class DatasetItemForInference(ItemForInference):
    """
    Encapsulate data about frame selection based on dataset data.

    Attributes:
        labels_path: path to the saved :py:class:`Labels` dataset.
        frame_filter: which subset of frames to get from dataset, supports
            * "user"
            * "suggested"
        use_absolute_path: whether to use absolute path for inference cli call.
    """

    labels_path: str
    frame_filter: str = "user"
    use_absolute_path: bool = False

    @property
    def path(self):
        if self.use_absolute_path:
            return os.path.abspath(self.labels_path)
        return self.labels_path

    @property
    def cli_args(self):
        args_list = ["--labels", self.path]
        if self.frame_filter == "user":
            args_list.append("--only-labeled-frames")
        elif self.frame_filter == "suggested":
            args_list.append("--only-suggested-frames")
        return args_list


@attr.s(auto_attribs=True)
class ItemsForInference:
    """Encapsulates list of items for inference."""

    items: List[ItemForInference]
    total_frame_count: int

    def __len__(self):
        return len(self.items)

    @classmethod
    def from_video_frames_dict(
        cls, video_frames_dict: Dict[Video, List[int]], total_frame_count: int
    ):
        items = []
        for video, frames in video_frames_dict.items():
            if frames:
                items.append(VideoItemForInference(video=video, frames=frames))
        return cls(items=items, total_frame_count=total_frame_count)


@attr.s(auto_attribs=True)
class InferenceTask:
    """Encapsulates all data needed for running inference via CLI."""

    trained_job_paths: List[str]
    inference_params: Dict[str, Any] = attr.ib(default=attr.Factory(dict))
    labels: Optional[Labels] = None
    labels_filename: Optional[str] = None
    results: List[LabeledFrame] = attr.ib(default=attr.Factory(list))

    def make_predict_cli_call(
        self,
        item_for_inference: ItemForInference,
        output_path: Optional[str] = None,
        gui: bool = True,
    ) -> List[Text]:
        """Makes list of CLI arguments needed for running inference."""
        cli_args = ["sleap-track"]

        cli_args.extend(item_for_inference.cli_args)

        # TODO: encapsulate in inference item class
        if (
            not self.trained_job_paths
            and "tracking.tracker" in self.inference_params
            and self.labels_filename
        ):
            # No models so we must want to re-track previous predictions
            cli_args.extend(("--labels", self.labels_filename))

        # Make path where we'll save predictions (if not specified)
        if output_path is None:

            if self.labels_filename:
                # Make a predictions directory next to the labels dataset file
                predictions_dir = os.path.join(
                    os.path.dirname(self.labels_filename), "predictions"
                )
                os.makedirs(predictions_dir, exist_ok=True)
            else:
                # Dataset filename wasn't given, so save predictions in same dir
                # as the video
                predictions_dir = os.path.dirname(item_for_inference.video.filename)

            # Build filename with video name and timestamp
            timestamp = datetime.now().strftime("%y%m%d_%H%M%S")
            output_path = os.path.join(
                predictions_dir,
                f"{os.path.basename(item_for_inference.path)}.{timestamp}."
                "predictions.slp",
            )

        for job_path in self.trained_job_paths:
            cli_args.extend(("-m", job_path))

        optional_items_as_nones = (
            "tracking.target_instance_count",
            "tracking.kf_init_frame_count",
        )

        for key in optional_items_as_nones:
            if key in self.inference_params and self.inference_params[key] is None:
                del self.inference_params[key]

        # --tracking.kf_init_frame_count enables the kalman filter tracking
        # so if not set, then remove other (unused) args
        if "tracking.kf_init_frame_count" not in self.inference_params:
            if "tracking.kf_node_indices" in self.inference_params:
                del self.inference_params["tracking.kf_node_indices"]

        bool_items_as_ints = (
            "tracking.pre_cull_to_target",
            "tracking.post_connect_single_breaks",
        )

        for key in bool_items_as_ints:
            if key in self.inference_params:
                self.inference_params[key] = int(self.inference_params[key])

        for key, val in self.inference_params.items():
            if not key.startswith(("_", "outputs.", "model.", "data.")):
                cli_args.extend((f"--{key}", str(val)))

        cli_args.extend(("-o", output_path))

        if gui:
            cli_args.extend(("--verbosity", "json"))

        cli_args.extend(("--no-empty-frames",))

        return cli_args, output_path

    def predict_subprocess(
        self,
        item_for_inference: ItemForInference,
        append_results: bool = False,
        waiting_callback: Optional[Callable] = None,
        gui: bool = True,
    ) -> Tuple[Text, bool]:
        """Runs inference in a subprocess."""
        cli_args, output_path = self.make_predict_cli_call(item_for_inference, gui=gui)

        print("Command line call:")
        print(" ".join(cli_args))
        print()

        # Run inference CLI capturing output.
        with subprocess.Popen(cli_args, stdout=subprocess.PIPE) as proc:

            # Poll until finished.
            while proc.poll() is None:

                # Read line.
                line = proc.stdout.readline()
                line = line.decode().rstrip()

                is_json = False
                if line.startswith("{"):
                    try:
                        # Parse line.
                        line_data = json.loads(line)
                        is_json = True
                    except:
                        is_json = False

                if not is_json:
                    # Pass through non-json output.
                    print(line)
                    line_data = {}

                if waiting_callback is not None:
                    # Pass line data to callback.
                    ret = waiting_callback(**line_data)

                    if ret == "cancel":
                        # Stop if callback returned cancel signal.
                        kill_process(proc.pid)
                        print(f"Killed PID: {proc.pid}")
                        return "", "canceled"
                time.sleep(0.05)

            print(f"Process return code: {proc.returncode}")
            success = proc.returncode == 0

        if success and append_results:
            # Load frames from inference into results list
            new_inference_labels = Labels.load_file(output_path, match_to=self.labels)
            self.results.extend(new_inference_labels.labeled_frames)

        # Return "success" or return code if failed.
        ret = "success" if success else proc.returncode
        return output_path, ret

    def merge_results(self):
        """Merges result frames into labels dataset."""

        def remove_empty_instances_and_frames(lf: LabeledFrame):
            """Removes instances without visible points and empty frames."""
<<<<<<< HEAD
            for inst in lf.instances:
                logger.debug(f"inst.points = {inst.points}\n")
=======
>>>>>>> 740f9fa7
            lf.remove_empty_instances()
            return len(lf.instances) > 0

        # Remove instances without graphable points and any frames without instances.
        self.results = list(
            filter(lambda lf: remove_empty_instances_and_frames(lf), self.results)
        )
        new_labels = Labels(self.results)

        # Remove potentially conflicting predictions from the base dataset.
        self.labels.remove_predictions(new_labels=new_labels)

        # Merge predictions into current labels dataset.
        _, _, new_conflicts = Labels.complex_merge_between(
            self.labels,
            new_labels=new_labels,
            unify=False,  # since we used match_to when loading predictions file
        )

        # new predictions should replace old ones
        Labels.finish_complex_merge(self.labels, new_conflicts)


def write_pipeline_files(
    output_dir: str,
    labels_filename: str,
    config_info_list: List[ConfigFileInfo],
    inference_params: Dict[str, Any],
    items_for_inference: ItemsForInference,
):
    """Writes the config files and scripts for manually running pipeline."""

    # Use absolute path for all files that aren't contained in the output dir.
    labels_filename = os.path.abspath(labels_filename)

    # Preserve current working directory and change working directory to the
    # output directory, so we can set local paths relative to that.
    old_cwd = os.getcwd()
    os.chdir(output_dir)

    new_cfg_filenames = []
    train_script = "#!/bin/bash\n"

    # Add head type to save path suffix to prevent overwriting.
    for cfg_info in config_info_list:
        if not cfg_info.dont_retrain:
            if (
                cfg_info.config.outputs.run_name_suffix is not None
                and len(cfg_info.config.outputs.run_name_suffix) > 0
            ):
                # Keep existing suffix if defined.
                suffix = "." + cfg_info.config.outputs.run_name_suffix
            else:
                suffix = ""

            # Add head name.
            suffix = "." + cfg_info.head_name + suffix

            # Update config.
            cfg_info.config.outputs.run_name_suffix = suffix

    training_jobs = []
    for cfg_info in config_info_list:
        if cfg_info.dont_retrain:
            # Use full absolute path to already trained model
            trained_path = os.path.normpath(os.path.join(old_cwd, cfg_info.path))
            new_cfg_filenames.append(trained_path)

        else:
            # We're training this model, so save config file...

            # First we want to set the run folder so that we know where to find
            # the model after it's trained.
            # We'll use local path to the output directory (cwd).
            # Note that setup_new_run_folder does things relative to cwd which
            # is the main reason we're setting it to the output directory rather
            # than just using normpath.
            # cfg_info.config.outputs.runs_folder = ""
            training.setup_new_run_folder(cfg_info.config.outputs)
            # training.setup_new_run_folder(
            #     cfg_info.config.outputs,
            #     # base_run_name=f"{model_type}.n={len(labels.user_labeled_frames)}",
            #     base_run_name=cfg_info.head_name,
            # )

            # Now we set the filename for the training config file
            new_cfg_filename = f"{cfg_info.head_name}.json"

            # Save the config file
            cfg_info.config.save_json(new_cfg_filename)

            # Keep track of the path where we'll find the trained model
            new_cfg_filenames.append(cfg_info.config.outputs.run_path)

            # Add a line to the script for training this model
            train_script += (
                f"sleap-train {new_cfg_filename} {os.path.basename(labels_filename)}\n"
            )

            # Setup job params
            training_jobs.append(
                {
                    "cfg": new_cfg_filename,
                    "run_path": Path(cfg_info.config.outputs.run_path).as_posix(),
                    "train_labels": os.path.basename(labels_filename),
                }
            )

    # Write the script to train the models which need to be trained
    with open(os.path.join(output_dir, "train-script.sh"), "w") as f:
        f.write(train_script)

    # Build the script for running inference
    inference_script = "#!/bin/bash\n"

    # Object with settings for inference
    inference_task = InferenceTask(
        labels_filename=labels_filename,
        trained_job_paths=new_cfg_filenames,
        inference_params=inference_params,
    )

    inference_jobs = []
    for item_for_inference in items_for_inference.items:
        if type(item_for_inference) == DatasetItemForInference:
            data_path = labels_filename
        else:
            data_path = item_for_inference.path

        # We want to save predictions in output dir so use local path
        prediction_output_path = f"{os.path.basename(data_path)}.predictions.slp"

        # Use absolute path to video
        item_for_inference.use_absolute_path = True

        # Get list of cli args
        cli_args, _ = inference_task.make_predict_cli_call(
            item_for_inference=item_for_inference,
            output_path=prediction_output_path,
        )
        # And join them into a single call to inference
        inference_script += " ".join(cli_args) + "\n"

        # Setup job params
        only_suggested_frames = False
        if type(item_for_inference) == DatasetItemForInference:
            only_suggested_frames = item_for_inference.frame_filter == "suggested"

        # TODO: support frame ranges, user-labeled frames
        tracking_args = {
            k: v for k, v in inference_params.items() if k.startswith("tracking.")
        }
        inference_jobs.append(
            {
                "data_path": os.path.basename(data_path),
                "models": [Path(p).as_posix() for p in new_cfg_filenames],
                "output_path": prediction_output_path,
                "type": "labels"
                if type(item_for_inference) == DatasetItemForInference
                else "video",
                "only_suggested_frames": only_suggested_frames,
                "tracking": tracking_args,
            }
        )

    # And write it
    with open(os.path.join(output_dir, "inference-script.sh"), "w") as f:
        f.write(inference_script)

    # Save jobs.yaml
    jobs = {"training": training_jobs, "inference": inference_jobs}
    with open(os.path.join(output_dir, "jobs.yaml"), "w") as f:
        yaml.dump(jobs, f)

    # Restore the working directory
    os.chdir(old_cwd)


def run_learning_pipeline(
    labels_filename: str,
    labels: Labels,
    config_info_list: List[ConfigFileInfo],
    inference_params: Dict[str, Any],
    items_for_inference: ItemsForInference,
) -> int:
    """Runs training (as needed) and inference.

    Args:
        labels_filename: Path to already saved current labels object.
        labels: The current labels object; results will be added to this.
        config_info_list: List of ConfigFileInfo with configs for training
            and inference.
        inference_params: Parameters to pass to inference.
        frames_to_predict: Dict that gives list of frame indices for each video.

    Returns:
        Number of new frames added to labels.

    """

    save_viz = inference_params.get("_save_viz", False)

    # Train the TrainingJobs
    trained_job_paths = run_gui_training(
        labels_filename=labels_filename,
        labels=labels,
        config_info_list=config_info_list,
        gui=True,
        save_viz=save_viz,
    )

    # Check that all the models were trained
    if None in trained_job_paths.values():
        return -1

    inference_task = InferenceTask(
        labels=labels,
        labels_filename=labels_filename,
        trained_job_paths=list(trained_job_paths.values()),
        inference_params=inference_params,
    )

    # Run the Predictor for suggested frames
    new_labeled_frame_count = run_gui_inference(inference_task, items_for_inference)

    return new_labeled_frame_count


def run_gui_training(
    labels_filename: str,
    labels: Labels,
    config_info_list: List[ConfigFileInfo],
    gui: bool = True,
    save_viz: bool = False,
) -> Dict[Text, Text]:
    """
    Runs training for each training job.

    Args:
        labels: Labels object from which we'll get training data.
        config_info_list: List of ConfigFileInfo with configs for training.
        gui: Whether to show gui windows and process gui events.
        save_viz: Whether to save visualizations from training.

    Returns:
        Dictionary, keys are head name, values are path to trained config.
    """

    trained_job_paths = dict()

    if gui:
        from sleap.gui.widgets.monitor import LossViewer
        from sleap.gui.widgets.imagedir import QtImageDirectoryWidget

        # open training monitor window
        win = LossViewer()
        win.resize(600, 400)
        win.show()

    for config_info in config_info_list:
        if config_info.dont_retrain:

            if not config_info.has_trained_model:
                raise ValueError(
                    "Config is set to not retrain but no trained model found: "
                    f"{config_info.path}"
                )

            print(
                f"Using already trained model for {config_info.head_name}: "
                f"{config_info.path}"
            )

            trained_job_paths[config_info.head_name] = config_info.path

        else:
            job = config_info.config
            model_type = config_info.head_name

            # We'll pass along the list of paths we actually used for loading
            # the videos so that we don't have to rely on the paths currently
            # saved in the labels file for finding videos.
            video_path_list = [video.filename for video in labels.videos]

            # Update save dir and run name for job we're about to train
            # so we have access to them here (rather than letting
            # train_subprocess update them).
            # training.Trainer.set_run_name(job, labels_filename)
            job.outputs.runs_folder = os.path.join(
                os.path.dirname(labels_filename), "models"
            )
            training.setup_new_run_folder(
                job.outputs,
                base_run_name=f"{model_type}.n={len(labels.user_labeled_frames)}",
            )

            if gui:
                print("Resetting monitor window.")
                win.reset(what=str(model_type), config=job)
                win.setWindowTitle(f"Training Model - {str(model_type)}")
                win.set_message(f"Preparing to run training...")
                if save_viz:
                    viz_window = QtImageDirectoryWidget.make_training_vizualizer(
                        job.outputs.run_path
                    )
                    viz_window.move(win.x() + win.width() + 20, win.y())
                    win.on_epoch.connect(viz_window.poll)

            print(f"Start training {str(model_type)}...")

            def waiting():
                if gui:
                    QtWidgets.QApplication.instance().processEvents()
                    if win.canceled:
                        return "cancel"

            # Run training
            trained_job_path, ret = train_subprocess(
                job_config=job,
                labels_filename=labels_filename,
                video_paths=video_path_list,
                waiting_callback=waiting,
                save_viz=save_viz,
            )

            if ret == "success":
                # get the path to the resulting TrainingJob file
                trained_job_paths[model_type] = trained_job_path
                print(f"Finished training {str(model_type)}.")
            elif ret == "canceled":
                if gui:
                    win.close()
                print("Deleting canceled run data:", trained_job_path)
                shutil.rmtree(trained_job_path, ignore_errors=True)
                trained_job_paths[model_type] = None
                break
            else:
                if gui:
                    win.close()
                    QtWidgets.QMessageBox(
                        text=f"An error occurred while training {str(model_type)}. "
                        "Your command line terminal may have more information about "
                        "the error."
                    ).exec_()
                trained_job_paths[model_type] = None

    if gui:
        # close training monitor window
        win.close()

    return trained_job_paths


def run_gui_inference(
    inference_task: InferenceTask,
    items_for_inference: ItemsForInference,
    gui: bool = True,
) -> int:
    """Run inference on specified frames using models from training_jobs.

    Args:
        inference_task: Encapsulates information needed for running inference,
            such as labels dataset and models.
        items_for_inference: Encapsulates information about the videos (etc.)
            on which we're running inference.
        gui: Whether to show gui windows and process gui events.

    Returns:
        Number of new frames added to labels.
    """

    if gui:
        progress = QtWidgets.QProgressDialog(
            "Initializing...",
            "Cancel",
            0,
            1,
        )
        progress.show()
        QtWidgets.QApplication.instance().processEvents()

    # Make callback to process events while running inference
    def waiting(
        n_processed: Optional[int] = None,
        n_total: Optional[int] = None,
        elapsed: Optional[float] = None,
        rate: Optional[float] = None,
        eta: Optional[float] = None,
        current_item: Optional[int] = None,
        total_items: Optional[int] = None,
        **kwargs,
    ) -> str:
        if gui:
            QtWidgets.QApplication.instance().processEvents()
            if n_total is not None:
                progress.setMaximum(n_total)
            if n_processed is not None:
                progress.setValue(n_processed)

            msg = "Predicting..."

            if n_processed is not None and n_total is not None:
                msg = f"<b>Predicted:</b> {n_processed:,}/{n_total:,}"

            # Show time elapsed?
            if rate is not None and eta is not None:
                eta_mins, eta_secs = divmod(eta, 60)
                if eta_mins > 60:
                    eta_hours, eta_mins = divmod(eta_mins, 60)
                    eta_str = f"{int(eta_hours)} hours, {int(eta_mins):02} mins"
                elif eta_mins > 0:
                    eta_str = f"{int(eta_mins)} mins, {int(eta_secs):02} secs"
                else:
                    eta_str = f"{int(eta_secs):02} secs"
                msg += f"<br><b>ETA:</b> {eta_str}"
                msg += f"<br><b>FPS:</b> {rate:.1f}"

            msg = msg.replace(" ", "&nbsp;")

            progress.setLabelText(msg)
            QtWidgets.QApplication.instance().processEvents()

            if progress.wasCanceled():
                return "cancel"

    for i, item_for_inference in enumerate(items_for_inference.items):

        def waiting_item(**kwargs):
            kwargs["current_item"] = i
            kwargs["total_items"] = len(items_for_inference.items)
            return waiting(**kwargs)

        # Run inference for desired frames in this video.
        predictions_path, ret = inference_task.predict_subprocess(
            item_for_inference,
            append_results=True,
            waiting_callback=waiting_item,
            gui=gui,
        )

        if ret == "canceled":
            return -1
        elif ret != "success":
            if gui:
                QtWidgets.QMessageBox(
                    text=(
                        "An error occcured during inference. Your command line "
                        "terminal may have more information about the error."
                    )
                ).exec_()
            return -1

    inference_task.merge_results()
    if gui:
        progress.close()
    return len(inference_task.results)


def train_subprocess(
    job_config: TrainingJobConfig,
    labels_filename: str,
    video_paths: Optional[List[Text]] = None,
    waiting_callback: Optional[Callable] = None,
    save_viz: bool = False,
):
    """Runs training inside subprocess."""
    run_path = job_config.outputs.run_path

    success = False

    with tempfile.TemporaryDirectory() as temp_dir:

        # Write a temporary file of the TrainingJob so that we can respect
        # any changed made to the job attributes after it was loaded.
        temp_filename = datetime.now().strftime("%y%m%d_%H%M%S") + "_training_job.json"
        training_job_path = os.path.join(temp_dir, temp_filename)
        job_config.save_json(training_job_path)

        # Build CLI arguments for training
        cli_args = [
            "sleap-train",
            training_job_path,
            labels_filename,
            "--zmq",
        ]

        if save_viz:
            cli_args.append("--save_viz")

        # Use cli arg since cli ignores setting in config
        if job_config.outputs.tensorboard.write_logs:
            cli_args.append("--tensorboard")

        # Run training in a subprocess.
        print(cli_args)
        proc = subprocess.Popen(cli_args)

        # Wait till training is done, calling a callback if given.
        while proc.poll() is None:
            if waiting_callback is not None:
                ret = waiting_callback()
                if ret == "cancel":
                    print("Canceling training...")
                    kill_process(proc.pid)
                    print(f"Killed PID: {proc.pid}")
                    return run_path, "canceled"
            time.sleep(0.1)

        # Check return code.
        if proc.returncode == 0:
            ret = "success"
        else:
            ret = proc.returncode

    print("Run Path:", run_path)

    return run_path, ret<|MERGE_RESOLUTION|>--- conflicted
+++ resolved
@@ -25,6 +25,7 @@
 
 logger = logging.getLogger(__name__)
 
+
 def kill_process(pid: int):
     """Force kill a running process and any child processes.
 
@@ -315,11 +316,6 @@
 
         def remove_empty_instances_and_frames(lf: LabeledFrame):
             """Removes instances without visible points and empty frames."""
-<<<<<<< HEAD
-            for inst in lf.instances:
-                logger.debug(f"inst.points = {inst.points}\n")
-=======
->>>>>>> 740f9fa7
             lf.remove_empty_instances()
             return len(lf.instances) > 0
 
