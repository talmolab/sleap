--- conflicted
+++ resolved
@@ -1014,23 +1014,10 @@
         self.box.setPen(box_pen)
 
         # Add nodes
-<<<<<<< HEAD
         for (node, point) in self.instance.nodes_points:
-            if point.visible:
-                node_item = QtNode(parent=self, point=point, radius=self.markerRadius, node_name = node.name)
-                node_item.setPen(pen)
-                node_item.setBrush(brush)
-            else:
-                node_item = QtNode(parent=self, point=point, radius=self.markerRadius * 0.5, node_name = node.name)
-                node_item.setPen(pen_missing)
-                node_item.setBrush(brush_missing)
-            node_item.setFlag(QGraphicsItem.ItemIsMovable)
-
-=======
-        for (node, point) in self.instance.nodes_points():
             node_item = QtNode(parent=self, point=point, node_name=node.name,
                                predicted=self.predicted, color=self.color, radius=self.markerRadius)
->>>>>>> c5b5651e
+
             self.nodes[node.name] = node_item
 
         # Add edges
