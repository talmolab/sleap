--- conflicted
+++ resolved
@@ -31,11 +31,8 @@
     SkeletonNodesTableModel,
     SuggestionsTableModel,
     VideosTableModel,
-<<<<<<< HEAD
     CamerasTableModel,
-=======
     SessionsTableModel,
->>>>>>> 90a2c0eb
 )
 from sleap.gui.dialogs.formbuilder import YamlFormWidget
 from sleap.gui.widgets.views import CollapsibleWidget
@@ -578,28 +575,13 @@
 
 class SessionsDock(DockWidget):
     def __init__(self, main_window: Optional[QMainWindow]):
-<<<<<<< HEAD
+        self.sessions_model_type = SessionsTableModel
         self.camera_model_type = CamerasTableModel
-        super().__init__(name="Sessions", main_window=main_window, model_type=[self.camera_model_type])
-        
-
-    def lay_everything_out(self) -> None:
-        if self.table is None:
-            self.create_tables()
-
-
-        self.wgt_layout.addWidget(self.camera_table)
-
-        video_unlink_button = self.create_video_unlink_button()
-        self.wgt_layout.addWidget(video_unlink_button)
-
-        triangulation_options = self.create_triangulation_options()
-        self.wgt_layout.addWidget(triangulation_options)
-=======
         super().__init__(
-            name="Sessions", main_window=main_window, model_type=SessionsTableModel
-        )
->>>>>>> 90a2c0eb
+            name="Sessions",
+            main_window=main_window,
+            model_type=[self.sessions_model_type, self.camera_model_type],
+        )
 
     def create_triangulation_options(self) -> QWidget:
         main_window = self.main_window
@@ -622,59 +604,48 @@
         hbw = QWidget()
         hbw.setLayout(hb)
         return hbw
-<<<<<<< HEAD
-    
-    def create_models(self) -> GenericTableModel:
-        main_window = self.main_window
+
+    def create_video_unlink_button(self) -> QWidget:
+        main_window = self.main_window
+
+        hb = QHBoxLayout()
+        self.add_button(
+            hb, "Unlink Video", main_window.commands.unlink_video_from_camera
+        )
+
+    def create_models(self) -> Union[GenericTableModel, Dict[str, GenericTableModel]]:
+        main_window = self.main_window
+        self.sessions_model = self.sessions_model_type(
+            items=main_window.state["labels"].sessions, context=main_window.commands
+        )
         self.camera_model = self.camera_model_type(
             items=main_window.state["selected_session"], context=main_window.commands
         )
-        
-        return {"camera_model": self.camera_model}
-    
-    def create_tables(self) -> GenericTableView:
-        if self.model is None:
+
+        self.model = {
+            "sessions_model": self.sessions_model,
+            "camera_model": self.camera_model,
+        }
+        return self.model
+
+    def create_tables(self) -> Union[GenericTableView, Dict[str, GenericTableView]]:
+        if self.sessions_model is None:
             self.create_models()
 
         main_window = self.main_window
+        self.sessions_table = GenericTableView(
+            state=main_window.state, row_name="session", model=self.sessions_model
+        )
         self.camera_table = GenericTableView(
             state=main_window.state,
             row_name="camera",
             model=self.camera_model,
         )
 
-        return {"camera_table": self.camera_table}
-    
-    def create_video_unlink_button(self) -> QWidget:
-        main_window = self.main_window
-
-        hb = QHBoxLayout()
-        self.add_button(hb, "Unlink Video", main_window.commands.unlink_video_from_camera)
-
-        hbw = QWidget()
-        hbw.setLayout(hb)
-        return hbw
-=======
-
-    def create_models(self) -> Union[GenericTableModel, Dict[str, GenericTableModel]]:
-        main_window = self.main_window
-        self.sessions_model = self.model_type(
-            items=main_window.state["labels"].sessions, context=main_window.commands
-        )
-
-        self.model = {"sessions_model": self.sessions_model}
-        return self.model
-
-    def create_tables(self) -> Union[GenericTableView, Dict[str, GenericTableView]]:
-        if self.sessions_model is None:
-            self.create_models()
-
-        main_window = self.main_window
-        self.sessions_table = GenericTableView(
-            state=main_window.state, row_name="session", model=self.sessions_model
-        )
-
-        self.table = {"sessions_table": self.sessions_table}
+        self.table = {
+            "sessions_table": self.sessions_table,
+            "camera_table": self.camera_table,
+        }
         return self.table
 
     def create_table_edit_buttons(self) -> QWidget:
@@ -694,11 +665,20 @@
         if self.table is None:
             self.create_tables()
 
+        # TODO(LM): Add this to a create method
+        # Add the sessions table to the dock
         self.wgt_layout.addWidget(self.sessions_table)
+
+        video_unlink_button = self.create_video_unlink_button()
+        self.wgt_layout.addWidget(video_unlink_button)
+
+        # TODO(LM): Add this to a create method
+        # Add the cameras table to the dock
+        self.wgt_layout.addWidget(self.camera_table)
 
         table_edit_buttons = self.create_table_edit_buttons()
         self.wgt_layout.addWidget(table_edit_buttons)
 
+        # Add the triangulation options to the dock
         triangulation_options = self.create_triangulation_options()
-        self.wgt_layout.addWidget(triangulation_options)
->>>>>>> 90a2c0eb
+        self.wgt_layout.addWidget(triangulation_options)