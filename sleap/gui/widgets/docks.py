--- conflicted
+++ resolved
@@ -6,16 +6,16 @@
 from qtpy.QtCore import Qt
 from qtpy.QtWidgets import (
     QComboBox,
-<<<<<<< HEAD
-    QCheckBox,
-=======
     QDockWidget,
->>>>>>> bffeca84
     QGroupBox,
     QHBoxLayout,
     QLabel,
     QLayout,
     QMainWindow,
+    QLabel,
+    QComboBox,
+    QCheckBox,
+    QGroupBox,
     QPushButton,
     QTabWidget,
     QVBoxLayout,
