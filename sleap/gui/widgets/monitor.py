--- conflicted
+++ resolved
@@ -1,16 +1,9 @@
 """GUI for monitoring training progress interactively."""
 
 import logging
-<<<<<<< HEAD
-from typing import Optional, Dict
-from qtpy import QtCore, QtWidgets, QtGui
-
-# from qtpy.QtCharts import QtCharts
-=======
 from time import perf_counter
 from typing import Dict, Optional, Tuple
 
->>>>>>> c88412cc
 import attr
 import jsonpickle
 import numpy as np
