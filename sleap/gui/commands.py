"""
Module for gui command context and commands objects.

Each open project (i.e., `MainWindow`) will have its own `CommandContext`.
The context enables commands to access and modify the `GuiState` and `Labels`,
as well as potentially maintaining a command history (so we can add support for
undo!). See `sleap.gui.app` for how the context is created and used.

Every command will have both a method in `CommandContext` (this is what should
be used to trigger the command, e.g., connected to the menu action) and a
class which inherits from `AppCommand` (or a more specialized class such as
`NavCommand`, `GoIteratorCommand`, or `EditCommand`). Note that this code relies
on inheritance, so some care and attention is required.

A typical command will override the `ask` and `do_action` methods. If the
command updates something which affects the GUI, it should override the `topic`
attribute (this then gets passed back to the `update_callback` from the context.
If a command doesn't require any input from the user, then it doesn't need to
override the `ask` method.

If it's not possible to separate the GUI "ask" and the non-GUI "do" code, then
instead of `ask` and `do_action` you should add an `ask_and_do` method
(for instance, `DeleteDialogCommand` and `MergeProject` show dialogues which
handle both the GUI and the action). Ideally we'd endorse separation of "ask"
and "do" for all commands (this is important if we're going to implement undo)--
for now it's at least easy to see where this separation is violated.
"""

import logging
import operator
import os
import re
import subprocess
import sys
import traceback
from enum import Enum
from glob import glob
from itertools import permutations, product
from pathlib import Path, PurePath
from typing import Callable, Dict, Iterator, List, Optional, Tuple, Type, Union, cast

import attr
import cv2
import numpy as np
from sleap_anipose import triangulate, reproject
from qtpy import QtCore, QtGui, QtWidgets

from sleap.gui.dialogs.delete import DeleteDialog
from sleap.gui.dialogs.filedialog import FileDialog
from sleap.gui.dialogs.importvideos import ImportVideos
from sleap.gui.dialogs.merge import MergeDialog, ReplaceSkeletonTableDialog
from sleap.gui.dialogs.message import MessageDialog
from sleap.gui.dialogs.missingfiles import MissingFilesDialog
from sleap.gui.state import GuiState
from sleap.gui.suggestions import VideoFrameSuggestions
from sleap.instance import Instance, LabeledFrame, Point, PredictedInstance, Track
from sleap.io.cameras import Camcorder, RecordingSession
from sleap.io.convert import default_analysis_filename
from sleap.io.dataset import Labels
from sleap.io.format.adaptor import Adaptor
from sleap.io.format.csv import CSVAdaptor
from sleap.io.format.ndx_pose import NDXPoseAdaptor
from sleap.io.video import Video
from sleap.skeleton import Node, Skeleton
from sleap.util import get_package_file

# Indicates whether we support multiple project windows (i.e., "open" opens new window)
OPEN_IN_NEW = True

logger = logging.getLogger(__name__)


class UpdateTopic(Enum):
    """Topics so context can tell callback what was updated by the command."""

    all = 1
    video = 2
    skeleton = 3
    labels = 4
    on_frame = 5
    suggestions = 6
    tracks = 7
    frame = 8
    project = 9
    project_instances = 10


class AppCommand:
    """Base class for specific commands.

    Note that this is not an abstract base class. For specific commands, you
    should override `ask` and/or `do_action` methods, or add an `ask_and_do`
    method. In many cases you'll want to override the `topics` and `does_edits`
    attributes. That said, these are not virtual methods/attributes and have
    are implemented in the base class with default behaviors (i.e., doing
    nothing).

    You should not override `execute` or `do_with_signal`.

    Attributes:
        topics: List of `UpdateTopic` items. Override this to indicate what
            should be updated after command is executed.
        does_edits: Whether command will modify data that could be saved.
    """

    topics: List[UpdateTopic] = []
    does_edits: bool = False

    def execute(self, context: "CommandContext", params: dict = None):
        """Entry point for running command.

        This calls internal methods to gather information required for
        execution, perform the action, and notify about changes.

        Ideally, any information gathering should be performed in the `ask`
        method, and be added to the `params` dictionary which then gets
        passed to `do_action`. The `ask` method should not modify state.

        (This will make it easier to add support for undo,
        using an `undo_action` which will be given the same `params`
        dictionary.)

        If it's not possible to easily separate information gathering from
        performing the action, the child class should implement `ask_and_do`,
        which it turn should call `do_with_signal` to notify about changes.

        Args:
            context: This is the `CommandContext` in which the command will
                execute. Commands will use this to access `MainWindow`,
                `GuiState`, and `Labels`.
            params: Dictionary of any params for command.
        """
        params = params or dict()

        if hasattr(self, "ask_and_do") and callable(self.ask_and_do):
            self.ask_and_do(context, params)
        else:
            okay = self.ask(context, params)
            if okay:
                self.do_with_signal(context, params)

    @staticmethod
    def ask(context: "CommandContext", params: dict) -> bool:
        """Method for information gathering.

        Returns:
            Whether to perform action. By default returns True, but this is
            where we should return False if we prompt user for confirmation
            and they abort.
        """
        return True

    @staticmethod
    def do_action(context: "CommandContext", params: dict):
        """Method for performing action."""
        pass

    @classmethod
    def do_with_signal(cls, context: "CommandContext", params: dict):
        """Wrapper to perform action and notify/track changes.

        Don't override this method!
        """
        cls.do_action(context, params)
        if cls.topics:
            context.signal_update(cls.topics)
        if cls.does_edits:
            context.changestack_push(cls.__name__)


@attr.s(auto_attribs=True)
class FakeApp:
    """Use if you want to execute commands independently of the GUI app."""

    labels: Labels


@attr.s(auto_attribs=True, eq=False)
class CommandContext:
    """
    Context within in which commands are executed.

    When you create a new command, you should both create a class for the
    command (which inherits from `CommandClass`) and add a distinct method
    for the command in the `CommandContext` class. This method is what should
    be connected/called from other code to invoke the command.

    Attributes:
        state: The `GuiState` object used to store state and pass messages.
        app: The `MainWindow`, available for commands that modify the app.
        update_callback: A callback to receive update notifications.
            This function should accept a list of `UpdateTopic` items.
    """

    state: GuiState
    app: "MainWindow"

    update_callback: Optional[Callable] = None
    _change_stack: List = attr.ib(default=attr.Factory(list))

    @classmethod
    def from_labels(cls, labels: Labels) -> "CommandContext":
        """Creates a command context for use independently of GUI app."""
        state = GuiState()
        state["labels"] = labels
        app = FakeApp(labels)
        return cls(state=state, app=app)

    @property
    def labels(self) -> Labels:
        """Alias to app.labels."""
        return self.app.labels

    def signal_update(self, what: List[UpdateTopic]):
        """Calls the update callback after data has been changed."""
        if callable(self.update_callback):
            self.update_callback(what)

    def changestack_push(self, change: str = ""):
        """Adds to stack of changes made by user."""
        # Currently the change doesn't store any data, and we're only using this
        # to determine if there are unsaved changes. Eventually we could use this
        # to support undo/redo.
        self._change_stack.append(change)
        # print(len(self._change_stack))
        self.state["has_changes"] = True

    def changestack_savepoint(self):
        """Marks that project was just saved."""
        self.changestack_push("SAVE")
        self.state["has_changes"] = False

    def changestack_clear(self):
        """Clears stack of changes."""
        self._change_stack = list()
        self.state["has_changes"] = False

    @property
    def has_any_changes(self):
        return len(self._change_stack) > 0

    def execute(self, command: Type[AppCommand], **kwargs):
        """Execute command in this context, passing named arguments."""
        command().execute(context=self, params=kwargs)

    # File commands

    def newProject(self):
        """Create a new project in a new window."""
        self.execute(NewProject)

    def loadLabelsObject(self, labels: Labels, filename: Optional[str] = None):
        """Loads a `Labels` object into the GUI, replacing any currently loaded.

        Args:
            labels: The `Labels` object to load.
            filename: The filename where this file is saved, if any.

        Returns:
            None.

        """
        self.execute(LoadLabelsObject, labels=labels, filename=filename)

    def loadProjectFile(self, filename: Union[str, Labels]):
        """Loads given labels file into GUI.

        Args:
            filename: The path to the saved labels dataset or the `Labels` object.
                If None, then don't do anything.

        Returns:
            None
        """
        self.execute(LoadProjectFile, filename=filename)

    def openProject(self, filename: Optional[str] = None, first_open: bool = False):
        """Allows user to select and then open a saved project.

        Args:
            filename: Filename of the project to be opened. If None, a file browser
                dialog will prompt the user for a path.
            first_open: Whether this is the first window opened. If True,
                then the new project is loaded into the current window
                rather than a new application window.

        Returns:
            None.
        """
        self.execute(OpenProject, filename=filename, first_open=first_open)

    def importAT(self):
        """Imports AlphaTracker datasets."""
        self.execute(ImportAlphaTracker)

    def importNWB(self):
        """Imports NWB datasets."""
        self.execute(ImportNWB)

    def importDPK(self):
        """Imports DeepPoseKit datasets."""
        self.execute(ImportDeepPoseKit)

    def importCoco(self):
        """Imports COCO datasets."""
        self.execute(ImportCoco)

    def importDLC(self):
        """Imports DeepLabCut datasets."""
        self.execute(ImportDeepLabCut)

    def importDLCFolder(self):
        """Imports multiple DeepLabCut datasets."""
        self.execute(ImportDeepLabCutFolder)

    def importLEAP(self):
        """Imports LEAP matlab datasets."""
        self.execute(ImportLEAP)

    def importAnalysisFile(self):
        """Imports SLEAP analysis hdf5 files."""
        self.execute(ImportAnalysisFile)

    def saveProject(self):
        """Show gui to save project (or save as if not yet saved)."""
        self.execute(SaveProject)

    def saveProjectAs(self):
        """Show gui to save project as a new file."""
        self.execute(SaveProjectAs)

    def exportAnalysisFile(self, all_videos: bool = False):
        """Shows gui for exporting analysis h5 file."""
        self.execute(ExportAnalysisFile, all_videos=all_videos, csv=False)

    def exportCSVFile(self, all_videos: bool = False):
        """Shows gui for exporting analysis csv file."""
        self.execute(ExportAnalysisFile, all_videos=all_videos, csv=True)

    def exportNWB(self):
        """Show gui for exporting nwb file."""
        self.execute(SaveProjectAs, adaptor=NDXPoseAdaptor())

    def exportLabeledClip(self):
        """Shows gui for exporting clip with visual annotations."""
        self.execute(ExportLabeledClip)

    def exportUserLabelsPackage(self):
        """Gui for exporting the dataset with user-labeled images."""
        self.execute(ExportUserLabelsPackage)

    def exportTrainingPackage(self):
        """Gui for exporting the dataset with user-labeled images and suggestions."""
        self.execute(ExportTrainingPackage)

    def exportFullPackage(self):
        """Gui for exporting the dataset with any labeled frames and suggestions."""
        self.execute(ExportFullPackage)

    # Navigation Commands

    def previousLabeledFrame(self):
        """Goes to labeled frame prior to current frame."""
        self.execute(GoPreviousLabeledFrame)

    def nextLabeledFrame(self):
        """Goes to labeled frame after current frame."""
        self.execute(GoNextLabeledFrame)

    def nextUserLabeledFrame(self):
        """Goes to next labeled frame with user instances."""
        self.execute(GoNextUserLabeledFrame)

    def lastInteractedFrame(self):
        """Goes to last frame that user interacted with."""
        self.execute(GoLastInteractedFrame)

    def nextSuggestedFrame(self):
        """Goes to next suggested frame."""
        self.execute(GoNextSuggestedFrame)

    def prevSuggestedFrame(self):
        """Goes to previous suggested frame."""
        self.execute(GoPrevSuggestedFrame)

    def addCurrentFrameAsSuggestion(self):
        """Add current frame as a suggestion."""
        self.execute(AddSuggestion)

    def removeSuggestion(self):
        """Remove the selected frame from suggestions."""
        self.execute(RemoveSuggestion)

    def clearSuggestions(self):
        """Clear all suggestions."""
        self.execute(ClearSuggestions)

    def nextTrackFrame(self):
        """Goes to next frame on which a track starts."""
        self.execute(GoNextTrackFrame)

    def gotoFrame(self):
        """Shows gui to go to frame by number."""
        self.execute(GoFrameGui)

    def selectToFrame(self):
        """Shows gui to go to frame by number."""
        self.execute(SelectToFrameGui)

    def gotoVideoAndFrame(self, video: Video, frame_idx: int):
        """Activates video and goes to frame."""
        NavCommand.go_to(self, frame_idx, video)

    # Editing Commands

    def toggleGrayscale(self):
        """Toggles grayscale setting for current video."""
        self.execute(ToggleGrayscale)

    def addVideo(self):
        """Shows gui for adding videos to project."""
        self.execute(AddVideo)

    def showImportVideos(self, filenames: List[str]):
        """Show video importer GUI without the file browser."""
        self.execute(ShowImportVideos, filenames=filenames)

    def replaceVideo(self):
        """Shows gui for replacing videos to project."""
        self.execute(ReplaceVideo)

    def removeVideo(self):
        """Removes selected video from project."""
        self.execute(RemoveVideo)

    def addSession(self):
        """Shows gui for adding `RecordingSession`s to the project."""
        self.execute(AddSession)

    def openSkeletonTemplate(self):
        """Shows gui for loading saved skeleton into project."""
        self.execute(OpenSkeleton, template=True)

    def openSkeleton(self):
        """Shows gui for loading saved skeleton into project."""
        self.execute(OpenSkeleton)

    def saveSkeleton(self):
        """Shows gui for saving skeleton from project."""
        self.execute(SaveSkeleton)

    def newNode(self):
        """Adds new node to skeleton."""
        self.execute(NewNode)

    def deleteNode(self):
        """Removes (currently selected) node from skeleton."""
        self.execute(DeleteNode)

    def setNodeName(self, skeleton, node, name):
        """Changes name of node in skeleton."""
        self.execute(SetNodeName, skeleton=skeleton, node=node, name=name)

    def setNodeSymmetry(self, skeleton, node, symmetry: str):
        """Sets node symmetry in skeleton."""
        self.execute(SetNodeSymmetry, skeleton=skeleton, node=node, symmetry=symmetry)

    def updateEdges(self):
        """Called when edges in skeleton have been changed."""
        self.signal_update([UpdateTopic.skeleton])

    def newEdge(self, src_node, dst_node):
        """Adds new edge to skeleton."""
        self.execute(NewEdge, src_node=src_node, dst_node=dst_node)

    def deleteEdge(self):
        """Removes (currently selected) edge from skeleton."""
        self.execute(DeleteEdge)

    def deletePredictions(self):
        """Deletes all predicted instances in project."""
        self.execute(DeleteAllPredictions)

    def deleteFramePredictions(self):
        """Deletes all predictions on current frame."""
        self.execute(DeleteFramePredictions)

    def deleteClipPredictions(self):
        """Deletes all predictions within selected range of video frames."""
        self.execute(DeleteClipPredictions)

    def deleteAreaPredictions(self):
        """Gui for deleting instances within some rect on frame images."""
        self.execute(DeleteAreaPredictions)

    def deleteLowScorePredictions(self):
        """Gui for deleting instances below some score threshold."""
        self.execute(DeleteLowScorePredictions)

    def deleteFrameLimitPredictions(self):
        """Gui for deleting instances beyond some number in each frame."""
        self.execute(DeleteFrameLimitPredictions)

    def completeInstanceNodes(self, instance: Instance):
        """Adds missing nodes to given instance."""
        self.execute(AddMissingInstanceNodes, instance=instance)

    def newInstance(
        self,
        copy_instance: Optional[Instance] = None,
        init_method: str = "best",
        location: Optional[QtCore.QPoint] = None,
        mark_complete: bool = False,
    ):
        """Creates a new instance, copying node coordinates as appropriate.

        Args:
            copy_instance: The :class:`Instance` (or
                :class:`PredictedInstance`) which we want to copy.
            init_method: Method to use for positioning nodes.
            location: The location where instance should be added (if node init
                method supports custom location).
        """
        self.execute(
            AddInstance,
            copy_instance=copy_instance,
            init_method=init_method,
            location=location,
            mark_complete=mark_complete,
        )

    def setPointLocations(
        self, instance: Instance, nodes_locations: Dict[Node, Tuple[int, int]]
    ):
        """Sets locations for node(s) for an instance."""
        self.execute(
            SetInstancePointLocations,
            instance=instance,
            nodes_locations=nodes_locations,
        )

    def setInstancePointVisibility(self, instance: Instance, node: Node, visible: bool):
        """Toggles visibility set for a node for an instance."""
        self.execute(
            SetInstancePointVisibility, instance=instance, node=node, visible=visible
        )

    def addUserInstancesFromPredictions(self):
        """Create user instance from a predicted instance."""
        self.execute(AddUserInstancesFromPredictions)

    def copyInstance(self):
        """Copy the selected instance to the instance clipboard."""
        self.execute(CopyInstance)

    def pasteInstance(self):
        """Paste the instance from the clipboard as a new copy."""
        self.execute(PasteInstance)

    def deleteSelectedInstance(self):
        """Deletes currently selected instance."""
        self.execute(DeleteSelectedInstance)

    def deleteSelectedInstanceTrack(self):
        """Deletes all instances from track of currently selected instance."""
        self.execute(DeleteSelectedInstanceTrack)

    def deleteDialog(self):
        """Deletes using options selected in a dialog."""
        self.execute(DeleteDialogCommand)

    def addTrack(self):
        """Creates new track and moves selected instance into this track."""
        self.execute(AddTrack)

    def setInstanceTrack(self, new_track: "Track"):
        """Sets track for selected instance."""
        self.execute(SetSelectedInstanceTrack, new_track=new_track)

    def deleteTrack(self, track: "Track"):
        """Delete a track and remove from all instances."""
        self.execute(DeleteTrack, track=track)

    def deleteMultipleTracks(self, delete_all: bool = False):
        """Delete all tracks."""
        self.execute(DeleteMultipleTracks, delete_all=delete_all)

    def copyInstanceTrack(self):
        """Copies the selected instance's track to the track clipboard."""
        self.execute(CopyInstanceTrack)

    def pasteInstanceTrack(self):
        """Pastes the track in the clipboard to the selected instance."""
        self.execute(PasteInstanceTrack)

    def setTrackName(self, track: "Track", name: str):
        """Sets name for track."""
        self.execute(SetTrackName, track=track, name=name)

    def transposeInstance(self):
        """Transposes tracks for two instances.

        If there are only two instances, then this swaps tracks.
        Otherwise, it allows user to select the instances for which we want
        to swap tracks.
        """
        self.execute(TransposeInstances)

    def mergeProject(self, filenames: Optional[List[str]] = None):
        """Starts gui for importing another dataset into currently one."""
        self.execute(MergeProject, filenames=filenames)

    def generateSuggestions(self, params: Dict):
        """Generates suggestions using given params dictionary."""
        self.execute(GenerateSuggestions, **params)

    def triangulateSession(
        self,
        frame_idx: Optional[int] = None,
        video: Optional[Video] = None,
        instance: Optional[Instance] = None,
        session: Optional[RecordingSession] = None,
        cams_to_include: Optional[List[Camcorder]] = None,
    ):
        """Triangulates `Instance`s for selected views in a `RecordingSession`."""
        self.execute(
            TriangulateSession,
            frame_idx=frame_idx,
            video=video,
            instance=instance,
            session=session,
            cams_to_include=cams_to_include,
        )

    def openWebsite(self, url):
        """Open a website from URL using the native system browser."""
        self.execute(OpenWebsite, url=url)

    def checkForUpdates(self):
        """Check for updates online."""
        self.execute(CheckForUpdates)

    def openStableVersion(self):
        """Open the current stable version."""
        self.execute(OpenStableVersion)

    def openPrereleaseVersion(self):
        """Open the current prerelease version."""
        self.execute(OpenPrereleaseVersion)


# File Commands


class NewProject(AppCommand):
    @staticmethod
    def do_action(context: CommandContext, params: dict):
        window = context.app.__class__()
        window.showMaximized()


class LoadLabelsObject(AppCommand):
    @staticmethod
    def do_action(context: "CommandContext", params: dict):
        """Loads a `Labels` object into the GUI, replacing any currently loaded.

        Args:
            labels: The `Labels` object to load.
            filename: The filename where this file is saved, if any.

        Returns:
            None.
        """
        filename = params.get("filename", None)  # If called with just a Labels object
        labels: Labels = params["labels"]

        context.state["labels"] = labels
        context.state["filename"] = filename

        context.changestack_clear()
        context.app.color_manager.labels = context.labels
        context.app.color_manager.set_palette(context.state["palette"])

        context.app._load_overlays()

        if len(labels.skeletons):
            context.state["skeleton"] = labels.skeletons[0]

        # Load first video
        if len(labels.videos):
            context.state["video"] = labels.videos[0]

        context.state["project_loaded"] = True
        context.state["has_changes"] = params.get("changed_on_load", False) or (
            filename is None
        )

        # This is not listed as an edit command since we want a clean changestack
        context.app.on_data_update([UpdateTopic.project, UpdateTopic.all])


class LoadProjectFile(LoadLabelsObject):
    @staticmethod
    def ask(context: "CommandContext", params: dict):
        filename = params["filename"]

        if len(filename) == 0:
            return

        has_loaded = False
        labels = None
        if isinstance(filename, Labels):
            labels = filename
            filename = None
            has_loaded = True
        else:
            gui_video_callback = Labels.make_gui_video_callback(
                search_paths=[os.path.dirname(filename)], context=params
            )
            try:
                labels = Labels.load_file(filename, video_search=gui_video_callback)
                has_loaded = True
            except ValueError as e:
                print(e)
                QtWidgets.QMessageBox(text=f"Unable to load {filename}.").exec_()

        params["labels"] = labels

        return has_loaded


class OpenProject(AppCommand):
    @staticmethod
    def do_action(context: "CommandContext", params: dict):
        filename = params["filename"]

        do_open_in_new = OPEN_IN_NEW and not params.get("first_open", False)

        # If no project has been loaded in this window and no changes have been
        # made by user, then it's an empty project window so we'll load project
        # into this window rather than creating a new window.
        if not context.state["project_loaded"] and not context.has_any_changes:
            do_open_in_new = False

        if do_open_in_new:
            new_window = context.app.__class__()
            new_window.showMaximized()
            new_window.commands.loadProjectFile(filename)
        else:
            context.loadProjectFile(filename)

    @staticmethod
    def ask(context: "CommandContext", params: dict) -> bool:
        if params["filename"] is None:
            filters = [
                "SLEAP HDF5 dataset (*.slp *.h5 *.hdf5)",
                "JSON labels (*.json *.json.zip)",
            ]

            filename, selected_filter = FileDialog.open(
                context.app,
                dir=None,
                caption="Import labeled data...",
                filter=";;".join(filters),
            )

            if len(filename) == 0:
                return False

            params["filename"] = filename
        return True


class ImportAlphaTracker(AppCommand):
    @staticmethod
    def do_action(context: "CommandContext", params: dict):
        video_path = params["video_path"] if "video_path" in params else None

        labels = Labels.load_alphatracker(
            filename=params["filename"],
            full_video=video_path,
        )

        new_window = context.app.__class__()
        new_window.showMaximized()
        new_window.commands.loadLabelsObject(labels=labels)

    @staticmethod
    def ask(context: "CommandContext", params: dict) -> bool:
        filters = ["JSON (*.json)"]

        filename, selected_filter = FileDialog.open(
            context.app,
            dir=None,
            caption="Import AlphaTracker dataset...",
            filter=";;".join(filters),
        )

        if len(filename) == 0:
            return False

        file_dir = os.path.dirname(filename)
        video_path = os.path.join(file_dir, "video.mp4")

        if os.path.exists(video_path):
            params["video_path"] = video_path

        params["filename"] = filename

        return True


class ImportNWB(AppCommand):
    @staticmethod
    def do_action(context: "CommandContext", params: dict):
        labels = Labels.load_nwb(filename=params["filename"])

        new_window = context.app.__class__()
        new_window.showMaximized()
        new_window.commands.loadLabelsObject(labels=labels)

    @staticmethod
    def ask(context: "CommandContext", params: dict) -> bool:
        adaptor = NDXPoseAdaptor()
        filters = [f"(*.{ext})" for ext in adaptor.all_exts]
        filters[0] = f"{adaptor.name} {filters[0]}"

        filename, selected_filter = FileDialog.open(
            context.app,
            dir=None,
            caption="Import NWB dataset...",
            filter=";;".join(filters),
        )

        if len(filename) == 0:
            return False

        file_dir = os.path.dirname(filename)

        params["filename"] = filename

        return True


class ImportDeepPoseKit(AppCommand):
    @staticmethod
    def do_action(context: "CommandContext", params: dict):
        labels = Labels.from_deepposekit(
            filename=params["filename"],
            video_path=params["video_path"],
            skeleton_path=params["skeleton_path"],
        )

        new_window = context.app.__class__()
        new_window.showMaximized()
        new_window.commands.loadLabelsObject(labels=labels)

    @staticmethod
    def ask(context: "CommandContext", params: dict) -> bool:
        filters = ["HDF5 (*.h5 *.hdf5)"]

        filename, selected_filter = FileDialog.open(
            context.app,
            dir=None,
            caption="Import DeepPoseKit dataset...",
            filter=";;".join(filters),
        )

        if len(filename) == 0:
            return False

        file_dir = os.path.dirname(filename)
        paths = [
            os.path.join(file_dir, "video.mp4"),
            os.path.join(file_dir, "skeleton.csv"),
        ]

        missing = [not os.path.exists(path) for path in paths]

        if sum(missing):
            okay = MissingFilesDialog(filenames=paths, missing=missing).exec_()

            if not okay or sum(missing):
                return False

        params["filename"] = filename
        params["video_path"] = paths[0]
        params["skeleton_path"] = paths[1]

        return True


class ImportLEAP(AppCommand):
    @staticmethod
    def do_action(context: "CommandContext", params: dict):
        labels = Labels.load_leap_matlab(
            filename=params["filename"],
        )

        new_window = context.app.__class__()
        new_window.showMaximized()
        new_window.commands.loadLabelsObject(labels=labels)

    @staticmethod
    def ask(context: "CommandContext", params: dict) -> bool:
        filters = ["Matlab (*.mat)"]

        filename, selected_filter = FileDialog.open(
            context.app,
            dir=None,
            caption="Import LEAP Matlab dataset...",
            filter=";;".join(filters),
        )

        if len(filename) == 0:
            return False

        params["filename"] = filename

        return True


class ImportCoco(AppCommand):
    @staticmethod
    def do_action(context: "CommandContext", params: dict):
        labels = Labels.load_coco(
            filename=params["filename"], img_dir=params["img_dir"], use_missing_gui=True
        )

        new_window = context.app.__class__()
        new_window.showMaximized()
        new_window.commands.loadLabelsObject(labels=labels)

    @staticmethod
    def ask(context: "CommandContext", params: dict) -> bool:
        filters = ["JSON (*.json)"]

        filename, selected_filter = FileDialog.open(
            context.app,
            dir=None,
            caption="Import COCO dataset...",
            filter=";;".join(filters),
        )

        if len(filename) == 0:
            return False

        params["filename"] = filename
        params["img_dir"] = os.path.dirname(filename)

        return True


class ImportDeepLabCut(AppCommand):
    @staticmethod
    def do_action(context: "CommandContext", params: dict):
        labels = Labels.load_deeplabcut(filename=params["filename"])

        new_window = context.app.__class__()
        new_window.showMaximized()
        new_window.commands.loadLabelsObject(labels=labels)

    @staticmethod
    def ask(context: "CommandContext", params: dict) -> bool:
        filters = ["DeepLabCut dataset (*.yaml *.csv)"]

        filename, selected_filter = FileDialog.open(
            context.app,
            dir=None,
            caption="Import DeepLabCut dataset...",
            filter=";;".join(filters),
        )

        if len(filename) == 0:
            return False

        params["filename"] = filename

        return True


class ImportDeepLabCutFolder(AppCommand):
    @staticmethod
    def do_action(context: "CommandContext", params: dict):
        csv_files = ImportDeepLabCutFolder.find_dlc_files_in_folder(
            params["folder_name"]
        )
        if csv_files:
            win = MessageDialog(
                f"Importing {len(csv_files)} DeepLabCut datasets...", context.app
            )
            merged_labels = ImportDeepLabCutFolder.import_labels_from_dlc_files(
                csv_files
            )
            win.hide()

            new_window = context.app.__class__()
            new_window.showMaximized()
            new_window.commands.loadLabelsObject(labels=merged_labels)

    @staticmethod
    def ask(context: "CommandContext", params: dict) -> bool:
        folder_name = FileDialog.openDir(
            context.app,
            dir=None,
            caption="Select a folder with DeepLabCut datasets...",
        )

        if len(folder_name) == 0:
            return False
        params["folder_name"] = folder_name
        return True

    @staticmethod
    def find_dlc_files_in_folder(folder_name: str) -> List[str]:
        return glob(f"{folder_name}/*/*.csv")

    @staticmethod
    def import_labels_from_dlc_files(csv_files: List[str]) -> Labels:
        merged_labels = None
        for csv_file in csv_files:
            labels = Labels.load_file(csv_file, as_format="deeplabcut")
            if merged_labels is None:
                merged_labels = labels
            else:
                merged_labels.extend_from(labels, unify=True)
        return merged_labels


class ImportAnalysisFile(AppCommand):
    @staticmethod
    def do_action(context: "CommandContext", params: dict):
        from sleap.io.format import read

        labels = read(
            params["filename"],
            for_object="labels",
            as_format="analysis",
            video=params["video"],
        )

        new_window = context.app.__class__()
        new_window.showMaximized()
        new_window.commands.loadLabelsObject(labels=labels)

    @staticmethod
    def ask(context: "CommandContext", params: dict) -> bool:
        filename, selected_filter = FileDialog.open(
            context.app,
            dir=None,
            caption="Import SLEAP Analysis HDF5...",
            filter="SLEAP Analysis HDF5 (*.h5 *.hdf5)",
        )

        if len(filename) == 0:
            return False

        QtWidgets.QMessageBox(text="Please locate the video for this dataset.").exec_()

        video_param_list = ImportVideos().ask()

        if not video_param_list:
            return False

        params["filename"] = filename
        params["video"] = ImportVideos.create_video(video_param_list[0])

        return True


def get_new_version_filename(filename: str) -> str:
    """Increment version number in filenames that end in `.v###.slp`."""
    p = PurePath(filename)

    match = re.match(".*\\.v(\\d+)\\.slp", filename)
    if match is not None:
        old_ver = match.group(1)
        new_ver = str(int(old_ver) + 1).zfill(len(old_ver))
        filename = filename.replace(f".v{old_ver}.slp", f".v{new_ver}.slp")
        filename = str(PurePath(filename))
    else:
        filename = str(p.with_name(f"{p.stem} copy{p.suffix}"))

    return filename


class SaveProjectAs(AppCommand):
    @staticmethod
    def _try_save(context, labels: Labels, filename: str):
        """Helper function which attempts save and handles errors."""
        success = False
        try:
            extension = (PurePath(filename).suffix)[1:]
            extension = None if (extension == "slp") else extension
            Labels.save_file(labels=labels, filename=filename, as_format=extension)
            success = True
            # Mark savepoint in change stack
            context.changestack_savepoint()

        except Exception as e:
            message = (
                f"An error occured when attempting to save:\n {e}\n\n"
                "Try saving your project with a different filename or in a different "
                "format."
            )
            QtWidgets.QMessageBox(text=message).exec_()

        # Redraw. Not sure why, but sometimes we need to do this.
        context.app.plotFrame()

        return success

    @classmethod
    def do_action(cls, context: CommandContext, params: dict):
        if cls._try_save(context, context.state["labels"], params["filename"]):
            # If save was successful
            context.state["filename"] = params["filename"]

    @staticmethod
    def ask(context: CommandContext, params: dict) -> bool:
        default_name = context.state["filename"] or "labels.v000.slp"
        if "adaptor" in params:
            adaptor: Adaptor = params["adaptor"]
            default_name += f".{adaptor.default_ext}"
            filters = [f"(*.{ext})" for ext in adaptor.all_exts]
            filters[0] = f"{adaptor.name} {filters[0]}"
        else:
            filters = ["SLEAP labels dataset (*.slp)"]
            if default_name:
                default_name = get_new_version_filename(default_name)

        filename, selected_filter = FileDialog.save(
            context.app,
            caption="Save As...",
            dir=default_name,
            filter=";;".join(filters),
        )

        if len(filename) == 0:
            return False

        params["filename"] = filename
        return True


class ExportAnalysisFile(AppCommand):
    export_formats = {
        "SLEAP Analysis HDF5 (*.h5)": "h5",
        "NIX for Tracking data (*.nix)": "nix",
    }
    export_filter = ";;".join(export_formats.keys())

    export_formats_csv = {
        "CSV (*.csv)": "csv",
    }
    export_filter_csv = ";;".join(export_formats_csv.keys())

    @classmethod
    def do_action(cls, context: CommandContext, params: dict):
        from sleap.io.format.nix import NixAdaptor
        from sleap.io.format.sleap_analysis import SleapAnalysisAdaptor

        for output_path, video in params["analysis_videos"]:
            if params["csv"]:
                adaptor = CSVAdaptor
            elif Path(output_path).suffix[1:] == "nix":
                adaptor = NixAdaptor
            else:
                adaptor = SleapAnalysisAdaptor
            adaptor.write(
                filename=output_path,
                source_object=context.labels,
                source_path=context.state["filename"],
                video=video,
            )

    @staticmethod
    def ask(context: CommandContext, params: dict) -> bool:
        def ask_for_filename(default_name: str, csv: bool) -> str:
            """Allow user to specify the filename"""
            filter = (
                ExportAnalysisFile.export_filter_csv
                if csv
                else ExportAnalysisFile.export_filter
            )
            filename, selected_filter = FileDialog.save(
                context.app,
                caption="Export Analysis File...",
                dir=default_name,
                filter=filter,
            )
            return filename

        # Ensure labels has labeled frames
        labels = context.labels
        is_csv = params["csv"]
        if len(labels.labeled_frames) == 0:
            raise ValueError("No labeled frames in project. Nothing to export.")

        # Get a subset of videos
        if params["all_videos"]:
            all_videos = context.labels.videos
        else:
            all_videos = [context.state["video"] or context.labels.videos[0]]

        # Only use videos with labeled frames
        videos = [video for video in all_videos if len(labels.get(video)) != 0]
        if len(videos) == 0:
            raise ValueError("No labeled frames in video(s). Nothing to export.")

        # Specify (how to get) the output filename
        default_name = context.state["filename"] or "labels"
        fn = PurePath(default_name)
        file_extension = "csv" if is_csv else "h5"
        if len(videos) == 1:
            # Allow user to specify the filename
            use_default = False
            dirname = str(fn.parent)
        else:
            # Allow user to specify directory, but use default filenames
            use_default = True
            dirname = FileDialog.openDir(
                context.app,
                caption="Select Folder to Export Analysis Files...",
                dir=str(fn.parent),
            )
            export_format = (
                ExportAnalysisFile.export_formats_csv
                if is_csv
                else ExportAnalysisFile.export_formats
            )
            if len(export_format) > 1:
                item, ok = QtWidgets.QInputDialog.getItem(
                    context.app,
                    "Select export format",
                    "Available export formats",
                    list(export_format.keys()),
                    0,
                    False,
                )
                if not ok:
                    return False
                file_extension = export_format[item]
            if len(dirname) == 0:
                return False

        # Create list of video / output paths
        output_paths = []
        analysis_videos = []
        for video in videos:
            # Create the filename
            default_name = default_analysis_filename(
                labels=labels,
                video=video,
                output_path=dirname,
                output_prefix=str(fn.stem),
                format_suffix=file_extension,
            )

            filename = (
                default_name if use_default else ask_for_filename(default_name, is_csv)
            )
            # Check that filename is valid and create list of video / output paths
            if len(filename) != 0:
                analysis_videos.append(video)
                output_paths.append(filename)

        # Chack that output paths are valid
        if len(output_paths) == 0:
            return False

        params["analysis_videos"] = zip(output_paths, videos)
        return True


class SaveProject(SaveProjectAs):
    @classmethod
    def ask(cls, context: CommandContext, params: dict) -> bool:
        if context.state["filename"] is not None:
            params["filename"] = context.state["filename"]
            return True

        # No filename (must be new project), so treat as "Save as"
        return SaveProjectAs.ask(context, params)


def open_file(filename: str):
    """Opens file in native system file browser or registered application.

    Args:
        filename: Path to file or folder.

    Notes:
        Source: https://stackoverflow.com/a/16204023
    """
    if sys.platform == "win32":
        os.startfile(filename)
    else:
        opener = "open" if sys.platform == "darwin" else "xdg-open"
        subprocess.call([opener, filename])


class ExportLabeledClip(AppCommand):
    @staticmethod
    def do_action(context: CommandContext, params: dict):
        from sleap.io.visuals import save_labeled_video

        save_labeled_video(
            filename=params["filename"],
            labels=context.state["labels"],
            video=context.state["video"],
            frames=list(params["frames"]),
            fps=params["fps"],
            color_manager=params["color_manager"],
            background=params["background"],
            show_edges=params["show edges"],
            edge_is_wedge=params["edge_is_wedge"],
            marker_size=params["marker size"],
            scale=params["scale"],
            crop_size_xy=params["crop"],
            gui_progress=True,
        )

        if params["open_when_done"]:
            # Open the file using default video playing app
            open_file(params["filename"])

    @staticmethod
    def ask(context: CommandContext, params: dict) -> bool:
        from sleap.gui.dialogs.export_clip import ExportClipDialog

        dialog = ExportClipDialog()

        # Set default fps from video (if video has fps attribute)
        dialog.form_widget.set_form_data(
            dict(fps=getattr(context.state["video"], "fps", 30))
        )

        # Show modal dialog and get form results
        export_options = dialog.get_results()

        # Check if user hit cancel
        if export_options is None:
            return False

        # Use VideoWriter to determine default video type to use
        from sleap.io.videowriter import VideoWriter

        # For OpenCV we default to avi since the bundled ffmpeg
        # makes mp4's that most programs can't open (VLC can).
        default_out_filename = context.state["filename"] + ".avi"

        # But if we can write mpegs using sci-kit video, use .mp4
        # since it has trouble writing .avi files.
        if VideoWriter.can_use_skvideo():
            default_out_filename = context.state["filename"] + ".mp4"

        # Ask where use wants to save video file
        filename, _ = FileDialog.save(
            context.app,
            caption="Save Video As...",
            dir=default_out_filename,
            filter="Video (*.avi *mp4)",
        )

        # Check if user hit cancel
        if len(filename) == 0:
            return False

        params["filename"] = filename
        params["fps"] = export_options["fps"]
        params["scale"] = export_options["scale"]
        params["open_when_done"] = export_options["open_when_done"]
        params["background"] = export_options["background"]

        params["crop"] = None

        # Determine crop size relative to original size and scale
        # (crop size should be *final* output size, thus already scaled).
        w = int(context.state["video"].width * params["scale"])
        h = int(context.state["video"].height * params["scale"])
        if export_options["crop"] == "Half":
            params["crop"] = (w // 2, h // 2)
        elif export_options["crop"] == "Quarter":
            params["crop"] = (w // 4, h // 4)

        if export_options["use_gui_visuals"]:
            params["color_manager"] = context.app.color_manager
        else:
            params["color_manager"] = None

        params["show edges"] = context.state.get("show edges", default=True)
        params["edge_is_wedge"] = (
            context.state.get("edge style", default="").lower() == "wedge"
        )

        params["marker size"] = context.state.get("marker size", default=4)

        # If user selected a clip, use that; otherwise include all frames.
        if context.state["has_frame_range"]:
            params["frames"] = range(*context.state["frame_range"])
        else:
            params["frames"] = range(context.state["video"].frames)

        return True


def export_dataset_gui(
    labels: Labels,
    filename: str,
    all_labeled: bool = False,
    suggested: bool = False,
    verbose: bool = True,
) -> str:
    """Export dataset with image data and display progress GUI dialog.

    Args:
        labels: `sleap.Labels` dataset to export.
        filename: Output filename. Should end in `.pkg.slp`.
        all_labeled: If `True`, export all labeled frames, including frames with no user
            instances. Defaults to `False`.
        suggested: If `True`, include image data for suggested frames. Defaults to
            `False`.
        verbose: If `True`, display progress dialog. Defaults to `True`.
    """
    if verbose:
        win = QtWidgets.QProgressDialog(
            "Exporting dataset with frame images...", "Cancel", 0, 1
        )

    def update_progress(n, n_total):
        if win.wasCanceled():
            return False
        win.setMaximum(n_total)
        win.setValue(n)
        win.setLabelText(
            "Exporting dataset with frame images...<br>"
            f"{n}/{n_total} (<b>{(n/n_total)*100:.1f}%</b>)"
        )
        QtWidgets.QApplication.instance().processEvents()
        return True

    Labels.save_file(
        labels,
        filename,
        default_suffix="slp",
        save_frame_data=True,
        all_labeled=all_labeled,
        suggested=suggested,
        progress_callback=update_progress if verbose else None,
    )

    if verbose:
        if win.wasCanceled():
            # Delete output if saving was canceled.
            os.remove(filename)
            return "canceled"

        win.hide()

    return filename


class ExportDatasetWithImages(AppCommand):
    all_labeled = False
    suggested = False

    @classmethod
    def do_action(cls, context: CommandContext, params: dict):
        export_dataset_gui(
            labels=context.state["labels"],
            filename=params["filename"],
            all_labeled=cls.all_labeled,
            suggested=cls.suggested,
            verbose=params.get("verbose", True),
        )

    @staticmethod
    def ask(context: CommandContext, params: dict) -> bool:
        filters = [
            "SLEAP HDF5 dataset (*.slp *.h5)",
            "Compressed JSON dataset (*.json *.json.zip)",
        ]

        dirname = os.path.dirname(context.state["filename"])
        basename = os.path.basename(context.state["filename"])

        new_basename = f"{os.path.splitext(basename)[0]}.pkg.slp"
        new_filename = os.path.join(dirname, new_basename)

        filename, _ = FileDialog.save(
            context.app,
            caption="Save Labeled Frames As...",
            dir=new_filename,
            filter=";;".join(filters),
        )
        if len(filename) == 0:
            return False

        params["filename"] = filename
        return True


class ExportUserLabelsPackage(ExportDatasetWithImages):
    all_labeled = False
    suggested = False


class ExportTrainingPackage(ExportDatasetWithImages):
    all_labeled = False
    suggested = True


class ExportFullPackage(ExportDatasetWithImages):
    all_labeled = True
    suggested = True


# Navigation Commands


class GoIteratorCommand(AppCommand):
    @staticmethod
    def _plot_if_next(context, frame_iterator: Iterator) -> bool:
        """Plots next frame (if there is one) from iterator.

        Arguments:
            frame_iterator: The iterator from which we'll try to get next
            :class:`LabeledFrame`.

        Returns:
            True if we went to next frame.
        """
        try:
            next_lf = next(frame_iterator)
        except StopIteration:
            return False

        context.state["frame_idx"] = next_lf.frame_idx
        return True

    @staticmethod
    def _get_frame_iterator(context: CommandContext):
        raise NotImplementedError("Call to virtual method.")

    @classmethod
    def do_action(cls, context: CommandContext, params: dict):
        frames = cls._get_frame_iterator(context)
        cls._plot_if_next(context, frames)


class GoPreviousLabeledFrame(GoIteratorCommand):
    @staticmethod
    def _get_frame_iterator(context: CommandContext):
        return context.labels.frames(
            context.state["video"],
            from_frame_idx=context.state["frame_idx"],
            reverse=True,
        )


class GoNextLabeledFrame(GoIteratorCommand):
    @staticmethod
    def _get_frame_iterator(context: CommandContext):
        return context.labels.frames(
            context.state["video"], from_frame_idx=context.state["frame_idx"]
        )


class GoNextUserLabeledFrame(GoIteratorCommand):
    @staticmethod
    def _get_frame_iterator(context: CommandContext):
        frames = context.labels.frames(
            context.state["video"], from_frame_idx=context.state["frame_idx"]
        )
        # Filter to frames with user instances
        frames = filter(lambda lf: lf.has_user_instances, frames)
        return frames


class NavCommand(AppCommand):
    @staticmethod
    def go_to(context, frame_idx: int, video: Optional[Video] = None):
        if video is not None:
            context.state["video"] = video
        context.state["frame_idx"] = frame_idx


class GoLastInteractedFrame(NavCommand):
    @classmethod
    def do_action(cls, context: CommandContext, params: dict):
        if context.state["last_interacted_frame"] is not None:
            cls.go_to(
                context,
                frame_idx=context.state["last_interacted_frame"].frame_idx,
                video=context.state["last_interacted_frame"].video,
            )


class GoNextSuggestedFrame(NavCommand):
    seek_direction = 1

    @classmethod
    def do_action(cls, context: CommandContext, params: dict):
        next_suggestion_frame = context.labels.get_next_suggestion(
            context.state["video"], context.state["frame_idx"], cls.seek_direction
        )
        if next_suggestion_frame is not None:
            cls.go_to(
                context, next_suggestion_frame.frame_idx, next_suggestion_frame.video
            )
            selection_idx = context.labels.get_suggestions().index(
                next_suggestion_frame
            )
            context.state["suggestion_idx"] = selection_idx


class GoPrevSuggestedFrame(GoNextSuggestedFrame):
    seek_direction = -1


class GoNextTrackFrame(NavCommand):
    @classmethod
    def do_action(cls, context: CommandContext, params: dict):
        video = context.state["video"]
        cur_idx = context.state["frame_idx"]
        track_ranges = context.labels.get_track_occupancy(video)

        later_tracks = [
            (track_range.start, track)
            for track, track_range in track_ranges.items()
            if track_range.start is not None and track_range.start > cur_idx
        ]

        later_tracks.sort(key=operator.itemgetter(0))

        if later_tracks:
            next_idx, next_track = later_tracks[0]
            cls.go_to(context, next_idx)

            # Select the instance in the new track
            lf = context.labels.find(video, next_idx, return_new=True)[0]
            track_instances = [
                inst for inst in lf.instances_to_show if inst.track == next_track
            ]
            if track_instances:
                context.state["instance"] = track_instances[0]


class GoFrameGui(NavCommand):
    @classmethod
    def do_action(cls, context: "CommandContext", params: dict):
        cls.go_to(context, params["frame_idx"])

    @classmethod
    def ask(cls, context: "CommandContext", params: dict) -> bool:
        frame_number, okay = QtWidgets.QInputDialog.getInt(
            context.app,
            "Go To Frame...",
            "Frame Number:",
            context.state["frame_idx"] + 1,
            1,
            context.state["video"].frames,
        )
        params["frame_idx"] = frame_number - 1

        return okay


class SelectToFrameGui(NavCommand):
    @classmethod
    def do_action(cls, context: "CommandContext", params: dict):
        context.app.player.setSeekbarSelection(
            params["from_frame_idx"], params["to_frame_idx"]
        )

    @classmethod
    def ask(cls, context: "CommandContext", params: dict) -> bool:
        frame_number, okay = QtWidgets.QInputDialog.getInt(
            context.app,
            "Select To Frame...",
            "Frame Number:",
            context.state["frame_idx"] + 1,
            1,
            context.state["video"].frames,
        )
        params["from_frame_idx"] = context.state["frame_idx"]
        params["to_frame_idx"] = frame_number - 1

        return okay


# Editing Commands


class EditCommand(AppCommand):
    """Class for commands which change data in project."""

    does_edits = True


class ToggleGrayscale(EditCommand):
    topics = [UpdateTopic.video, UpdateTopic.frame]

    @staticmethod
    def do_action(context: CommandContext, params: dict):
        """Reset the video backend."""

        def try_to_read_grayscale(video: Video):
            try:
                return video.backend.grayscale
            except:
                return None

        # Check that current video is set
        if len(context.labels.videos) == 0:
            raise ValueError("No videos detected in `Labels`.")

        # Intuitively find the "first" video that supports grayscale
        grayscale = try_to_read_grayscale(context.state["video"])
        if grayscale is None:
            for video in context.labels.videos:
                grayscale = try_to_read_grayscale(video)
                if grayscale is not None:
                    break

        if grayscale is None:
            raise ValueError("No videos support grayscale.")

        for idx, video in enumerate(context.labels.videos):
            try:
                video.backend.reset(grayscale=(not grayscale))
            except:
                print(
                    f"This video type {type(video.backend)} for video at index {idx} "
                    f"does not support grayscale yet."
                )


class AddVideo(EditCommand):
    topics = [UpdateTopic.video]

    @staticmethod
    def do_action(context: CommandContext, params: dict):
        import_list = params["import_list"]

        new_videos = ImportVideos.create_videos(import_list)
        video = None
        for video in new_videos:
            # Add to labels
            context.labels.add_video(video)
            context.changestack_push("add video")

        # Load if no video currently loaded
        if context.state["video"] is None:
            context.state["video"] = video

    @staticmethod
    def ask(context: CommandContext, params: dict) -> bool:
        """Shows gui for adding video to project."""
        params["import_list"] = ImportVideos().ask()

        return len(params["import_list"]) > 0


class ShowImportVideos(EditCommand):
    topics = [UpdateTopic.video]

    @staticmethod
    def do_action(context: CommandContext, params: dict):
        filenames = params["filenames"]
        import_list = ImportVideos().ask(filenames=filenames)
        new_videos = ImportVideos.create_videos(import_list)
        video = None
        for video in new_videos:
            # Add to labels
            context.labels.add_video(video)
            context.changestack_push("add video")

        # Load if no video currently loaded
        if context.state["video"] is None:
            context.state["video"] = video


class ReplaceVideo(EditCommand):
    topics = [UpdateTopic.video, UpdateTopic.frame]

    @staticmethod
    def do_action(context: CommandContext, params: dict) -> bool:
        import_list = params["import_list"]

        for import_item, video in import_list:
            import_params = import_item["params"]

            # TODO: Will need to create a new backend if import has different extension.
            if (
                Path(video.backend.filename).suffix
                != Path(import_params["filename"]).suffix
            ):
                raise TypeError(
                    "Importing videos with different extensions is not supported."
                )
            video.backend.reset(**import_params)

            # Remove frames in video past last frame index
            last_vid_frame = video.last_frame_idx
            lfs: List[LabeledFrame] = list(context.labels.get(video))
            if lfs is not None:
                lfs = [lf for lf in lfs if lf.frame_idx > last_vid_frame]
                context.labels.remove_frames(lfs)

            # Update seekbar and video length through callbacks
            context.state.emit("video")

    @staticmethod
    def ask(context: CommandContext, params: dict) -> bool:
        """Shows gui for replacing videos in project."""

        def _get_truncation_message(truncation_messages, path, video):
            reader = cv2.VideoCapture(path)
            last_vid_frame = int(reader.get(cv2.CAP_PROP_FRAME_COUNT))
            lfs: List[LabeledFrame] = list(context.labels.get(video))
            if lfs is not None:
                lfs.sort(key=lambda lf: lf.frame_idx)
                last_lf_frame = lfs[-1].frame_idx
                lfs = [lf for lf in lfs if lf.frame_idx > last_vid_frame]

                # Message to warn users that labels will be removed if proceed
                if last_lf_frame > last_vid_frame:
                    message = (
                        "<p><strong>Warning:</strong> Replacing this video will "
                        f"remove {len(lfs)} labeled frames.</p>"
                        f"<p><em>Current video</em>: <b>{Path(video.filename).name}</b>"
                        f" (last label at frame {last_lf_frame})<br>"
                        f"<em>Replacement video</em>: <b>{Path(path).name}"
                        f"</b> ({last_vid_frame} frames)</p>"
                    )
                    # Assumes that a project won't import the same video multiple times
                    truncation_messages[path] = message

            return truncation_messages

        # Warn user: newly added labels will be discarded if project is not saved
        if not context.state["filename"] or context.state["has_changes"]:
            QtWidgets.QMessageBox(
                text=("You have unsaved changes. Please save before replacing videos.")
            ).exec_()
            return False

        # Select the videos we want to swap
        old_paths = [video.backend.filename for video in context.labels.videos]
        paths = list(old_paths)
        okay = MissingFilesDialog(filenames=paths, replace=True).exec_()
        if not okay:
            return False

        # Only return an import list for videos we swap
        new_paths = [
            (path, video_idx)
            for video_idx, (path, old_path) in enumerate(zip(paths, old_paths))
            if path != old_path
        ]

        new_paths = []
        old_videos = dict()
        all_videos = context.labels.videos
        truncation_messages = dict()
        for video_idx, (path, old_path) in enumerate(zip(paths, old_paths)):
            if path != old_path:
                new_paths.append(path)
                old_videos[path] = all_videos[video_idx]
                truncation_messages = _get_truncation_message(
                    truncation_messages, path, video=all_videos[video_idx]
                )

        import_list = ImportVideos().ask(
            filenames=new_paths, messages=truncation_messages
        )
        # Remove videos that no longer correlate to filenames.
        old_videos_to_replace = [
            old_videos[imp["params"]["filename"]] for imp in import_list
        ]
        params["import_list"] = zip(import_list, old_videos_to_replace)

        return len(import_list) > 0


class RemoveVideo(EditCommand):
    topics = [UpdateTopic.video, UpdateTopic.suggestions, UpdateTopic.frame]

    @staticmethod
    def do_action(context: CommandContext, params: dict):
        videos = context.labels.videos
        row_idxs = context.state["selected_batch_video"]
        videos_to_be_removed = [videos[i] for i in row_idxs]

        # Remove selected videos in the project
        for video in videos_to_be_removed:
            context.labels.remove_video(video)

        # Update the view if state has the removed video
        if context.state["video"] in videos_to_be_removed:
            if len(context.labels.videos):
                context.state["video"] = context.labels.videos[-1]
            else:
                context.state["video"] = None

        if len(context.labels.videos) == 0:
            context.app.updateStatusMessage(" ")

    @staticmethod
    def ask(context: CommandContext, params: dict) -> bool:
        videos = context.labels.videos.copy()
        row_idxs = context.state["selected_batch_video"]
        video_file_names = []
        total_num_labeled_frames = 0
        for idx in row_idxs:
            video = videos[idx]
            if video is None:
                return False

            # Count labeled frames for this video
            n = len(context.labels.find(video))

            if n > 0:
                total_num_labeled_frames += n
                video_file_names.append(
                    f"{video}".split(", shape")[0].split("filename=")[-1].split("/")[-1]
                )

        # Warn if there are labels that will be deleted
        if len(video_file_names) >= 1:
            response = QtWidgets.QMessageBox.critical(
                context.app,
                "Removing video with labels",
                f"{total_num_labeled_frames} labeled frames in {', '.join(video_file_names)} will be deleted, "
                "are you sure you want to remove the videos?",
                QtWidgets.QMessageBox.Yes,
                QtWidgets.QMessageBox.No,
            )
            if response == QtWidgets.QMessageBox.No:
                return False
        return True


class AddSession(EditCommand):
    # topics = [UpdateTopic.session]

    @staticmethod
    def do_action(context: CommandContext, params: dict):
        camera_calibration = params["camera_calibration"]
        session = RecordingSession.load(filename=camera_calibration)

        # Add session
        context.labels.add_session(session)

        # Load if no video currently loaded
        if context.state["session"] is None:
            context.state["session"] = session

    @staticmethod
    def ask(context: CommandContext, params: dict) -> bool:
        """Shows gui for adding video to project."""
        filters = ["Camera calibration (*.toml)"]
        filename, selected_filter = FileDialog.open(
            context.app,
            dir=None,
            caption="Select camera calibration...",
            filter=";;".join(filters),
        )

        params["camera_calibration"] = filename

        return len(filename) > 0


class OpenSkeleton(EditCommand):
    topics = [UpdateTopic.skeleton]

    @staticmethod
    def load_skeleton(filename: str):
        if filename.endswith(".json"):
            new_skeleton = Skeleton.load_json(filename)
        elif filename.endswith((".h5", ".hdf5")):
            sk_list = Skeleton.load_all_hdf5(filename)
            new_skeleton = sk_list[0]
        return new_skeleton

    @staticmethod
    def compare_skeletons(
        skeleton: Skeleton, new_skeleton: Skeleton
    ) -> Tuple[List[str], List[str], List[str]]:
        delete_nodes = []
        add_nodes = []
        if skeleton.node_names != new_skeleton.node_names:
            # Compare skeletons
            base_nodes = skeleton.node_names
            new_nodes = new_skeleton.node_names
            delete_nodes = [node for node in base_nodes if node not in new_nodes]
            add_nodes = [node for node in new_nodes if node not in base_nodes]

        # We want to run this even if the skeletons are the same
        rename_nodes = [
            node for node in skeleton.node_names if node not in delete_nodes
        ]

        return rename_nodes, delete_nodes, add_nodes

    @staticmethod
    def delete_extra_skeletons(labels: Labels):
        if len(labels.skeletons) > 1:
            skeletons_used = list(
                set(
                    [
                        inst.skeleton
                        for lf in labels.labeled_frames
                        for inst in lf.instances
                    ]
                )
            )
            try:
                assert len(skeletons_used) == 1
            except AssertionError:
                raise ValueError("Too many skeletons used in project.")

            labels.skeletons = skeletons_used

    @staticmethod
    def get_template_skeleton_filename(context: CommandContext) -> str:
        """Helper function to get the template skeleton filename from dropdown.

        Args:
            context: The `CommandContext`.

        Returns:
            Path to the template skeleton shipped with SLEAP.
        """

        template = context.app.skeleton_dock.skeleton_templates.currentText()
        filename = get_package_file(f"skeletons/{template}.json")
        return filename

    @staticmethod
    def ask(context: CommandContext, params: dict) -> bool:
        filters = ["JSON skeleton (*.json)", "HDF5 skeleton (*.h5 *.hdf5)"]
        # Check whether to load from file or preset
        if params.get("template", False):
            # Get selected template from dropdown
            filename = OpenSkeleton.get_template_skeleton_filename(context)
        else:
            filename, selected_filter = FileDialog.open(
                context.app,
                dir=None,
                caption="Open skeleton...",
                filter=";;".join(filters),
            )

        if len(filename) == 0:
            return False

        okay = True
        if len(context.labels.skeletons) > 0:
            # Ask user permission to merge skeletons
            okay = False
            skeleton: Skeleton = context.labels.skeleton  # Assumes single skeleton

            # Load new skeleton and compare
            new_skeleton = OpenSkeleton.load_skeleton(filename)
            (rename_nodes, delete_nodes, add_nodes) = OpenSkeleton.compare_skeletons(
                skeleton, new_skeleton
            )

            if (len(delete_nodes) > 0) or (len(add_nodes) > 0):
                # Allow user to link mismatched nodes
                query = ReplaceSkeletonTableDialog(
                    rename_nodes=rename_nodes,
                    delete_nodes=delete_nodes,
                    add_nodes=add_nodes,
                )
                query.exec_()

                # Give the okay to add/delete nodes
                linked_nodes: Optional[Dict[str, str]] = query.result()
                if linked_nodes is not None:
                    delete_nodes = list(set(delete_nodes) - set(linked_nodes.values()))
                    add_nodes = list(set(add_nodes) - set(linked_nodes.keys()))
                    params["linked_nodes"] = linked_nodes
                    okay = True

            params["delete_nodes"] = delete_nodes
            params["add_nodes"] = add_nodes

        params["filename"] = filename
        return okay

    @staticmethod
    def do_action(context: CommandContext, params: dict):
        """Replace skeleton with new skeleton.

        Note that we modify the existing skeleton in-place to essentially match the new
        skeleton. However, we cannot rename the skeleton since `Skeleton.name` is used
        for hashing (see `Skeleton.name` setter).

        Args:
            context: CommandContext
            params: dict
                filename: str
                delete_nodes: List[str]
                add_nodes: List[str]
                linked_nodes: Dict[str, str]

        Returns:
            None
        """

        # TODO (LM): This is a hack to get around the fact that we do some dangerous
        # in-place operations on the skeleton. We should fix this.
        def try_and_skip_if_error(func, *args, **kwargs):
            """This is a helper function to try and skip if there is an error."""
            try:
                func(*args, **kwargs)
            except Exception as e:
                tb_str = traceback.format_exception(
                    etype=type(e), value=e, tb=e.__traceback__
                )
                logger.warning(
                    f"Recieved the following error while replacing skeleton:\n"
                    f"{''.join(tb_str)}"
                )

        # Load new skeleton
        filename = params["filename"]
        new_skeleton = OpenSkeleton.load_skeleton(filename)

        # Description and preview image only used for template skeletons
        new_skeleton.description = None
        new_skeleton.preview_image = None
        context.state["skeleton_description"] = new_skeleton.description
        context.state["skeleton_preview_image"] = new_skeleton.preview_image

        # Case 1: No skeleton exists in project
        if len(context.labels.skeletons) == 0:
            context.state["skeleton"] = new_skeleton
            context.labels.skeletons.append(context.state["skeleton"])
            return

        # Case 2: Skeleton(s) already exist(s) in project

        # Delete extra skeletons in project
        OpenSkeleton.delete_extra_skeletons(context.labels)
        skeleton = context.labels.skeleton  # Assume single skeleton

        if "delete_nodes" in params.keys():
            # We already compared skeletons in ask() method
            delete_nodes: List[str] = params["delete_nodes"]
            add_nodes: List[str] = params["add_nodes"]
        else:
            # Otherwise, load new skeleton and compare
            (rename_nodes, delete_nodes, add_nodes) = OpenSkeleton.compare_skeletons(
                skeleton, new_skeleton
            )

        # Delete pre-existing symmetry
        for src, dst in skeleton.symmetries:
            skeleton.delete_symmetry(src, dst)

        # Link mismatched nodes
        if "linked_nodes" in params.keys():
            linked_nodes = params["linked_nodes"]
            for new_name, old_name in linked_nodes.items():
                try_and_skip_if_error(skeleton.relabel_node, old_name, new_name)

        # Delete nodes from skeleton that are not in new skeleton
        for node in delete_nodes:
            try_and_skip_if_error(skeleton.delete_node, node)

        # Add nodes that only exist in the new skeleton
        for node in add_nodes:
            try_and_skip_if_error(skeleton.add_node, node)

        # Add edges
        skeleton.clear_edges()
        for src, dest in new_skeleton.edges:
            try_and_skip_if_error(skeleton.add_edge, src.name, dest.name)

        # Add new symmetry
        for src, dst in new_skeleton.symmetries:
            try_and_skip_if_error(skeleton.add_symmetry, src.name, dst.name)

        # Set state of context
        context.state["skeleton"] = skeleton


class SaveSkeleton(AppCommand):
    @staticmethod
    def ask(context: CommandContext, params: dict) -> bool:
        default_name = "skeleton.json"
        filters = ["JSON skeleton (*.json)", "HDF5 skeleton (*.h5 *.hdf5)"]
        filename, selected_filter = FileDialog.save(
            context.app,
            caption="Save As...",
            dir=default_name,
            filter=";;".join(filters),
        )

        if len(filename) == 0:
            return False

        params["filename"] = filename
        return True

    @staticmethod
    def do_action(context: CommandContext, params: dict):
        filename = params["filename"]
        if filename.endswith(".json"):
            context.state["skeleton"].save_json(filename)
        elif filename.endswith((".h5", ".hdf5")):
            context.state["skeleton"].save_hdf5(filename)


class NewNode(EditCommand):
    topics = [UpdateTopic.skeleton]

    @staticmethod
    def do_action(context: CommandContext, params: dict):
        # Find new part name
        part_name = "new_part"
        i = 1
        while part_name in context.state["skeleton"]:
            part_name = f"new_part_{i}"
            i += 1

        # Add the node to the skeleton
        context.state["skeleton"].add_node(part_name)


class DeleteNode(EditCommand):
    topics = [UpdateTopic.skeleton]

    @staticmethod
    def do_action(context: CommandContext, params: dict):
        node = context.state["selected_node"]
        context.state["skeleton"].delete_node(node)


class SetNodeName(EditCommand):
    topics = [UpdateTopic.skeleton]

    @staticmethod
    def do_action(context: CommandContext, params: dict):
        node = params["node"]
        name = params["name"]
        skeleton = params["skeleton"]

        if name in skeleton.node_names:
            # Merge
            context.labels.merge_nodes(name, node.name)
        else:
            # Simple relabel
            skeleton.relabel_node(node.name, name)


class SetNodeSymmetry(EditCommand):
    topics = [UpdateTopic.skeleton]

    @staticmethod
    def do_action(context: CommandContext, params: dict):
        node = params["node"]
        symmetry = params["symmetry"]
        skeleton = params["skeleton"]
        if symmetry and node != symmetry:
            skeleton.add_symmetry(node, symmetry)
        else:
            # Value was cleared by user, so delete symmetry
            symmetric_to = skeleton.get_symmetry(node)
            if symmetric_to is not None:
                skeleton.delete_symmetry(node, symmetric_to)


class NewEdge(EditCommand):
    topics = [UpdateTopic.skeleton]

    @staticmethod
    def do_action(context: CommandContext, params: dict):
        src_node = params["src_node"]
        dst_node = params["dst_node"]

        # Check if they're in the graph
        if (
            src_node not in context.state["skeleton"]
            or dst_node not in context.state["skeleton"]
        ):
            return

        # Add edge
        context.state["skeleton"].add_edge(source=src_node, destination=dst_node)


class DeleteEdge(EditCommand):
    topics = [UpdateTopic.skeleton]

    @staticmethod
    def ask(context: "CommandContext", params: dict) -> bool:
        params["edge"] = context.state["selected_edge"]
        return True

    @staticmethod
    def do_action(context: CommandContext, params: dict):
        edge = params["edge"]
        # Delete edge
        context.state["skeleton"].delete_edge(**edge)


class InstanceDeleteCommand(EditCommand):
    topics = [UpdateTopic.project_instances]

    @staticmethod
    def get_frame_instance_list(context: CommandContext, params: dict):
        raise NotImplementedError("Call to virtual method.")

    @staticmethod
    def _confirm_deletion(context: CommandContext, lf_inst_list: List) -> bool:
        """Helper function to confirm before deleting instances.

        Args:
            lf_inst_list: A list of (labeled frame, instance) tuples.
        """

        title = "Deleting instances"
        message = (
            f"There are {len(lf_inst_list)} instances which "
            f"would be deleted. Are you sure you want to delete these?"
        )

        # Confirm that we want to delete
        resp = QtWidgets.QMessageBox.critical(
            context.app,
            title,
            message,
            QtWidgets.QMessageBox.Yes,
            QtWidgets.QMessageBox.No,
        )

        if resp == QtWidgets.QMessageBox.No:
            return False

        return True

    @staticmethod
    def _do_deletion(context: CommandContext, lf_inst_list: List[int]):
        # Delete the instances
        lfs_to_remove = []
        for lf, inst in lf_inst_list:
            context.labels.remove_instance(lf, inst, in_transaction=True)
            if len(lf.instances) == 0:
                lfs_to_remove.append(lf)

        context.labels.remove_frames(lfs_to_remove)

        # Update caches since we skipped doing this after each deletion
        context.labels.update_cache()

        # Update visuals
        context.changestack_push("delete instances")

    @classmethod
    def do_action(cls, context: CommandContext, params: dict):
        cls._do_deletion(context, params["lf_instance_list"])

    @classmethod
    def ask(cls, context: CommandContext, params: dict) -> bool:
        lf_inst_list = cls.get_frame_instance_list(context, params)
        params["lf_instance_list"] = lf_inst_list

        return cls._confirm_deletion(context, lf_inst_list)


class DeleteAllPredictions(InstanceDeleteCommand):
    @staticmethod
    def get_frame_instance_list(
        context: CommandContext, params: dict
    ) -> List[Tuple[LabeledFrame, Instance]]:
        return [
            (lf, inst)
            for lf in context.labels
            for inst in lf
            if type(inst) == PredictedInstance
        ]


class DeleteFramePredictions(InstanceDeleteCommand):
    @staticmethod
    def _confirm_deletion(self, *args, **kwargs):
        # Don't require confirmation when deleting from current frame
        return True

    @staticmethod
    def get_frame_instance_list(context: CommandContext, params: dict):
        predicted_instances = [
            (lf, inst)
            for lf in context.labels.find(
                context.state["video"], frame_idx=context.state["frame_idx"]
            )
            for inst in lf
            if type(inst) == PredictedInstance
        ]

        return predicted_instances


class DeleteClipPredictions(InstanceDeleteCommand):
    @staticmethod
    def get_frame_instance_list(context: CommandContext, params: dict):
        predicted_instances = [
            (lf, inst)
            for lf in context.labels.find(
                context.state["video"], frame_idx=range(*context.state["frame_range"])
            )
            for inst in lf
            if type(inst) == PredictedInstance
        ]
        return predicted_instances


class DeleteAreaPredictions(InstanceDeleteCommand):
    @staticmethod
    def get_frame_instance_list(context: CommandContext, params: dict):
        min_corner = params["min_corner"]
        max_corner = params["max_corner"]

        def is_bounded(inst):
            points_array = inst.points_array
            valid_points = points_array[~np.isnan(points_array).any(axis=1)]

            is_gt_min = np.all(valid_points >= min_corner)
            is_lt_max = np.all(valid_points <= max_corner)
            return is_gt_min and is_lt_max

        # Find all instances contained in selected area
        predicted_instances = [
            (lf, inst)
            for lf in context.labels.find(context.state["video"])
            for inst in lf
            if type(inst) == PredictedInstance and is_bounded(inst)
        ]

        return predicted_instances

    @classmethod
    def ask_and_do(cls, context: CommandContext, params: dict):
        # Callback to delete after area has been selected
        def delete_area_callback(x0, y0, x1, y1):
            context.app.updateStatusMessage()

            # Make sure there was an area selected
            if x0 == x1 or y0 == y1:
                return

            params["min_corner"] = (x0, y0)
            params["max_corner"] = (x1, y1)

            predicted_instances = cls.get_frame_instance_list(context, params)

            if cls._confirm_deletion(context, predicted_instances):
                params["lf_instance_list"] = predicted_instances
                cls.do_with_signal(context, params)

        # Prompt the user to select area
        context.app.updateStatusMessage(
            f"Please select the area from which to remove instances. This will be applied to all frames."
        )
        context.app.player.onAreaSelection(delete_area_callback)


class DeleteLowScorePredictions(InstanceDeleteCommand):
    @staticmethod
    def get_frame_instance_list(context: CommandContext, params: dict):
        score_thresh = params["score_threshold"]
        predicted_instances = [
            (lf, inst)
            for lf in context.labels.find(context.state["video"])
            for inst in lf
            if type(inst) == PredictedInstance and inst.score < score_thresh
        ]
        return predicted_instances

    @classmethod
    def ask(cls, context: CommandContext, params: dict) -> bool:
        score_thresh, okay = QtWidgets.QInputDialog.getDouble(
            context.app, "Delete Instances with Low Score...", "Score Below:", 1, 0, 100
        )
        if okay:
            params["score_threshold"] = score_thresh
            return super().ask(context, params)


class DeleteFrameLimitPredictions(InstanceDeleteCommand):
    @staticmethod
    def get_frame_instance_list(context: CommandContext, params: dict):
        count_thresh = params["count_threshold"]
        predicted_instances = []
        # Find all instances contained in selected area
        for lf in context.labels.find(context.state["video"]):
            if len(lf.predicted_instances) > count_thresh:
                # Get all but the count_thresh many instances with the highest score
                extra_instances = sorted(
                    lf.predicted_instances, key=operator.attrgetter("score")
                )[:-count_thresh]
                predicted_instances.extend([(lf, inst) for inst in extra_instances])
        return predicted_instances

    @classmethod
    def ask(cls, context: CommandContext, params: dict) -> bool:
        count_thresh, okay = QtWidgets.QInputDialog.getInt(
            context.app,
            "Limit Instances in Frame...",
            "Maximum instances in a frame:",
            3,
            1,
            100,
        )
        if okay:
            params["count_threshold"] = count_thresh
            return super().ask(context, params)


class TransposeInstances(EditCommand):
    topics = [UpdateTopic.project_instances, UpdateTopic.tracks]

    @classmethod
    def do_action(cls, context: CommandContext, params: dict):
        instances = params["instances"]

        if len(instances) != 2:
            return

        # Swap tracks for current and subsequent frames when we have tracks
        old_track, new_track = instances[0].track, instances[1].track
        if old_track is not None and new_track is not None:
            frame_range = (context.state["frame_idx"], context.state["video"].frames)
            context.labels.track_swap(
                context.state["video"], new_track, old_track, frame_range
            )

    @classmethod
    def ask_and_do(cls, context: CommandContext, params: dict):
        def on_each(instances: list):
            word = "next" if len(instances) else "first"
            context.app.updateStatusMessage(
                f"Please select the {word} instance to transpose..."
            )

        def on_success(instances: list):
            params["instances"] = instances
            cls.do_with_signal(context, params)

        if len(context.state["labeled_frame"].instances) < 2:
            return
        # If there are just two instances, transpose them.
        if len(context.state["labeled_frame"].instances) == 2:
            params["instances"] = context.state["labeled_frame"].instances
            cls.do_with_signal(context, params)
        # If there are more than two, then we need the user to select the instances.
        else:
            context.app.player.onSequenceSelect(
                seq_len=2,
                on_success=on_success,
                on_each=on_each,
                on_failure=lambda x: context.app.updateStatusMessage(),
            )


class DeleteSelectedInstance(EditCommand):
    topics = [UpdateTopic.frame, UpdateTopic.project_instances, UpdateTopic.suggestions]

    @staticmethod
    def do_action(context: CommandContext, params: dict):
        selected_inst = context.state["instance"]
        if selected_inst is None:
            return

        context.labels.remove_instance(context.state["labeled_frame"], selected_inst)


class DeleteSelectedInstanceTrack(EditCommand):
    topics = [
        UpdateTopic.project_instances,
        UpdateTopic.tracks,
        UpdateTopic.suggestions,
    ]

    @staticmethod
    def do_action(context: CommandContext, params: dict):
        selected_inst = context.state["instance"]
        if selected_inst is None:
            return

        track = selected_inst.track
        context.labels.remove_instance(context.state["labeled_frame"], selected_inst)

        if track is not None:
            # remove any instance on this track
            for lf in context.labels.find(context.state["video"]):
                track_instances = filter(lambda inst: inst.track == track, lf.instances)
                for inst in track_instances:
                    context.labels.remove_instance(lf, inst)


class DeleteDialogCommand(EditCommand):
    topics = [
        UpdateTopic.project_instances,
    ]

    @staticmethod
    def ask_and_do(context: CommandContext, params: dict):
        if DeleteDialog(context).exec_():
            context.signal_update([UpdateTopic.project_instances])


class AddTrack(EditCommand):
    topics = [UpdateTopic.tracks]

    @staticmethod
    def do_action(context: CommandContext, params: dict):
        track_numbers_used = [
            int(track.name) for track in context.labels.tracks if track.name.isnumeric()
        ]
        next_number = max(track_numbers_used, default=0) + 1
        new_track = Track(spawned_on=context.state["frame_idx"], name=str(next_number))

        context.labels.add_track(context.state["video"], new_track)

        context.execute(SetSelectedInstanceTrack, new_track=new_track)


class SetSelectedInstanceTrack(EditCommand):
    topics = [UpdateTopic.tracks]

    @staticmethod
    def do_action(context: CommandContext, params: dict):
        selected_instance: Instance = context.state["instance"]
        new_track = params["new_track"]
        if selected_instance is None:
            return

        # When setting track for an instance that doesn't already have a track set,
        # just set for selected instance.
        if (
            selected_instance.track is None
            or not context.state["propagate track labels"]
        ):
            # Move anything already in the new track out of it
            new_track_instances = context.labels.find_track_occupancy(
                video=context.state["video"],
                track=new_track,
                frame_range=(
                    context.state["frame_idx"],
                    context.state["frame_idx"] + 1,
                ),
            )
            for instance in new_track_instances:
                instance.track = None
            # Move selected instance into new track
            context.labels.track_set_instance(
                context.state["labeled_frame"], selected_instance, new_track
            )
            # Add linked predicted instance to new track
            if selected_instance.from_predicted is not None:
                selected_instance.from_predicted.track = new_track

        # When the instance does already have a track, then we want to update
        # the track for a range of frames.
        else:
            old_track = selected_instance.track

            # Determine range that should be affected
            if context.state["has_frame_range"]:
                # If range is selected in seekbar, use that
                frame_range = tuple(context.state["frame_range"])
            else:
                # Otherwise, range is current to last frame
                frame_range = (
                    context.state["frame_idx"],
                    context.state["video"].frames,
                )

            # Do the swap
            context.labels.track_swap(
                context.state["video"], new_track, old_track, frame_range
            )

        # Make sure the originally selected instance is still selected
        context.state["instance"] = selected_instance


class DeleteTrack(EditCommand):
    topics = [UpdateTopic.tracks]

    @staticmethod
    def do_action(context: CommandContext, params: dict):
        track = params["track"]
        context.labels.remove_track(track)


class DeleteMultipleTracks(EditCommand):
    topics = [UpdateTopic.tracks]

    @staticmethod
    def do_action(context: CommandContext, params: dict):
        """Delete either all tracks or just unused tracks.

        Args:
            context: The command context.
            params: The command parameters.
                delete_all: If True, delete all tracks. If False, delete only
                    unused tracks.
        """
        delete_all: bool = params["delete_all"]
        if delete_all:
            context.labels.remove_all_tracks()
        else:
            context.labels.remove_unused_tracks()


class CopyInstanceTrack(EditCommand):
    @staticmethod
    def do_action(context: CommandContext, params: dict):
        selected_instance: Instance = context.state["instance"]
        if selected_instance is None:
            return
        context.state["clipboard_track"] = selected_instance.track


class PasteInstanceTrack(EditCommand):
    topics = [UpdateTopic.tracks]

    @staticmethod
    def do_action(context: CommandContext, params: dict):
        selected_instance: Instance = context.state["instance"]
        track_to_paste = context.state["clipboard_track"]
        if selected_instance is None or track_to_paste is None:
            return

        # Ensure mutual exclusivity of tracks within a frame.
        for inst in selected_instance.frame.instances_to_show:
            if inst == selected_instance:
                continue
            if inst.track is not None and inst.track == track_to_paste:
                # Unset track for other instances that have the same track.
                inst.track = None

        # Set the track on the selected instance.
        selected_instance.track = context.state["clipboard_track"]


class SetTrackName(EditCommand):
    topics = [UpdateTopic.tracks, UpdateTopic.frame]

    @staticmethod
    def do_action(context: CommandContext, params: dict):
        track = params["track"]
        name = params["name"]
        track.name = name


class GenerateSuggestions(EditCommand):
    topics = [UpdateTopic.suggestions]

    @classmethod
    def do_action(cls, context: CommandContext, params: dict):
        if len(context.labels.videos) == 0:
            print("Error: no videos to generate suggestions for")
            return

        # TODO: Progress bar
        win = MessageDialog(
            "Generating list of suggested frames... " "This may take a few minutes.",
            context.app,
        )

        if (
            params["target"]
            == "current video"  # Checks if current video is selected in gui
        ):
            params["videos"] = (
                [context.labels.videos[0]]
                if context.state["video"] is None
                else [context.state["video"]]
            )
        else:
            params["videos"] = context.labels.videos

        try:
            new_suggestions = VideoFrameSuggestions.suggest(
                labels=context.labels, params=params
            )

            context.labels.append_suggestions(new_suggestions)
        except Exception as e:
            win.hide()
            QtWidgets.QMessageBox(
                text=f"An error occurred while generating suggestions. "
                "Your command line terminal may have more information about "
                "the error."
            ).exec_()
            raise e

        win.hide()


class AddSuggestion(EditCommand):
    topics = [UpdateTopic.suggestions]

    @classmethod
    def do_action(cls, context: CommandContext, params: dict):
        context.labels.add_suggestion(
            context.state["video"], context.state["frame_idx"]
        )


class RemoveSuggestion(EditCommand):
    topics = [UpdateTopic.suggestions]

    @classmethod
    def do_action(cls, context: CommandContext, params: dict):
        selected_frame = context.app.suggestions_dock.table.getSelectedRowItem()
        if selected_frame is not None:
            context.labels.remove_suggestion(
                selected_frame.video, selected_frame.frame_idx
            )


class ClearSuggestions(EditCommand):
    topics = [UpdateTopic.suggestions]

    @staticmethod
    def ask(context: CommandContext, params: dict) -> bool:
        if len(context.labels.suggestions) == 0:
            return False

        # Warn that suggestions will be cleared

        response = QtWidgets.QMessageBox.warning(
            context.app,
            "Clearing all suggestions",
            "Are you sure you want to remove all suggestions from the project?",
            QtWidgets.QMessageBox.Yes,
            QtWidgets.QMessageBox.No,
        )
        if response == QtWidgets.QMessageBox.No:
            return False

        return True

    @classmethod
    def do_action(cls, context: CommandContext, params: dict):
        context.labels.clear_suggestions()


class MergeProject(EditCommand):
    topics = [UpdateTopic.all]

    @classmethod
    def ask_and_do(cls, context: CommandContext, params: dict):
        filenames = params["filenames"]
        if filenames is None:
            filters = [
                "SLEAP HDF5 dataset (*.slp *.h5 *.hdf5)",
                "SLEAP JSON dataset (*.json *.json.zip)",
            ]

            filenames, selected_filter = FileDialog.openMultiple(
                context.app,
                dir=None,
                caption="Import labeled data...",
                filter=";;".join(filters),
            )

        if len(filenames) == 0:
            return

        for filename in filenames:
            gui_video_callback = Labels.make_gui_video_callback(
                search_paths=[os.path.dirname(filename)]
            )

            new_labels = Labels.load_file(filename, video_search=gui_video_callback)

            # Merging data is handled by MergeDialog
            MergeDialog(base_labels=context.labels, new_labels=new_labels).exec_()

        cls.do_with_signal(context, params)


class AddInstance(EditCommand):
    topics = [UpdateTopic.frame, UpdateTopic.project_instances, UpdateTopic.suggestions]

    @classmethod
    def do_action(cls, context: CommandContext, params: dict):
        copy_instance = params.get("copy_instance", None)
        init_method = params.get("init_method", "best")
        location = params.get("location", None)
        mark_complete = params.get("mark_complete", False)

        if context.state["labeled_frame"] is None:
            return

        if len(context.state["skeleton"]) == 0:
            return

        (
            copy_instance,
            from_predicted,
            from_prev_frame,
        ) = AddInstance.find_instance_to_copy_from(
            context, copy_instance=copy_instance, init_method=init_method
        )

        new_instance = AddInstance.create_new_instance(
            context=context,
            from_predicted=from_predicted,
            copy_instance=copy_instance,
            mark_complete=mark_complete,
            init_method=init_method,
            location=location,
            from_prev_frame=from_prev_frame,
        )

        # Add the instance
        context.labels.add_instance(context.state["labeled_frame"], new_instance)

        if context.state["labeled_frame"] not in context.labels.labels:
            context.labels.append(context.state["labeled_frame"])

    @staticmethod
    def create_new_instance(
        context: CommandContext,
        from_predicted: bool,
        copy_instance: Optional[Instance],
        mark_complete: bool,
        init_method: str,
        location: Optional[QtCore.QPoint],
        from_prev_frame: bool,
    ):
        """Create new instance."""

        # Now create the new instance
        new_instance = Instance(
            skeleton=context.state["skeleton"],
            from_predicted=from_predicted,
            frame=context.state["labeled_frame"],
        )

        has_missing_nodes = AddInstance.set_visible_nodes(
            context=context,
            copy_instance=copy_instance,
            new_instance=new_instance,
            mark_complete=mark_complete,
        )

        if has_missing_nodes:
            AddInstance.fill_missing_nodes(
                context=context,
                copy_instance=copy_instance,
                init_method=init_method,
                new_instance=new_instance,
                location=location,
            )

        # If we're copying a predicted instance or from another frame, copy the track
        if hasattr(copy_instance, "score") or from_prev_frame:
            new_instance.track = copy_instance.track

        return new_instance

    @staticmethod
    def fill_missing_nodes(
        context: CommandContext,
        copy_instance: Optional[Instance],
        init_method: str,
        new_instance: Instance,
        location: Optional[QtCore.QPoint],
    ):
        """Fill in missing nodes for new instance.

        Args:
            context: The command context.
            copy_instance: The instance to copy from.
            init_method: The initialization method.
            new_instance: The new instance.
            location: The location of the instance.

        Returns:
            None
        """

        # mark the node as not "visible" if we're copying from a predicted instance without this node
        is_visible = copy_instance is None or (not hasattr(copy_instance, "score"))

        if init_method == "force_directed":
            AddMissingInstanceNodes.add_force_directed_nodes(
                context=context,
                instance=new_instance,
                visible=is_visible,
                center_point=location,
            )
        elif init_method == "random":
            AddMissingInstanceNodes.add_random_nodes(
                context=context, instance=new_instance, visible=is_visible
            )
        elif init_method == "template":
            AddMissingInstanceNodes.add_nodes_from_template(
                context=context,
                instance=new_instance,
                visible=is_visible,
                center_point=location,
            )
        else:
            AddMissingInstanceNodes.add_best_nodes(
                context=context, instance=new_instance, visible=is_visible
            )

    @staticmethod
    def set_visible_nodes(
        context: CommandContext,
        copy_instance: Optional[Instance],
        new_instance: Instance,
        mark_complete: bool,
    ) -> Tuple[Instance, bool]:
        """Sets visible nodes for new instance.

        Args:
            context: The command context.
            copy_instance: The instance to copy from.
            new_instance: The new instance.
            mark_complete: Whether to mark the instance as complete.

        Returns:
            Whether the new instance has missing nodes.
        """

        if copy_instance is None:
            return True

        has_missing_nodes = False

        # go through each node in skeleton
        for node in context.state["skeleton"].node_names:
            # if we're copying from a skeleton that has this node
            if node in copy_instance and not copy_instance[node].isnan():
                # just copy x, y, and visible
                # we don't want to copy a PredictedPoint or score attribute
                new_instance[node] = Point(
                    x=copy_instance[node].x,
                    y=copy_instance[node].y,
                    visible=copy_instance[node].visible,
                    complete=mark_complete,
                )
            else:
                has_missing_nodes = True

        return has_missing_nodes

    @staticmethod
    def find_instance_to_copy_from(
        context: CommandContext, copy_instance: Optional[Instance], init_method: bool
    ) -> Tuple[Optional[Instance], bool, bool]:
        """Find instance to copy from.

        Args:
            context: The command context.
            copy_instance: The instance to copy from.
            init_method: The initialization method.

        Returns:
            The instance to copy from, whether it's from a predicted instance, and
            whether it's from a previous frame.
        """

        from_predicted = copy_instance
        from_prev_frame = False

        if init_method == "best" and copy_instance is None:
            selected_inst = context.state["instance"]
            if selected_inst is not None:
                # If the user has selected an instance, copy that one.
                copy_instance = selected_inst
                from_predicted = copy_instance

        if (
            init_method == "best" and copy_instance is None
        ) or init_method == "prediction":
            unused_predictions = context.state["labeled_frame"].unused_predictions
            if len(unused_predictions):
                # If there are predicted instances that don't correspond to an instance
                # in this frame, use the first predicted instance without matching instance.
                copy_instance = unused_predictions[0]
                from_predicted = copy_instance

        if (
            init_method == "best" and copy_instance is None
        ) or init_method == "prior_frame":
            # Otherwise, if there are instances in previous frames,
            # copy the points from one of those instances.
            prev_idx = AddInstance.get_previous_frame_index(context)

            if prev_idx is not None:
                prev_instances = context.labels.find(
                    context.state["video"], prev_idx, return_new=True
                )[0].instances
                if len(prev_instances) > len(context.state["labeled_frame"].instances):
                    # If more instances in previous frame than current, then use the
                    # first unmatched instance.
                    copy_instance = prev_instances[
                        len(context.state["labeled_frame"].instances)
                    ]
                    from_prev_frame = True
                elif init_method == "best" and (
                    context.state["labeled_frame"].instances
                ):
                    # Otherwise, if there are already instances in current frame,
                    # copy the points from the last instance added to frame.
                    copy_instance = context.state["labeled_frame"].instances[-1]
                elif len(prev_instances):
                    # Otherwise use the last instance added to previous frame.
                    copy_instance = prev_instances[-1]
                    from_prev_frame = True

        from_predicted = from_predicted if hasattr(from_predicted, "score") else None

        return copy_instance, from_predicted, from_prev_frame

    @staticmethod
    def get_previous_frame_index(context: CommandContext) -> Optional[int]:
        """Returns index of previous frame."""

        frames = context.labels.frames(
            context.state["video"],
            from_frame_idx=context.state["frame_idx"],
            reverse=True,
        )

        try:
            next_idx = next(frames).frame_idx
        except:
            return

        return next_idx


class SetInstancePointLocations(EditCommand):
    """Sets locations for node(s) for an instance.

    Note: It's important that this command does *not* update the visual
    scene, since this would redraw the frame and create new visual objects.
    The calling code is responsible for updating the visual scene.

    Params:
        instance: The instance
        nodes_locations: A dictionary of data to set
        * keys are nodes (or node names)
        * values are (x, y) coordinate tuples.
    """

    topics = []

    @classmethod
    def do_action(cls, context: "CommandContext", params: dict):
        instance = params["instance"]
        nodes_locations = params["nodes_locations"]

        for node, (x, y) in nodes_locations.items():
            if node in instance:
                instance[node].x = x
                instance[node].y = y


class SetInstancePointVisibility(EditCommand):
    """Toggles visibility set for a node for an instance.

    Note: It's important that this command does *not* update the visual
    scene, since this would redraw the frame and create new visual objects.
    The calling code is responsible for updating the visual scene.

    Params:
        instance: The instance
        node: The `Node` (or name string)
        visible: Whether to set or clear visibility for node
    """

    topics = []

    @classmethod
    def do_action(cls, context: "CommandContext", params: dict):
        instance = params["instance"]
        node = params["node"]
        visible = params["visible"]

        instance[node].visible = visible


class AddMissingInstanceNodes(EditCommand):
    topics = [UpdateTopic.frame]

    @classmethod
    def do_action(cls, context: CommandContext, params: dict):
        instance = params["instance"]
        visible = params.get("visible", False)

        cls.add_best_nodes(context, instance, visible)

    @classmethod
    def add_best_nodes(cls, context, instance, visible):
        # Try placing missing nodes using a "template" instance
        cls.add_nodes_from_template(context, instance, visible)

        # If the "template" instance has missing nodes (i.e., a node that isn't
        # labeled on any of the instances we used to generate the template),
        # then adding nodes from the template may still result in missing nodes.
        # So we'll use random placement for anything that's still missing.
        cls.add_random_nodes(context, instance, visible)

    @classmethod
    def add_random_nodes(cls, context, instance, visible):
        # TODO: Move this to Instance so we can do this on-demand
        # the rect that's currently visible in the window view
        in_view_rect = context.app.player.getVisibleRect()

        for node in context.state["skeleton"].nodes:
            if node not in instance.nodes or instance[node].isnan():
                # pick random points within currently zoomed view
                x, y = cls.get_xy_in_rect(in_view_rect)
                # set point for node
                instance[node] = Point(x=x, y=y, visible=visible)

    @staticmethod
    def get_xy_in_rect(rect: QtCore.QRectF):
        """Returns random x, y coordinates within given rect."""
        x = rect.x() + (rect.width() * 0.1) + (np.random.rand() * rect.width() * 0.8)
        y = rect.y() + (rect.height() * 0.1) + (np.random.rand() * rect.height() * 0.8)
        return x, y

    @staticmethod
    def get_rect_center_xy(rect: QtCore.QRectF):
        """Returns x, y at center of rect."""

    @classmethod
    def add_nodes_from_template(
        cls,
        context,
        instance,
        visible: bool = False,
        center_point: QtCore.QPoint = None,
    ):
        from sleap.info import align

        # Get the "template" instance
        template_points = context.labels.get_template_instance_points(
            skeleton=instance.skeleton
        )

        # Align the template on to the current instance with missing points
        if instance.points:
            aligned_template = align.align_instance_points(
                source_points_array=template_points,
                target_points_array=instance.points_array,
            )
        else:
            template_mean = np.nanmean(template_points, axis=0)

            center_point = center_point or context.app.player.getVisibleRect().center()
            center = np.array([center_point.x(), center_point.y()])

            aligned_template = template_points + (center - template_mean)

        # Make missing points from the aligned template
        for i, node in enumerate(instance.skeleton.nodes):
            if node not in instance:
                x, y = aligned_template[i]
                instance[node] = Point(x=x, y=y, visible=visible)

    @classmethod
    def add_force_directed_nodes(
        cls, context, instance, visible, center_point: QtCore.QPoint = None
    ):
        import networkx as nx

        center_point = center_point or context.app.player.getVisibleRect().center()
        center_tuple = (center_point.x(), center_point.y())

        node_positions = nx.spring_layout(
            G=context.state["skeleton"].graph, center=center_tuple, scale=50
        )

        for node, pos in node_positions.items():
            instance[node] = Point(x=pos[0], y=pos[1], visible=visible)


class AddUserInstancesFromPredictions(EditCommand):
    topics = [UpdateTopic.frame, UpdateTopic.project_instances]

    @staticmethod
    def make_instance_from_predicted_instance(
        copy_instance: PredictedInstance,
    ) -> Instance:
        # create the new instance
        new_instance = Instance(
            skeleton=copy_instance.skeleton,
            from_predicted=copy_instance,
            frame=copy_instance.frame,
        )

        # go through each node in skeleton
        for node in new_instance.skeleton.node_names:
            # if we're copying from a skeleton that has this node
            if node in copy_instance and not copy_instance[node].isnan():
                # just copy x, y, and visible
                # we don't want to copy a PredictedPoint or score attribute
                new_instance[node] = Point(
                    x=copy_instance[node].x,
                    y=copy_instance[node].y,
                    visible=copy_instance[node].visible,
                    complete=False,
                )

        # copy the track
        new_instance.track = copy_instance.track

        return new_instance

    @classmethod
    def do_action(cls, context: CommandContext, params: dict):
        if context.state["labeled_frame"] is None:
            return

        new_instances = []
        unused_predictions = context.state["labeled_frame"].unused_predictions
        for predicted_instance in unused_predictions:
            new_instances.append(
                cls.make_instance_from_predicted_instance(predicted_instance)
            )

        # Add the instances
        for new_instance in new_instances:
            context.labels.add_instance(context.state["labeled_frame"], new_instance)


class CopyInstance(EditCommand):
    @classmethod
    def do_action(cls, context: CommandContext, params: dict):
        current_instance: Instance = context.state["instance"]
        if current_instance is None:
            return
        context.state["clipboard_instance"] = current_instance


class PasteInstance(EditCommand):
    topics = [UpdateTopic.frame, UpdateTopic.project_instances]

    @classmethod
    def do_action(cls, context: CommandContext, params: dict):
        base_instance: Instance = context.state["clipboard_instance"]
        current_frame: LabeledFrame = context.state["labeled_frame"]
        if base_instance is None or current_frame is None:
            return

        # Create a new instance copy.
        new_instance = Instance.from_numpy(
            base_instance.numpy(), skeleton=base_instance.skeleton
        )

        if base_instance.frame != current_frame:
            # Only copy the track if we're not on the same frame and the track doesn't
            # exist on the current frame.
            current_frame_tracks = [
                inst.track for inst in current_frame if inst.track is not None
            ]
            if base_instance.track not in current_frame_tracks:
                new_instance.track = base_instance.track

        # Add to the current frame.
        context.labels.add_instance(current_frame, new_instance)

        if current_frame not in context.labels.labels:
            # Add current frame to labels if it wasn't already there. This happens when
            # adding an instance to an empty labeled frame that isn't in the labels.
            context.labels.append(current_frame)


class TriangulateSession(EditCommand):
    topics = [UpdateTopic.frame, UpdateTopic.project_instances]

    @classmethod
    def do_action(cls, context: CommandContext, params: dict):
        """Triangulate, reproject, and update instances in a session at a frame index.

        Args:
            context: The command context.
            params: The command parameters.
                video: The `Video` object to use. Default is current video.
                session: The `RecordingSession` object to use. Default is current
                    video's session.
                frame_idx: The frame index to use. Default is current frame index.
                instance: The `Instance` object to use. Default is current instance.
                show_dialog: If True, then show a warning dialog. Default is True.
                ask_again: If True, then ask for views/instances again. Default is False.
        """

        # Check if we already ran ask
        ask_again = params.get("ask_again", False)

        # Add "instances" to params dict without GUI, otherwise taken care of in ask
        if ask_again:
            params["show_dialog"] = False
            enough_instances = cls.verify_views_and_instances(
                context=context, params=params
            )
            if not enough_instances:
                return

        # Get params
        video = params.get("video", None) or context.state["video"]
        session = params.get("session", None) or context.labels.get_session(video)
        instances = params["instances"]
        session = cast(RecordingSession, session)  # Could be None if no labels or video

        # Get best instance grouping and reprojected coords
        instances_and_reprojected_coords = (
            TriangulateSession.get_instance_grouping_and_reprojected_coords(
                session=session, instance_hypotheses=instances
            )
        )

        # Update instances
        TriangulateSession.update_instances(
            instances_and_coords=instances_and_reprojected_coords
        )

    @classmethod
    def ask(cls, context: CommandContext, params: dict) -> bool:
        """Add "instances" to params dict if enough views/instances, warning user otherwise.

        Args:
            context: The command context.
            params: The command parameters.
                video: The `Video` object to use. Default is current video.
                session: The `RecordingSession` object to use. Default is current
                    video's session.
                frame_idx: The frame index to use. Default is current frame index.
                instance: The `Instance` object to use. Default is current instance.
                show_dialog: If True, then show a warning dialog. Default is True.

        Returns:
            True if enough views/instances for triangulation, False otherwise.
        """

        return cls.verify_views_and_instances(context=context, params=params)

    @classmethod
    def verify_views_and_instances(cls, context: CommandContext, params: dict) -> bool:
        """Verify that there are enough views and instances to triangulate.

        Also adds "instances" to params dict if there are enough views and instances.

        Args:
            context: The command context.
            params: The command parameters.
                video: The `Video` object used to lookup a `session` (if not provided).
                    Default is current video.
                session: The `RecordingSession` object to use. Default is current
                    video's session.
                frame_idx: The frame index to use. Default is current frame index.
                instance: The `Instance` object to use. Default is current instance.
                show_dialog: If True, then show a warning dialog. Default is True.

        Returns:
            True if enough views/instances for triangulation, False otherwise.
        """

        video = params.get("video", None) or context.state["video"]
        session = params.get("session", None) or context.labels.get_session(video)
        instance = params.get("instance", None) or context.state["instance"]
        show_dialog = params.get("show_dialog", True)

        # This value could possibly be 0, so we can't use "or"
        frame_idx = params.get("frame_idx", None)
        frame_idx = frame_idx if frame_idx is not None else context.state["frame_idx"]

        # Return if we don't have a session for video or an instance selected.
        if session is None or instance is None:
            return

        cams_to_include = params.get("cams_to_include", None) or session.linked_cameras

        # If not enough `Camcorder`s available/specified, then return
        if not TriangulateSession.verify_enough_views(
            context=context,
            session=session,
            cams_to_include=cams_to_include,
            show_dialog=show_dialog,
        ):
            return False

        # Get all instances products accross views at this frame index
        instances = TriangulateSession.get_and_verify_enough_instances(
            context=context,
            session=session,
            frame_idx=frame_idx,
            cams_to_include=cams_to_include,
            show_dialog=show_dialog,
        )

        # Return if not enough instances
        if not instances:
            return False

        # Add instances to params dict
        params["instances"] = instances

        return True

    @staticmethod
    def get_and_verify_enough_instances(
        session: RecordingSession,
        frame_idx: int,
        context: Optional[CommandContext] = None,
        cams_to_include: Optional[List[Camcorder]] = None,
        show_dialog: bool = True,
    ) -> Union[Dict[int, Dict[Camcorder, List[Instance]]], bool]:
        """Get all instances accross views at this frame index (and products of instances).

        If not enough `Instance`s are available at this frame index, then return False.

        Args:
            session: The `RecordingSession` containing the `Camcorder`s.
            frame_idx: Frame index to get instances from (0-indexed).
            context: The optional command context used to display a dialog.
            cams_to_include: List of `Camcorder`s to include. Default is all.
            track: `Track` object used to find instances accross views. Default is -1
                which finds all instances regardless of track.
            show_dialog: If True, then show a warning dialog. Default is True.

        Returns:
            Dict with frame identifier keys (not the frame index) and values of another
            inner dict with `Camcorder` keys and `List[Instance]` values if enough
            instances are found, False otherwise.
        """

        try:
            instances: Dict[
                int, Dict[Camcorder, List[Instance]]
            ] = TriangulateSession.get_products_of_instances(
                session=session,
                frame_idx=frame_idx,
                cams_to_include=cams_to_include,
            )
            return instances
        except Exception as e:
            # If not enough views, instances or some other error, then return
            message = str(e)
            message += "\n\tSkipping triangulation and reprojection."
            logger.warning(message)
            return False

    @staticmethod
    def verify_enough_views(
        session: RecordingSession,
        context: Optional[CommandContext] = None,
        cams_to_include: Optional[List[Camcorder]] = None,
        show_dialog=True,
    ):
        """If not enough `Camcorder`s available/specified, then return False.

        Args:
            session: The `RecordingSession` containing the `Camcorder`s.
            context: The optional command context, used to display a dialog.
            cams_to_include: List of `Camcorder`s to include. Default is all.
            show_dialog: If True, then show a warning dialog. Default is True.

        Returns:
            True if enough views are available, False otherwise.
        """

        if (cams_to_include is not None and len(cams_to_include) <= 1) or (
            len(session.videos) <= 1
        ):
            message = (
                "One or less cameras available. "
                "Multiple cameras needed to triangulate. "
                "Skipping triangulation and reprojection."
            )
            if show_dialog and context is not None:
                QtWidgets.QMessageBox.warning(context.app, "Triangulation", message)
            else:
                logger.warning(message)

            return False

        return True

    @staticmethod
    def get_instances_across_views(
        session: RecordingSession,
        frame_idx: int,
        cams_to_include: Optional[List[Camcorder]] = None,
        track: Union[Track, int] = -1,
        require_multiple_views: bool = False,
    ) -> Dict[Camcorder, List[Instance]]:
        """Get all `Instances` accross all views at a given frame index.

        Args:
            session: The `RecordingSession` containing the `Camcorder`s.
            frame_idx: Frame index to get instances from (0-indexed).
            cams_to_include: List of `Camcorder`s to include. Default is all.
            track: `Track` object used to find instances accross views. Default is -1
                which find all instances regardless of track.
            require_multiple_views: If True, then raise and error if one or less views
                or instances are found.

        Returns:
            Dict with `Camcorder` keys and `List[Instance]` values.

        Raises:
            ValueError if require_multiple_view is true and one or less views or
            instances are found.
        """

        def _message(views: bool):
            views_or_instances = "views" if views else "instances"
            return (
                f"One or less {views_or_instances} found for frame "
                f"{frame_idx} in {session.camera_cluster}. "
                "Multiple instances accross multiple views needed to triangulate."
            )

        # Get all views at this frame index
        views: Dict[
            Camcorder, "LabeledFrame"
        ] = TriangulateSession.get_all_views_at_frame(
            session=session,
            frame_idx=frame_idx,
            cams_to_include=cams_to_include,
        )

        # TODO(LM): Should we just skip this frame if not enough views?
        # If not enough views, then raise error
        if len(views) <= 1 and require_multiple_views:
            raise ValueError(_message(views=True))

        # Find all instance accross all views
        instances_in_frame: Dict[Camcorder, List[Instance]] = {}
        for cam, lf in views.items():
            insts = lf.find(track=track)
            if len(insts) > 0:
                instances_in_frame[cam] = insts

        # If not enough instances for multiple views, then raise error
        if len(instances_in_frame) <= 1 and require_multiple_views:
            raise ValueError(_message(views=False))

        return instances_in_frame

    @staticmethod
    def get_instances_across_views_multiple_frames(
        session: RecordingSession,
        frame_inds: List[int],
        cams_to_include: Optional[List[Camcorder]] = None,
        track: Union[Track, int] = -1,
        require_multiple_views: bool = False,
    ) -> Dict[int, Dict[Camcorder, List[Instance]]]:
        """Get all `Instances` accross all views at all given frame indices.

        Args:
            session: The `RecordingSession` containing the `Camcorder`s.
            frame_inds: List of frame indices to get instances from (0-indexed).
            cams_to_include: List of `Camcorder`s to include. Default is all.
            track: `Track` object used to find instances accross views. Default is -1
                which find all instances regardless of track.
            require_multiple_views: If True, then raise and error if one or less views
                or instances are found.

        Returns:
            Dict with frame identifier keys (does not necessarily need to be the frame
            index) and values of another inner dict with `Camcorder` keys and
            `List[Instance]` values.
        """

        instances: Dict[int, Dict[Camcorder, List[Instance]]] = {}
        for frame_idx in frame_inds:
            try:
                # Find all instance accross all views
                instances_in_frame = TriangulateSession.get_instances_across_views(
                    session=session,
                    frame_idx=frame_idx,
                    cams_to_include=cams_to_include,
                    track=track,
                    require_multiple_views=require_multiple_views,
                )
                instances[frame_idx] = instances_in_frame
            except ValueError:
                message = traceback.format_exc()
                message += " Skipping frame."
                logger.warning(f"{message}")

        if len(instances) == 0:
            frame_inds_str = ", ".join([str(frame_idx) for frame_idx in frame_inds])
            raise ValueError(
                "Not enough instances or views found for any frame identifiers in "
                f"{frame_inds_str}."
            )

        return instances

    @staticmethod
    def get_all_views_at_frame(
        session: RecordingSession,
        frame_idx,
        cams_to_include: Optional[List[Camcorder]] = None,
    ) -> Dict[Camcorder, "LabeledFrame"]:
        """Get all views at a given frame index.

        Args:
            session: The `RecordingSession` containing the `Camcorder`s.
            frame_idx: Frame index to get views from (0-indexed).
            cams_to_include: List of `Camcorder`s to include. Default is all.

        Returns:
            Dict with `Camcorder` keys and `LabeledFrame` values.
        """

        views: Dict[Camcorder, "LabeledFrame"] = {}
        videos: Dict[Camcorder, Video] = session.get_videos_from_selected_cameras(
            cams_to_include=cams_to_include
        )
        for cam, video in videos.items():
            lfs: List["LabeledFrame"] = session.labels.get((video, [frame_idx]))
            if len(lfs) == 0:
                logger.debug(
                    f"No LabeledFrames found for video {video} at {frame_idx}."
                )
                continue

            lf = lfs[0]
            if len(lf.instances) == 0:
                logger.warning(
                    f"No Instances found for {lf}."
                    " There should not be empty LabeledFrames."
                )
                continue

            views[cam] = lf

        return views

    @staticmethod
    def get_instance_grouping_and_reprojected_coords(
        session: RecordingSession,
        instance_hypotheses: Dict[int, Dict[Camcorder, List[Instance]]],
    ):
        """Get instance grouping and reprojected coords with lowest reprojection error.

        Triangulation of all possible groupings needs to be performed... Thus, we return
        the best grouping's triangulation in this step to then be used when updating the
        instance.

        Args:
            session: The `RecordingSession` containing the `Camcorder`s.
            instance_hypotheses: Dict with frame identifier keys (not the frame index)
                and values of another inner dict with `Camcorder` keys and
                `List[Instance]` values.


        Returns:
            best_instances_and_reprojected_coords: Dict with `Camcorder` keys with
                `Tuple[Instance, np.ndarray]` values.
        """

        # Calculate reprojection error for each instance grouping
        (
            reprojection_error_per_frame,
            instances_and_coords,
        ) = TriangulateSession.calculate_error_per_frame(
            session=session,
            instances=instance_hypotheses,
        )

        # Just for type hinting
        reprojection_error_per_frame = cast(
            Dict[int, float], reprojection_error_per_frame
        )
        instances_and_coords = cast(
            Dict[int, Dict[Camcorder, Iterator[Tuple[Instance, np.ndarray]]]],
            instances_and_coords,
        )

        # Get instance grouping with lowest reprojection error
        best_instances, frame_id_min_error = TriangulateSession._get_instance_grouping(
            instances=instance_hypotheses,
            reprojection_error_per_frame=reprojection_error_per_frame,
        )

        # Just for type hinting
        best_instances = cast(Dict[Camcorder, List[Instance]], best_instances)
        instances_and_coords = cast(
            Dict[int, Dict[Camcorder, Iterator[Tuple[Instance, np.ndarray]]]],
            instances_and_coords,
        )

        # Get the best reprojection
        best_instances_and_reprojected_coords: Dict[
            Camcorder, Iterator[Tuple[Instance, np.ndarray]]
        ] = instances_and_coords[frame_id_min_error]

        return best_instances_and_reprojected_coords

    @staticmethod
    def _get_instance_grouping(
        instances: Dict[int, Dict[Camcorder, List[Instance]]],
        reprojection_error_per_frame: Dict[int, float],
    ) -> Tuple[Dict[Camcorder, List[Instance]], int]:
        """Get instance grouping with lowest reprojection error.

        Args:
            instances: Dict with frame identifier keys (not the frame index) and values
                of another inner dict with `Camcorder` keys and `List[Instance]` values.
            reprojection_error_per_frame: Dict with frame identifier keys (not the frame
                index) and values of reprojection error for the frame.

        Returns:
            best_instances: Dict with `Camcorder` keys and `List[Instance]` values.
            frame_id_min_error: The frame identifier with the lowest reprojection
        """

        frame_id_min_error = min(
            reprojection_error_per_frame, key=reprojection_error_per_frame.get
        )

        best_instances = instances[frame_id_min_error]

        return best_instances, frame_id_min_error

    @staticmethod
    def _calculate_reprojection_error(
        session: RecordingSession,
        instances: Dict[int, Dict[Camcorder, List[Instance]]],
        per_instance: bool = False,
<<<<<<< HEAD
        per_view: bool = False,
    ) -> Tuple[
        Union[
            Dict[int, float], Dict[int, Dict[Camcorder, List[Tuple[Instance, float]]]]
        ],
        Dict[int, Dict[Camcorder, Iterator[Tuple[Instance, np.ndarray]]]],
    ]:
=======
    ) -> Dict[int, Union[float, Dict[Camcorder, List[Tuple[Instance, float]]]]]:
>>>>>>> 1b218385
        """Calculate reprojection error per frame or per instance.

        Args:
            session: The `RecordingSession` containing the `Camcorder`s.
            instances: Dict with frame identifier keys (not the frame index) and values
                of another inner dict with `Camcorder` keys and `List[Instance]` values.
            per_instance: If True, then return a dict with frame identifier keys and
                values of another inner dict with `Camcorder` keys and
                `List[Tuple[Instance, float]]` values.
            per_view: If True, then return a dict with frame identifier keys and values
                of another inner dict with `Camcorder` keys and
                `Tuple[Tuple[str, str], float]` values. If per_instance is True, then that takes precendence.

        Returns:
            reprojection_per_frame: Dict with frame identifier keys (not the frame index) and values of another
                inner dict with `Camcorder` keys and `List[Tuple[Instance, float]]` values
                if per_instance is True, otherwise a dict with frame identifier keys and
                values of reprojection error for the frame.
            instances_and_coords: Dict with frame identifier keys (not the frame index)
                and values of another inner dict with `Camcorder` keys and
                `Iterator[Tuple[Instance, np.ndarray]]` values that contain the instance
                and the reprojected coordinates.

        """

        reprojection_error_per_frame = {}

        # Triangulate and reproject instance coordinates.
        instances_and_coords: Dict[
            int, Dict[Camcorder, Iterator[Tuple[Instance, np.ndarray]]]
        ] = TriangulateSession.calculate_reprojected_points(
            session=session, instances=instances
        )
        for frame_id, instances_in_frame in instances_and_coords.items():
<<<<<<< HEAD
            frame_error = {} if per_instance or per_view else 0
            for cam, instances_in_view in instances_in_frame.items():
                # Compare instance coordinates here
                instance_ids = []
                view_error = [] if per_instance else 0
=======
            frame_error: Union[Dict, float] = {} if per_instance else 0
            for cam, instances_in_view in instances_in_frame.items():
                # Compare instance coordinates here
                view_error: Union[List, int] = [] if per_instance else 0
>>>>>>> 1b218385
                for inst, inst_coords in instances_in_view:
                    node_errors = np.nan_to_num(inst.numpy() - inst_coords)
                    instance_error = np.linalg.norm(node_errors)

                    if per_instance:
                        view_error = cast(List, view_error)
                        view_error.append((inst, instance_error))
                    else:
                        view_error = cast(int, view_error)
                        view_error += instance_error

                    inst_id = inst.track if inst.track is not None else "None"
                    instance_ids.append(inst_id)

                if per_instance:
                    frame_error = cast(Dict, frame_error)
                    frame_error[cam] = view_error
                elif per_view:
                    frame_error[cam] = (tuple(instance_ids), view_error)
                else:
                    view_error = cast(int, view_error)
                    frame_error = cast(int, frame_error)
                    frame_error += view_error

            reprojection_error_per_frame[frame_id] = frame_error

        return reprojection_error_per_frame, instances_and_coords

    @staticmethod
    def calculate_error_per_instance(
        session: RecordingSession, instances: Dict[int, Dict[Camcorder, List[Instance]]]
<<<<<<< HEAD
    ) -> Tuple[
        Dict[int, Dict[Camcorder, List[Tuple[Instance, float]]]],
        Dict[int, Dict[Camcorder, Iterator[Tuple[Instance, np.ndarray]]]],
    ]:
        """Calculate reprojection error per instance.

        Args:
            session: The `RecordingSession` containing the `Camcorder`s.
            instances: Dict with frame identifier keys (not the frame index) and values
                of another inner dict with `Camcorder` keys and `List[Instance]` values.

        Returns:
            reprojection_error_per_instance: Dict with frame identifier keys (not the
                frame index) and values of another inner dict with `Camcorder` keys and
                `List[Tuple[Instance, float]]` values.
            instances_and_coords: Dict with frame identifier keys (not the frame index)
                and values of another inner dict with `Camcorder` keys and
                `Iterator[Tuple[Instance, np.ndarray]]` values that contain the instance
                and the reprojected coordinates.
        """

        (
            reprojection_error_per_instance,
            instances_and_coords,
        ) = TriangulateSession._calculate_reprojection_error(
            session=session, instances=instances, per_instance=True
        )

        return reprojection_error_per_instance, instances_and_coords

    @staticmethod
    def calculate_error_per_view(
        session: RecordingSession, instances: Dict[int, Dict[Camcorder, List[Instance]]]
    ) -> Tuple[
        Dict[int, Dict[Camcorder, float]],
        Dict[int, Dict[Camcorder, Iterator[Tuple[Instance, np.ndarray]]]],
    ]:
        """Calculate reprojection error per instance.

        Args:
            session: The `RecordingSession` containing the `Camcorder`s.
            instances: Dict with frame identifier keys (not the frame index) and values
                of another inner dict with `Camcorder` keys and `List[Instance]` values.

        Returns:
            reprojection_error_per_view: Dict with frame identifier keys (not the frame
                index) and values of another inner dict with `Camcorder` keys and
                `float` values.
            instances_and_coords: Dict with frame identifier keys (not the frame index)
                and values of another inner dict with `Camcorder` keys and
                `Iterator[Tuple[Instance, np.ndarray]]` values that contain the instance
                and the reprojected coordinates.
        """

        (
            reprojection_error_per_view,
            instances_and_coords,
        ) = TriangulateSession._calculate_reprojection_error(
            session=session, instances=instances, per_view=True
=======
    ) -> Dict[int, Dict[Camcorder, List[Tuple[Instance, float]]]]:
        """Calculate reprojection error per instance."""

        reprojection_error_per_instance: Dict[
            int, Dict[Camcorder, List[Tuple[Instance, float]]]
        ] = TriangulateSession._calculate_reprojection_error(
            session=session, instances=instances, per_instance=True
>>>>>>> 1b218385
        )

        return reprojection_error_per_view, instances_and_coords

    @staticmethod
    def calculate_error_per_frame(
        session: RecordingSession, instances: Dict[int, Dict[Camcorder, List[Instance]]]
    ) -> Tuple[
        Dict[int, float],
        Dict[int, Dict[Camcorder, Iterator[Tuple[Instance, np.ndarray]]]],
    ]:
        """Calculate reprojection error per frame.

        Args:
            session: The `RecordingSession` containing the `Camcorder`s.
            instances: Dict with frame identifier keys (not the frame index) and values
                of another inner dict with `Camcorder` keys and `List[Instance]` values.

        Returns:
            reprojection_error_per_frame: Dict with frame identifier keys (not the frame
                index) and values of reprojection error for the frame.
            instances_and_coords: Dict with frame identifier keys (not the frame index)
                and values of another inner dict with `Camcorder` keys and
                `Iterator[Tuple[Instance, np.ndarray]]` values that contain the instance
                and the reprojected coordinates.
        """

<<<<<<< HEAD
        (
            reprojection_error_per_frame,
            instances_and_coords,
        ) = TriangulateSession._calculate_reprojection_error(
=======
        reprojection_error_per_frame: Dict[
            int, float
        ] = TriangulateSession._calculate_reprojection_error(
>>>>>>> 1b218385
            session=session, instances=instances, per_instance=False
        )

        return reprojection_error_per_frame, instances_and_coords

    @staticmethod
    def get_products_of_instances(
        session: RecordingSession,
        frame_idx: int,
        cams_to_include: Optional[List[Camcorder]] = None,
    ) -> Dict[int, Dict[Camcorder, List[Instance]]]:
        """Get all (multi-instance) possible products of instances across views.

        Args:
            session: The `RecordingSession` containing the `Camcorder`s.
            frame_idx: Frame index to get instances from (0-indexed).
            cams_to_include: List of `Camcorder`s to include. Default is all.
            require_multiple_views: If True, then raise and error if one or less views
                or instances are found.

        Returns:
            Dict with frame identifier keys (not the frame index) and values of another
            inner dict with `Camcorder` keys and `List[Instance]` values. Each
            `List[Instance]` is of length "max number of instances in frame set".
        """

        # Get all instances accross views at this frame index, then remove selected
        instances: Dict[
            Camcorder, List[Instance]
        ] = TriangulateSession.get_instances_across_views(
            session=session,
            frame_idx=frame_idx,
            cams_to_include=cams_to_include,
            track=-1,  # Get all instances regardless of track.
            require_multiple_views=True,
        )

        # Get the skeleton from an example instance
        skeleton = next(iter(instances.values()))[0].skeleton

        # Find max number of instances in other views
        max_num_instances = max([len(instances) for instances in instances.values()])

        # Create a dummy instance of all nan values
        dummy_instance = Instance.from_numpy(
            np.full(
                shape=(len(skeleton.nodes), 2),
                fill_value=np.nan,
            ),
            skeleton=skeleton,
        )

        # Get permutations of instances from other views
        instances_permutations: Dict[Camcorder, Iterator[Tuple]] = {}
        for cam, instances_in_view in instances.items():
            # Append a dummy instance to all lists of instances if less than the max length
            num_missing = 1
            num_instances = len(instances_in_view)
            if num_instances < max_num_instances:
                num_missing = max_num_instances - num_instances

                # Extend the list first
                instances_in_view.extend([dummy_instance] * num_missing)

            # Permute instances into all possible orderings w/in a view
            instances_permutations[cam] = permutations(instances_in_view)

        # Get products of instances from other views into all possible groupings
        # Ordering of dict_values is preserved in Python 3.7+
        products_of_instances: Iterator[Iterator[Tuple]] = product(
            *instances_permutations.values()
        )

        # Reorganize products by cam and add selected instance to each permutation
        instances_hypotheses: Dict[int, Dict[Camcorder, List[Instance]]] = {}
        for frame_id, prod in enumerate(products_of_instances):
            instances_hypotheses[frame_id] = {
                cam: [*inst] for cam, inst in zip(instances.keys(), prod)
            }

        # Expect "max # instances in view" ** "# views" frames (a.k.a. hypotheses)
        return instances_hypotheses

    @staticmethod
    def get_instances_matrices(
        instances: Dict[int, Dict[Camcorder, List[Instance]]],
        session: Optional[RecordingSession] = None,
    ) -> Tuple[np.ndarray, List[Camcorder]]:
        """Gather instances from views into M x F x T x N x 2 an array.

        M: # views, F: # frames = 1, T: # tracks, N: # nodes, 2: x, y

        Note that frames indices are not directly used, but rather meant to act as a
        marker for independent options (see `TriangulateSession.get_instance_groups`).

        Args:
            instances: Dict with frame indices as keys and another Dict with `Camcorder`
                keys and `List[Instance]` values.
            session: The `RecordingSession` containing the `Camcorder`s. Used to order
                the instances in the matrix as expected for triangulation.

        Returns:
            M x F x T x N x 2 array of instances coordinates and the ordered list of
            `Camcorder`s by which the instances are ordered.
        """

        cams_ordered = None

        # Get M X T X N X 2 array of instances coordinates for each frame
        inst_coords_frames = []
        for instances_in_frame in instances.values():
            # Get correct camera ordering
            if cams_ordered is None:
                if session is None:
                    logger.warning(
                        "No session provided. Cannot organize instance coordinates to "
                        "be compatible for triangulation."
                    )
                    cams_ordered = [cam for cam in instances_in_frame]
                else:
                    cams_ordered = [
                        cam for cam in session.cameras if cam in instances_in_frame
                    ]

            # Get list of instances matrices from each view
            inst_coords_in_views = [
                np.stack(
                    [inst.numpy() for inst in instances_in_frame[cam]],
                    axis=0,
                )
                for cam in cams_ordered
            ]  # len(M), List[T x N x 2]

            inst_coords_views = np.stack(inst_coords_in_views, axis=0)  # M x T x N x 2
            inst_coords_frames.append(
                inst_coords_views
            )  # len=frame_idx, List[M x T x N x 2]

        inst_coords = np.stack(inst_coords_frames, axis=1)  # M x F x T x N x 2
        cams_ordered = cast(List[Camcorder], cams_ordered)  # Could be None if no frames

        return inst_coords, cams_ordered

    @staticmethod
    def calculate_excluded_views(
        session: RecordingSession,
        cameras_being_used: Union[Dict[Camcorder, List[Instance]], List[Camcorder]],
    ) -> Tuple[str]:
        """Get excluded views from dictionary of `Camcorder` to `Instance`.

        Args:
            session: The `RecordingSession` containing the `Camcorder`s.
            cameras_being_used: List of `Camcorder`s.

        Returns:
            Tuple of excluded view names.
        """

        # Calculate excluded views from included cameras
        cams_excluded = set(session.cameras) - set(cameras_being_used)
        excluded_views = tuple(cam.name for cam in cams_excluded)
        excluded_views = cast(Tuple[str], excluded_views)  # cam.name could be Any

        return excluded_views

    @staticmethod
    def calculate_excluded_views_multiple_frames(
        session: RecordingSession,
        instances: Dict[int, Dict[Camcorder, List[Instance]]],
    ) -> Tuple[str]:
        """Get excluded views from dictionary of `Camcorder` to `Instance`.

        Args:
            session: The `RecordingSession` containing the `Camcorder`s.
            instances: Dict with frame identifier keys (does not necessarily need to be
                the frame index) and values of another inner dict with `Camcorder` keys
                and `List[Instance]` values.

        Returns:
            Tuple of excluded view names.

        Raises:
            ValueError if excluded views are not the same across frames.
        """

        # Calculate excluded views from included cameras
        excluded_views = None
        for frame_idx, instances_in_frame in instances.items():
            excluded_views_prev = excluded_views
            excluded_views = TriangulateSession.calculate_excluded_views(
                session=session, cameras_being_used=instances_in_frame
            )
            if excluded_views_prev is None:
                prev_frame_idx = frame_idx
                continue
            elif excluded_views != excluded_views_prev:
                raise ValueError(
                    "Excluded views are not the same across frames. "
                    f"\n\tExcluded views in frame identifier {prev_frame_idx}: {excluded_views_prev}. "
                    f"\n\tExcluded views in frame identifier {frame_idx}: {excluded_views}."
                )
            prev_frame_idx = frame_idx

        excluded_views = cast(Tuple[str], excluded_views)  # Could be None if no frames

        return excluded_views

    @staticmethod
    def _calculate_reprojected_points(
        session: RecordingSession, instances: Dict[int, Dict[Camcorder, List[Instance]]]
    ) -> Tuple[
        Dict[int, Dict[Camcorder, Iterator[Tuple[Instance, np.ndarray]]]],
        List[Camcorder],
    ]:
        """Triangulate and reproject instance coordinates.

        Note that the order of the instances in the list must match the order of the
        cameras in the `CameraCluster`, that is why we require instances be passed in as
        a dictionary mapping back to its `Camcorder`.
        https://github.com/lambdaloop/aniposelib/blob/d03b485c4e178d7cff076e9fe1ac36837db49158/aniposelib/cameras.py#L491

        Also, this function does not handle grouping instances with their respective
        coordinates by reordering by camera.
        See `TriangulateSession.calculate_reprojected_points`.

        Args:
            session: The `RecordingSession` containing the `Camcorder`s.
            instances: Dict with frame identifier keys (does not necessarily need to be
                the frame index) and values of another inner dict with `Camcorder` keys
                and `List[Instance]` values.
        Returns:
            A dictionary with frame identifier keys (does not necessarily need to be the
            frame index) and values of another inner dict with `Camcorder` keys and
            a zip of the `List[Instance]` and reprojected instance coordinates of shape
            (T, N, 2) ordered by the `Camcorder` order in the `CameraCluster`.
        """

        # Derive the excluded views from the included cameras and ensures all frames
        # have the same excluded views.
        excluded_views = TriangulateSession.calculate_excluded_views_multiple_frames(
            instances=instances, session=session
        )

        # Gather instances into M x F x T x N x 2 arrays (require specific order)
        # (M = # views, F = # frames, T = # tracks, N = # nodes, 2 = x, y)
        inst_coords, cams_ordered = TriangulateSession.get_instances_matrices(
            instances=instances, session=session
        )  # M x F x T x N x 2
        points_3d = triangulate(
            p2d=inst_coords,
            calib=session.camera_cluster,
            excluded_views=excluded_views,
        )  # F, T, N, 3

        # Get the reprojected 2D points from the 3D points
        inst_coords_reprojected = reproject(
            points_3d, calib=session.camera_cluster, excluded_views=excluded_views
        )  # M x F x T x N x 2

        return inst_coords_reprojected, cams_ordered

    @staticmethod
    def group_instances_and_coords(
        instances: Dict[int, Dict[Camcorder, List[Instance]]],
        inst_coords_reprojected: np.ndarray,
        cams_ordered: List[Camcorder],
    ) -> Dict[int, Dict[Camcorder, Iterator[Tuple[Instance, np.ndarray]]]]:
        """Group instances and reprojected coordinates by frame and view.

        Args:
            instances: Dict with frame identifier keys (does not necessarily need to be
                the frame index) and values of another inner dict with `Camcorder` keys
                and `List[Instance]` values.
            inst_coords_reprojected: M x F x T x N x 2 array of reprojected instance
                coordinates.
            cams_ordered: List of `Camcorder`s ordered by the `CameraCluster`
                representing both the order and subset of cameras used to calculate
                `inst_coords_reprojected`.

        Returns:
            A dictionary with frame identifier keys (does not necessarily need to be the
            frame index) and values of another inner dict with `Camcorder` keys and
            a zip of the `List[Instance]` and reprojected instance coordinates list with
            items of shape (N, 2) ordered by the `Camcorder` order in the `CameraCluster`.
        """

        # Split the reprojected coordinates into a list corresponding to instances list.
        insts_coords_list: List[List[np.ndarray]] = [
            [  # Annoyingly, np.split leaves a singleton dimension, so we have to squeeze.
                np.squeeze(insts_coords_in_view, axis=0)
                for insts_coords_in_view in np.split(
                    np.squeeze(insts_coords_in_frame, axis=1),
                    insts_coords_in_frame.shape[0],
                    axis=0,
                )  # len(M) of T x N x 2
                for insts_coords_track in np.split(
                    np.squeeze(insts_coords_in_view, axis=0),
                    insts_coords_in_view.shape[0],
                    axis=0,
                )  # len(T) of N x 2
            ]
            for insts_coords_in_frame in np.split(
                inst_coords_reprojected, inst_coords_reprojected.shape[1], axis=1
            )  # len(F) of M x T x N x 2
        ]  # len(F) of len(M) of len(T) of N x 2

        # Group together the reordered (by cam) instances and the reprojected coords.
        insts_and_coords: Dict[
            int, Dict[Camcorder, Iterator[Tuple[Instance, np.ndarray]]]
        ] = (
            {}
        )  # Dict len(F) of dict len(M) of zipped lists of len(T) instances and array of N x 2
        for frame_idx, instances_in_frame in instances.items():  # len(F) of dict
            insts_and_coords_in_frame: Dict[
                Camcorder, Iterator[Tuple[Instance, np.ndarray]]
            ] = {}
            for cam_idx, cam in enumerate(cams_ordered):
                instances_in_frame_ordered: List[Instance] = instances_in_frame[
                    cam
                ]  # Reorder by cam to match coordinates, len(T)
                insts_coords_in_frame: np.ndarray = insts_coords_list[frame_idx][
                    cam_idx
                ]  # len(T) of N x 2
<<<<<<< HEAD

                # TODO(LM): I think we will need a reconsumable iterator here.
                insts_and_coords_in_frame[cam]: Tuple[Instance, np.ndarray] = zip(
=======
                insts_and_coords_in_frame[cam] = zip(
>>>>>>> 1b218385
                    instances_in_frame_ordered,
                    insts_coords_in_frame,
                )
            insts_and_coords[frame_idx] = insts_and_coords_in_frame

        return insts_and_coords

    @staticmethod
    def calculate_reprojected_points(
        session: RecordingSession, instances: Dict[int, Dict[Camcorder, List[Instance]]]
    ):
        """Triangulate, reproject, and group coordinates of `Instances`.

        Args:
            session: The `RecordingSession` containing the `Camcorder`s.
            instances: Dict with frame identifier keys (does not necessarily need to be
                the frame index) and values of another inner dict with `Camcorder` keys
                and `List[Instance]` values.

        Returns:
            A dictionary with frame identifier keys (does not necessarily need to be the
            frame index) and values of another inner dict with `Camcorder` keys and
            a zip of the `List[Instance]` and reprojected instance coordinates list with
            items of shape (N, 2) ordered by the `Camcorder` order in the `CameraCluster`.
        """

        # Triangulate and reproject instance coordinates.
        (
            inst_coords_reprojected,
            cams_ordered,
        ) = TriangulateSession._calculate_reprojected_points(
            session=session, instances=instances
        )

        # Reorder instances (by cam) and the reprojected coords.
        instances_and_coords: Dict[
            int, Dict[Camcorder, Iterator[Tuple[Instance, np.ndarray]]]
        ] = TriangulateSession.group_instances_and_coords(
            inst_coords_reprojected=inst_coords_reprojected,
            instances=instances,
            cams_ordered=cams_ordered,
        )

        return instances_and_coords

    @staticmethod
    def update_instances(
        instances_and_coords: Dict[Camcorder, Iterator[Tuple[Instance, np.ndarray]]]
    ):
        """Update coordinates of `Instances`.

        Args:
            instances_and_coords: Dict with `Camcorder` keys and
                `Iterator[Tuple[Instance, np.ndarray]]` values containing the Instance
                and it's reprojected coordinates.

        Returns:
            None
        """

        # Update the instance coordinates.
        for instances_in_view in instances_and_coords.values():
            for inst, inst_coord in instances_in_view:
                inst.update_points(points=inst_coord, exclude_complete=True)


def open_website(url: str):
    """Open website in default browser.

    Args:
        url: URL to open.
    """
    QtGui.QDesktopServices.openUrl(QtCore.QUrl(url))


class OpenWebsite(AppCommand):
    @staticmethod
    def do_action(context: CommandContext, params: dict):
        open_website(params["url"])


class CheckForUpdates(AppCommand):
    @staticmethod
    def do_action(context: CommandContext, params: dict):
        success = context.app.release_checker.check_for_releases()
        if success:
            stable = context.app.release_checker.latest_stable
            prerelease = context.app.release_checker.latest_prerelease
            context.state["stable_version_menu"].setText(f"  Stable: {stable.version}")
            context.state["stable_version_menu"].setEnabled(True)
            context.state["prerelease_version_menu"].setText(
                f"  Prerelease: {prerelease.version}"
            )
            context.state["prerelease_version_menu"].setEnabled(True)

    # TODO: Provide GUI feedback about result.


class OpenStableVersion(AppCommand):
    @staticmethod
    def do_action(context: CommandContext, params: dict):
        rls = context.app.release_checker.latest_stable
        if rls is not None:
            context.openWebsite(rls.url)


class OpenPrereleaseVersion(AppCommand):
    @staticmethod
    def do_action(context: CommandContext, params: dict):
        rls = context.app.release_checker.latest_prerelease
        if rls is not None:
            context.openWebsite(rls.url)


def copy_to_clipboard(text: str):
    """Copy a string to the system clipboard.

    Args:
        text: String to copy to clipboard.
    """
    clipboard = QtWidgets.QApplication.clipboard()
    clipboard.clear(mode=clipboard.Clipboard)
    clipboard.setText(text, mode=clipboard.Clipboard)<|MERGE_RESOLUTION|>--- conflicted
+++ resolved
@@ -3844,17 +3844,11 @@
         session: RecordingSession,
         instances: Dict[int, Dict[Camcorder, List[Instance]]],
         per_instance: bool = False,
-<<<<<<< HEAD
         per_view: bool = False,
     ) -> Tuple[
-        Union[
-            Dict[int, float], Dict[int, Dict[Camcorder, List[Tuple[Instance, float]]]]
-        ],
+        Dict[int, Union[float, Dict[Camcorder, List[Tuple[Instance, float]]]]],
         Dict[int, Dict[Camcorder, Iterator[Tuple[Instance, np.ndarray]]]],
     ]:
-=======
-    ) -> Dict[int, Union[float, Dict[Camcorder, List[Tuple[Instance, float]]]]]:
->>>>>>> 1b218385
         """Calculate reprojection error per frame or per instance.
 
         Args:
@@ -3889,18 +3883,11 @@
             session=session, instances=instances
         )
         for frame_id, instances_in_frame in instances_and_coords.items():
-<<<<<<< HEAD
-            frame_error = {} if per_instance or per_view else 0
+            frame_error: Union[Dict, float] = {} if per_instance or per_view else 0
             for cam, instances_in_view in instances_in_frame.items():
                 # Compare instance coordinates here
                 instance_ids = []
-                view_error = [] if per_instance else 0
-=======
-            frame_error: Union[Dict, float] = {} if per_instance else 0
-            for cam, instances_in_view in instances_in_frame.items():
-                # Compare instance coordinates here
                 view_error: Union[List, int] = [] if per_instance else 0
->>>>>>> 1b218385
                 for inst, inst_coords in instances_in_view:
                     node_errors = np.nan_to_num(inst.numpy() - inst_coords)
                     instance_error = np.linalg.norm(node_errors)
@@ -3932,7 +3919,6 @@
     @staticmethod
     def calculate_error_per_instance(
         session: RecordingSession, instances: Dict[int, Dict[Camcorder, List[Instance]]]
-<<<<<<< HEAD
     ) -> Tuple[
         Dict[int, Dict[Camcorder, List[Tuple[Instance, float]]]],
         Dict[int, Dict[Camcorder, Iterator[Tuple[Instance, np.ndarray]]]],
@@ -3992,15 +3978,6 @@
             instances_and_coords,
         ) = TriangulateSession._calculate_reprojection_error(
             session=session, instances=instances, per_view=True
-=======
-    ) -> Dict[int, Dict[Camcorder, List[Tuple[Instance, float]]]]:
-        """Calculate reprojection error per instance."""
-
-        reprojection_error_per_instance: Dict[
-            int, Dict[Camcorder, List[Tuple[Instance, float]]]
-        ] = TriangulateSession._calculate_reprojection_error(
-            session=session, instances=instances, per_instance=True
->>>>>>> 1b218385
         )
 
         return reprojection_error_per_view, instances_and_coords
@@ -4028,16 +4005,10 @@
                 and the reprojected coordinates.
         """
 
-<<<<<<< HEAD
         (
             reprojection_error_per_frame,
             instances_and_coords,
         ) = TriangulateSession._calculate_reprojection_error(
-=======
-        reprojection_error_per_frame: Dict[
-            int, float
-        ] = TriangulateSession._calculate_reprojection_error(
->>>>>>> 1b218385
             session=session, instances=instances, per_instance=False
         )
 
@@ -4361,13 +4332,9 @@
                 insts_coords_in_frame: np.ndarray = insts_coords_list[frame_idx][
                     cam_idx
                 ]  # len(T) of N x 2
-<<<<<<< HEAD
 
                 # TODO(LM): I think we will need a reconsumable iterator here.
-                insts_and_coords_in_frame[cam]: Tuple[Instance, np.ndarray] = zip(
-=======
                 insts_and_coords_in_frame[cam] = zip(
->>>>>>> 1b218385
                     instances_in_frame_ordered,
                     insts_coords_in_frame,
                 )
