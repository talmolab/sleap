--- conflicted
+++ resolved
@@ -31,52 +31,25 @@
 import os
 import re
 import subprocess
-<<<<<<< HEAD
-import traceback
-=======
 import sys
 import traceback
 from enum import Enum
 from glob import glob
 from pathlib import Path, PurePath
 from typing import Callable, Dict, Iterator, List, Optional, Tuple, Type
->>>>>>> bffeca84
 
 import attr
-<<<<<<< HEAD
-
-from enum import Enum
-from glob import glob
-from pathlib import PurePath, Path
-from typing import Callable, Dict, Iterator, List, Optional, Type, Tuple
-
-from sleap_anipose import triangulate, reproject
-from qtpy import QtCore, QtWidgets, QtGui
-from qtpy.QtWidgets import QMessageBox, QProgressDialog
-
-from sleap.util import get_package_file
-from sleap.skeleton import Node, Skeleton
-from sleap.instance import Instance, PredictedInstance, Point, Track, LabeledFrame
-from sleap.io.cameras import RecordingSession
-from sleap.io.convert import default_analysis_filename
-from sleap.io.dataset import Labels
-from sleap.io.format.adaptor import Adaptor
-from sleap.io.format.ndx_pose import NDXPoseAdaptor
-from sleap.io.video import Video
-=======
 import cv2
 import numpy as np
-from qtpy import QtCore, QtWidgets, QtGui
-from qtpy.QtWidgets import QMessageBox, QProgressDialog
-
->>>>>>> bffeca84
+from sleap_anipose import triangulate, reproject
+from qtpy import QtCore, QtGui, QtWidgets
+
 from sleap.gui.dialogs.delete import DeleteDialog
 from sleap.gui.dialogs.filedialog import FileDialog
 from sleap.gui.dialogs.importvideos import ImportVideos
 from sleap.gui.dialogs.merge import MergeDialog, ReplaceSkeletonTableDialog
 from sleap.gui.dialogs.message import MessageDialog
 from sleap.gui.dialogs.missingfiles import MissingFilesDialog
-from sleap.gui.dialogs.query import QueryDialog
 from sleap.gui.state import GuiState
 from sleap.gui.suggestions import VideoFrameSuggestions
 from sleap.instance import Instance, LabeledFrame, Point, PredictedInstance, Track
@@ -661,7 +634,7 @@
             TriangulateSession,
             frame_idx=frame_idx,
             video=video,
-            isntance=instance,
+            instance=instance,
             session=session,
         )
 
