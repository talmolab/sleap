"""
Module for gui command context and commands objects.

Each open project (i.e., `MainWindow`) will have its own `CommandContext`.
The context enables commands to access and modify the `GuiState` and `Labels`,
as well as potentially maintaining a command history (so we can add support for
undo!). See `sleap.gui.app` for how the context is created and used.

Every command will have both a method in `CommandContext` (this is what should
be used to trigger the command, e.g., connected to the menu action) and a
class which inherits from `AppCommand` (or a more specialized class such as
`NavCommand`, `GoIteratorCommand`, or `EditCommand`). Note that this code relies
on inheritance, so some care and attention is required.

A typical command will override the `ask` and `do_action` methods. If the
command updates something which affects the GUI, it should override the `topic`
attribute (this then gets passed back to the `update_callback` from the context.
If a command doesn't require any input from the user, then it doesn't need to
override the `ask` method.

If it's not possible to separate the GUI "ask" and the non-GUI "do" code, then
instead of `ask` and `do_action` you should add an `ask_and_do` method
(for instance, `DeleteDialogCommand` and `MergeProject` show dialogues which
handle both the GUI and the action). Ideally we'd endorse separation of "ask"
and "do" for all commands (this is important if we're going to implement undo)--
for now it's at least easy to see where this separation is violated.
"""

import logging
import operator
import os
import re
import subprocess
import sys
import traceback
from enum import Enum
from glob import glob
from pathlib import Path, PurePath
from typing import Callable, Dict, Iterator, List, Optional, Tuple, Type

import attr
<<<<<<< HEAD
from qtpy import QtCore, QtWidgets, QtGui
from qtpy.QtWidgets import QMessageBox, QProgressDialog
from sleap.io.cameras import RecordingSession
=======
import cv2
import numpy as np
from qtpy import QtCore, QtGui, QtWidgets
>>>>>>> 587331fd

from sleap.gui.dialogs.delete import DeleteDialog
from sleap.gui.dialogs.filedialog import FileDialog
from sleap.gui.dialogs.importvideos import ImportVideos
from sleap.gui.dialogs.merge import MergeDialog, ReplaceSkeletonTableDialog
from sleap.gui.dialogs.message import MessageDialog
from sleap.gui.dialogs.missingfiles import MissingFilesDialog
from sleap.gui.dialogs.query import QueryDialog
from sleap.gui.state import GuiState
from sleap.gui.suggestions import VideoFrameSuggestions
from sleap.instance import Instance, LabeledFrame, Point, PredictedInstance, Track
from sleap.io.convert import default_analysis_filename
from sleap.io.dataset import Labels
from sleap.io.format.adaptor import Adaptor
from sleap.io.format.csv import CSVAdaptor
from sleap.io.format.ndx_pose import NDXPoseAdaptor
from sleap.io.video import Video
from sleap.skeleton import Node, Skeleton
from sleap.util import get_package_file

# Indicates whether we support multiple project windows (i.e., "open" opens new window)
OPEN_IN_NEW = True

logger = logging.getLogger(__name__)


class UpdateTopic(Enum):
    """Topics so context can tell callback what was updated by the command."""

    all = 1
    video = 2
    skeleton = 3
    labels = 4
    on_frame = 5
    suggestions = 6
    tracks = 7
    frame = 8
    project = 9
    project_instances = 10


class AppCommand:
    """Base class for specific commands.

    Note that this is not an abstract base class. For specific commands, you
    should override `ask` and/or `do_action` methods, or add an `ask_and_do`
    method. In many cases you'll want to override the `topics` and `does_edits`
    attributes. That said, these are not virtual methods/attributes and have
    are implemented in the base class with default behaviors (i.e., doing
    nothing).

    You should not override `execute` or `do_with_signal`.

    Attributes:
        topics: List of `UpdateTopic` items. Override this to indicate what
            should be updated after command is executed.
        does_edits: Whether command will modify data that could be saved.
    """

    topics: List[UpdateTopic] = []
    does_edits: bool = False

    def execute(self, context: "CommandContext", params: dict = None):
        """Entry point for running command.

        This calls internal methods to gather information required for
        execution, perform the action, and notify about changes.

        Ideally, any information gathering should be performed in the `ask`
        method, and be added to the `params` dictionary which then gets
        passed to `do_action`. The `ask` method should not modify state.

        (This will make it easier to add support for undo,
        using an `undo_action` which will be given the same `params`
        dictionary.)

        If it's not possible to easily separate information gathering from
        performing the action, the child class should implement `ask_and_do`,
        which it turn should call `do_with_signal` to notify about changes.

        Args:
            context: This is the `CommandContext` in which the command will
                execute. Commands will use this to access `MainWindow`,
                `GuiState`, and `Labels`.
            params: Dictionary of any params for command.
        """
        params = params or dict()

        if hasattr(self, "ask_and_do") and callable(self.ask_and_do):
            self.ask_and_do(context, params)
        else:
            okay = self.ask(context, params)
            if okay:
                self.do_with_signal(context, params)

    @staticmethod
    def ask(context: "CommandContext", params: dict) -> bool:
        """Method for information gathering.

        Returns:
            Whether to perform action. By default returns True, but this is
            where we should return False if we prompt user for confirmation
            and they abort.
        """
        return True

    @staticmethod
    def do_action(context: "CommandContext", params: dict):
        """Method for performing action."""
        pass

    @classmethod
    def do_with_signal(cls, context: "CommandContext", params: dict):
        """Wrapper to perform action and notify/track changes.

        Don't override this method!
        """
        cls.do_action(context, params)
        if cls.topics:
            context.signal_update(cls.topics)
        if cls.does_edits:
            context.changestack_push(cls.__name__)


@attr.s(auto_attribs=True)
class FakeApp:
    """Use if you want to execute commands independently of the GUI app."""

    labels: Labels


@attr.s(auto_attribs=True, eq=False)
class CommandContext:
    """
    Context within in which commands are executed.

    When you create a new command, you should both create a class for the
    command (which inherits from `CommandClass`) and add a distinct method
    for the command in the `CommandContext` class. This method is what should
    be connected/called from other code to invoke the command.

    Attributes:
        state: The `GuiState` object used to store state and pass messages.
        app: The `MainWindow`, available for commands that modify the app.
        update_callback: A callback to receive update notifications.
            This function should accept a list of `UpdateTopic` items.
    """

    state: GuiState
    app: "MainWindow"

    update_callback: Optional[Callable] = None
    _change_stack: List = attr.ib(default=attr.Factory(list))

    @classmethod
    def from_labels(cls, labels: Labels) -> "CommandContext":
        """Creates a command context for use independently of GUI app."""
        state = GuiState()
        state["labels"] = labels
        app = FakeApp(labels)
        return cls(state=state, app=app)

    @property
    def labels(self) -> Labels:
        """Alias to app.labels."""
        return self.app.labels

    def signal_update(self, what: List[UpdateTopic]):
        """Calls the update callback after data has been changed."""
        if callable(self.update_callback):
            self.update_callback(what)

    def changestack_push(self, change: str = ""):
        """Adds to stack of changes made by user."""
        # Currently the change doesn't store any data, and we're only using this
        # to determine if there are unsaved changes. Eventually we could use this
        # to support undo/redo.
        self._change_stack.append(change)
        # print(len(self._change_stack))
        self.state["has_changes"] = True

    def changestack_savepoint(self):
        """Marks that project was just saved."""
        self.changestack_push("SAVE")
        self.state["has_changes"] = False

    def changestack_clear(self):
        """Clears stack of changes."""
        self._change_stack = list()
        self.state["has_changes"] = False

    @property
    def has_any_changes(self):
        return len(self._change_stack) > 0

    def execute(self, command: Type[AppCommand], **kwargs):
        """Execute command in this context, passing named arguments."""
        command().execute(context=self, params=kwargs)

    # File commands

    def newProject(self):
        """Create a new project in a new window."""
        self.execute(NewProject)

    def loadLabelsObject(self, labels: Labels, filename: Optional[str] = None):
        """Loads a `Labels` object into the GUI, replacing any currently loaded.

        Args:
            labels: The `Labels` object to load.
            filename: The filename where this file is saved, if any.

        Returns:
            None.

        """
        self.execute(LoadLabelsObject, labels=labels, filename=filename)

    def loadProjectFile(self, filename: str):
        """Loads given labels file into GUI.

        Args:
            filename: The path to the saved labels dataset. If None,
                then don't do anything.

        Returns:
            None

        """
        self.execute(LoadProjectFile, filename=filename)

    def openProject(self, filename: Optional[str] = None, first_open: bool = False):
        """Allows user to select and then open a saved project.

        Args:
            filename: Filename of the project to be opened. If None, a file browser
                dialog will prompt the user for a path.
            first_open: Whether this is the first window opened. If True,
                then the new project is loaded into the current window
                rather than a new application window.

        Returns:
            None.
        """
        self.execute(OpenProject, filename=filename, first_open=first_open)

    def importAT(self):
        """Imports AlphaTracker datasets."""
        self.execute(ImportAlphaTracker)

    def importNWB(self):
        """Imports NWB datasets."""
        self.execute(ImportNWB)

    def importDPK(self):
        """Imports DeepPoseKit datasets."""
        self.execute(ImportDeepPoseKit)

    def importCoco(self):
        """Imports COCO datasets."""
        self.execute(ImportCoco)

    def importDLC(self):
        """Imports DeepLabCut datasets."""
        self.execute(ImportDeepLabCut)

    def importDLCFolder(self):
        """Imports multiple DeepLabCut datasets."""
        self.execute(ImportDeepLabCutFolder)

    def importLEAP(self):
        """Imports LEAP matlab datasets."""
        self.execute(ImportLEAP)

    def importAnalysisFile(self):
        """Imports SLEAP analysis hdf5 files."""
        self.execute(ImportAnalysisFile)

    def saveProject(self):
        """Show gui to save project (or save as if not yet saved)."""
        self.execute(SaveProject)

    def saveProjectAs(self):
        """Show gui to save project as a new file."""
        self.execute(SaveProjectAs)

    def exportAnalysisFile(self, all_videos: bool = False):
        """Shows gui for exporting analysis h5 file."""
        self.execute(ExportAnalysisFile, all_videos=all_videos, csv=False)

    def exportCSVFile(self, all_videos: bool = False):
        """Shows gui for exporting analysis csv file."""
        self.execute(ExportAnalysisFile, all_videos=all_videos, csv=True)

    def exportNWB(self):
        """Show gui for exporting nwb file."""
        self.execute(SaveProjectAs, adaptor=NDXPoseAdaptor())

    def exportLabeledClip(self):
        """Shows gui for exporting clip with visual annotations."""
        self.execute(ExportLabeledClip)

    def exportUserLabelsPackage(self):
        """Gui for exporting the dataset with user-labeled images."""
        self.execute(ExportUserLabelsPackage)

    def exportTrainingPackage(self):
        """Gui for exporting the dataset with user-labeled images and suggestions."""
        self.execute(ExportTrainingPackage)

    def exportFullPackage(self):
        """Gui for exporting the dataset with any labeled frames and suggestions."""
        self.execute(ExportFullPackage)

    # Navigation Commands

    def previousLabeledFrame(self):
        """Goes to labeled frame prior to current frame."""
        self.execute(GoPreviousLabeledFrame)

    def nextLabeledFrame(self):
        """Goes to labeled frame after current frame."""
        self.execute(GoNextLabeledFrame)

    def nextUserLabeledFrame(self):
        """Goes to next labeled frame with user instances."""
        self.execute(GoNextUserLabeledFrame)

    def lastInteractedFrame(self):
        """Goes to last frame that user interacted with."""
        self.execute(GoLastInteractedFrame)

    def nextSuggestedFrame(self):
        """Goes to next suggested frame."""
        self.execute(GoNextSuggestedFrame)

    def prevSuggestedFrame(self):
        """Goes to previous suggested frame."""
        self.execute(GoPrevSuggestedFrame)

    def addCurrentFrameAsSuggestion(self):
        """Add current frame as a suggestion."""
        self.execute(AddSuggestion)

    def removeSuggestion(self):
        """Remove the selected frame from suggestions."""
        self.execute(RemoveSuggestion)

    def clearSuggestions(self):
        """Clear all suggestions."""
        self.execute(ClearSuggestions)

    def nextTrackFrame(self):
        """Goes to next frame on which a track starts."""
        self.execute(GoNextTrackFrame)

    def gotoFrame(self):
        """Shows gui to go to frame by number."""
        self.execute(GoFrameGui)

    def selectToFrame(self):
        """Shows gui to go to frame by number."""
        self.execute(SelectToFrameGui)

    def gotoVideoAndFrame(self, video: Video, frame_idx: int):
        """Activates video and goes to frame."""
        NavCommand.go_to(self, frame_idx, video)

    # Editing Commands

    def toggleGrayscale(self):
        """Toggles grayscale setting for current video."""
        self.execute(ToggleGrayscale)

    def addVideo(self):
        """Shows gui for adding videos to project."""
        self.execute(AddVideo)

    def showImportVideos(self, filenames: List[str]):
        """Show video importer GUI without the file browser."""
        self.execute(ShowImportVideos, filenames=filenames)

    def replaceVideo(self):
        """Shows gui for replacing videos to project."""
        self.execute(ReplaceVideo)

    def removeVideo(self):
        """Removes selected video from project."""
        self.execute(RemoveVideo)

    def addSession(self):
        """Shows gui for adding `RecordingSession`s to the project."""
        self.execute(AddSession)

    def openSkeletonTemplate(self):
        """Shows gui for loading saved skeleton into project."""
        self.execute(OpenSkeleton, template=True)

    def openSkeleton(self):
        """Shows gui for loading saved skeleton into project."""
        self.execute(OpenSkeleton)

    def saveSkeleton(self):
        """Shows gui for saving skeleton from project."""
        self.execute(SaveSkeleton)

    def newNode(self):
        """Adds new node to skeleton."""
        self.execute(NewNode)

    def deleteNode(self):
        """Removes (currently selected) node from skeleton."""
        self.execute(DeleteNode)

    def setNodeName(self, skeleton, node, name):
        """Changes name of node in skeleton."""
        self.execute(SetNodeName, skeleton=skeleton, node=node, name=name)

    def setNodeSymmetry(self, skeleton, node, symmetry: str):
        """Sets node symmetry in skeleton."""
        self.execute(SetNodeSymmetry, skeleton=skeleton, node=node, symmetry=symmetry)

    def updateEdges(self):
        """Called when edges in skeleton have been changed."""
        self.signal_update([UpdateTopic.skeleton])

    def newEdge(self, src_node, dst_node):
        """Adds new edge to skeleton."""
        self.execute(NewEdge, src_node=src_node, dst_node=dst_node)

    def deleteEdge(self):
        """Removes (currently selected) edge from skeleton."""
        self.execute(DeleteEdge)

    def deletePredictions(self):
        """Deletes all predicted instances in project."""
        self.execute(DeleteAllPredictions)

    def deleteFramePredictions(self):
        """Deletes all predictions on current frame."""
        self.execute(DeleteFramePredictions)

    def deleteClipPredictions(self):
        """Deletes all predictions within selected range of video frames."""
        self.execute(DeleteClipPredictions)

    def deleteAreaPredictions(self):
        """Gui for deleting instances within some rect on frame images."""
        self.execute(DeleteAreaPredictions)

    def deleteLowScorePredictions(self):
        """Gui for deleting instances below some score threshold."""
        self.execute(DeleteLowScorePredictions)

    def deleteFrameLimitPredictions(self):
        """Gui for deleting instances beyond some number in each frame."""
        self.execute(DeleteFrameLimitPredictions)

    def completeInstanceNodes(self, instance: Instance):
        """Adds missing nodes to given instance."""
        self.execute(AddMissingInstanceNodes, instance=instance)

    def newInstance(
        self,
        copy_instance: Optional[Instance] = None,
        init_method: str = "best",
        location: Optional[QtCore.QPoint] = None,
        mark_complete: bool = False,
    ):
        """Creates a new instance, copying node coordinates as appropriate.

        Args:
            copy_instance: The :class:`Instance` (or
                :class:`PredictedInstance`) which we want to copy.
            init_method: Method to use for positioning nodes.
            location: The location where instance should be added (if node init
                method supports custom location).
        """
        self.execute(
            AddInstance,
            copy_instance=copy_instance,
            init_method=init_method,
            location=location,
            mark_complete=mark_complete,
        )

    def setPointLocations(
        self, instance: Instance, nodes_locations: Dict[Node, Tuple[int, int]]
    ):
        """Sets locations for node(s) for an instance."""
        self.execute(
            SetInstancePointLocations,
            instance=instance,
            nodes_locations=nodes_locations,
        )

    def setInstancePointVisibility(self, instance: Instance, node: Node, visible: bool):
        """Toggles visibility set for a node for an instance."""
        self.execute(
            SetInstancePointVisibility, instance=instance, node=node, visible=visible
        )

    def addUserInstancesFromPredictions(self):
        """Create user instance from a predicted instance."""
        self.execute(AddUserInstancesFromPredictions)

    def copyInstance(self):
        """Copy the selected instance to the instance clipboard."""
        self.execute(CopyInstance)

    def pasteInstance(self):
        """Paste the instance from the clipboard as a new copy."""
        self.execute(PasteInstance)

    def deleteSelectedInstance(self):
        """Deletes currently selected instance."""
        self.execute(DeleteSelectedInstance)

    def deleteSelectedInstanceTrack(self):
        """Deletes all instances from track of currently selected instance."""
        self.execute(DeleteSelectedInstanceTrack)

    def deleteDialog(self):
        """Deletes using options selected in a dialog."""
        self.execute(DeleteDialogCommand)

    def addTrack(self):
        """Creates new track and moves selected instance into this track."""
        self.execute(AddTrack)

    def setInstanceTrack(self, new_track: "Track"):
        """Sets track for selected instance."""
        self.execute(SetSelectedInstanceTrack, new_track=new_track)

    def deleteTrack(self, track: "Track"):
        """Delete a track and remove from all instances."""
        self.execute(DeleteTrack, track=track)

    def deleteMultipleTracks(self, delete_all: bool = False):
        """Delete all tracks."""
        self.execute(DeleteMultipleTracks, delete_all=delete_all)

    def copyInstanceTrack(self):
        """Copies the selected instance's track to the track clipboard."""
        self.execute(CopyInstanceTrack)

    def pasteInstanceTrack(self):
        """Pastes the track in the clipboard to the selected instance."""
        self.execute(PasteInstanceTrack)

    def setTrackName(self, track: "Track", name: str):
        """Sets name for track."""
        self.execute(SetTrackName, track=track, name=name)

    def transposeInstance(self):
        """Transposes tracks for two instances.

        If there are only two instances, then this swaps tracks.
        Otherwise, it allows user to select the instances for which we want
        to swap tracks.
        """
        self.execute(TransposeInstances)

    def mergeProject(self, filenames: Optional[List[str]] = None):
        """Starts gui for importing another dataset into currently one."""
        self.execute(MergeProject, filenames=filenames)

    def generateSuggestions(self, params: Dict):
        """Generates suggestions using given params dictionary."""
        self.execute(GenerateSuggestions, **params)

    def openWebsite(self, url):
        """Open a website from URL using the native system browser."""
        self.execute(OpenWebsite, url=url)

    def checkForUpdates(self):
        """Check for updates online."""
        self.execute(CheckForUpdates)

    def openStableVersion(self):
        """Open the current stable version."""
        self.execute(OpenStableVersion)

    def openPrereleaseVersion(self):
        """Open the current prerelease version."""
        self.execute(OpenPrereleaseVersion)


# File Commands


class NewProject(AppCommand):
    @staticmethod
    def do_action(context: CommandContext, params: dict):
        window = context.app.__class__()
        window.showMaximized()


class LoadLabelsObject(AppCommand):
    @staticmethod
    def do_action(context: "CommandContext", params: dict):
        """Loads a `Labels` object into the GUI, replacing any currently loaded.

        Args:
            labels: The `Labels` object to load.
            filename: The filename where this file is saved, if any.

        Returns:
            None.

        """
        filename = params["filename"]
        labels: Labels = params["labels"]

        context.state["labels"] = labels
        context.state["filename"] = filename

        context.changestack_clear()
        context.app.color_manager.labels = context.labels
        context.app.color_manager.set_palette(context.state["palette"])

        context.app._load_overlays()

        if len(labels.skeletons):
            context.state["skeleton"] = labels.skeletons[0]

        # Load first video
        if len(labels.videos):
            context.state["video"] = labels.videos[0]

        context.state["project_loaded"] = True
        context.state["has_changes"] = params.get("changed_on_load", False)

        # This is not listed as an edit command since we want a clean changestack
        context.app.on_data_update([UpdateTopic.project, UpdateTopic.all])


class LoadProjectFile(LoadLabelsObject):
    @staticmethod
    def ask(context: "CommandContext", params: dict):
        filename = params["filename"]

        if len(filename) == 0:
            return

        gui_video_callback = Labels.make_gui_video_callback(
            search_paths=[os.path.dirname(filename)], context=params
        )

        has_loaded = False
        labels = None
        if type(filename) == Labels:
            labels = filename
            filename = None
            has_loaded = True
        else:
            try:
                labels = Labels.load_file(filename, video_search=gui_video_callback)
                has_loaded = True
            except ValueError as e:
                print(e)
                QtWidgets.QMessageBox(text=f"Unable to load {filename}.").exec_()

        params["labels"] = labels

        return has_loaded


class OpenProject(AppCommand):
    @staticmethod
    def do_action(context: "CommandContext", params: dict):
        filename = params["filename"]

        do_open_in_new = OPEN_IN_NEW and not params.get("first_open", False)

        # If no project has been loaded in this window and no changes have been
        # made by user, then it's an empty project window so we'll load project
        # into this window rather than creating a new window.
        if not context.state["project_loaded"] and not context.has_any_changes:
            do_open_in_new = False

        if do_open_in_new:
            new_window = context.app.__class__()
            new_window.showMaximized()
            new_window.commands.loadProjectFile(filename)
        else:
            context.loadProjectFile(filename)

    @staticmethod
    def ask(context: "CommandContext", params: dict) -> bool:
        if params["filename"] is None:
            filters = [
                "SLEAP HDF5 dataset (*.slp *.h5 *.hdf5)",
                "JSON labels (*.json *.json.zip)",
            ]

            filename, selected_filter = FileDialog.open(
                context.app,
                dir=None,
                caption="Import labeled data...",
                filter=";;".join(filters),
            )

            if len(filename) == 0:
                return False

            params["filename"] = filename
        return True


class ImportAlphaTracker(AppCommand):
    @staticmethod
    def do_action(context: "CommandContext", params: dict):

        video_path = params["video_path"] if "video_path" in params else None

        labels = Labels.load_alphatracker(
            filename=params["filename"],
            full_video=video_path,
        )

        new_window = context.app.__class__()
        new_window.showMaximized()
        new_window.commands.loadLabelsObject(labels=labels)

    @staticmethod
    def ask(context: "CommandContext", params: dict) -> bool:
        filters = ["JSON (*.json)"]

        filename, selected_filter = FileDialog.open(
            context.app,
            dir=None,
            caption="Import AlphaTracker dataset...",
            filter=";;".join(filters),
        )

        if len(filename) == 0:
            return False

        file_dir = os.path.dirname(filename)
        video_path = os.path.join(file_dir, "video.mp4")

        if os.path.exists(video_path):
            params["video_path"] = video_path

        params["filename"] = filename

        return True


class ImportNWB(AppCommand):
    @staticmethod
    def do_action(context: "CommandContext", params: dict):

        labels = Labels.load_nwb(filename=params["filename"])

        new_window = context.app.__class__()
        new_window.showMaximized()
        new_window.commands.loadLabelsObject(labels=labels)

    @staticmethod
    def ask(context: "CommandContext", params: dict) -> bool:
        adaptor = NDXPoseAdaptor()
        filters = [f"(*.{ext})" for ext in adaptor.all_exts]
        filters[0] = f"{adaptor.name} {filters[0]}"

        filename, selected_filter = FileDialog.open(
            context.app,
            dir=None,
            caption="Import NWB dataset...",
            filter=";;".join(filters),
        )

        if len(filename) == 0:
            return False

        file_dir = os.path.dirname(filename)

        params["filename"] = filename

        return True


class ImportDeepPoseKit(AppCommand):
    @staticmethod
    def do_action(context: "CommandContext", params: dict):

        labels = Labels.from_deepposekit(
            filename=params["filename"],
            video_path=params["video_path"],
            skeleton_path=params["skeleton_path"],
        )

        new_window = context.app.__class__()
        new_window.showMaximized()
        new_window.commands.loadLabelsObject(labels=labels)

    @staticmethod
    def ask(context: "CommandContext", params: dict) -> bool:
        filters = ["HDF5 (*.h5 *.hdf5)"]

        filename, selected_filter = FileDialog.open(
            context.app,
            dir=None,
            caption="Import DeepPoseKit dataset...",
            filter=";;".join(filters),
        )

        if len(filename) == 0:
            return False

        file_dir = os.path.dirname(filename)
        paths = [
            os.path.join(file_dir, "video.mp4"),
            os.path.join(file_dir, "skeleton.csv"),
        ]

        missing = [not os.path.exists(path) for path in paths]

        if sum(missing):
            okay = MissingFilesDialog(filenames=paths, missing=missing).exec_()

            if not okay or sum(missing):
                return False

        params["filename"] = filename
        params["video_path"] = paths[0]
        params["skeleton_path"] = paths[1]

        return True


class ImportLEAP(AppCommand):
    @staticmethod
    def do_action(context: "CommandContext", params: dict):

        labels = Labels.load_leap_matlab(
            filename=params["filename"],
        )

        new_window = context.app.__class__()
        new_window.showMaximized()
        new_window.commands.loadLabelsObject(labels=labels)

    @staticmethod
    def ask(context: "CommandContext", params: dict) -> bool:
        filters = ["Matlab (*.mat)"]

        filename, selected_filter = FileDialog.open(
            context.app,
            dir=None,
            caption="Import LEAP Matlab dataset...",
            filter=";;".join(filters),
        )

        if len(filename) == 0:
            return False

        params["filename"] = filename

        return True


class ImportCoco(AppCommand):
    @staticmethod
    def do_action(context: "CommandContext", params: dict):

        labels = Labels.load_coco(
            filename=params["filename"], img_dir=params["img_dir"], use_missing_gui=True
        )

        new_window = context.app.__class__()
        new_window.showMaximized()
        new_window.commands.loadLabelsObject(labels=labels)

    @staticmethod
    def ask(context: "CommandContext", params: dict) -> bool:
        filters = ["JSON (*.json)"]

        filename, selected_filter = FileDialog.open(
            context.app,
            dir=None,
            caption="Import COCO dataset...",
            filter=";;".join(filters),
        )

        if len(filename) == 0:
            return False

        params["filename"] = filename
        params["img_dir"] = os.path.dirname(filename)

        return True


class ImportDeepLabCut(AppCommand):
    @staticmethod
    def do_action(context: "CommandContext", params: dict):

        labels = Labels.load_deeplabcut(filename=params["filename"])

        new_window = context.app.__class__()
        new_window.showMaximized()
        new_window.commands.loadLabelsObject(labels=labels)

    @staticmethod
    def ask(context: "CommandContext", params: dict) -> bool:
        filters = ["DeepLabCut dataset (*.yaml *.csv)"]

        filename, selected_filter = FileDialog.open(
            context.app,
            dir=None,
            caption="Import DeepLabCut dataset...",
            filter=";;".join(filters),
        )

        if len(filename) == 0:
            return False

        params["filename"] = filename

        return True


class ImportDeepLabCutFolder(AppCommand):
    @staticmethod
    def do_action(context: "CommandContext", params: dict):
        csv_files = ImportDeepLabCutFolder.find_dlc_files_in_folder(
            params["folder_name"]
        )
        if csv_files:
            win = MessageDialog(
                f"Importing {len(csv_files)} DeepLabCut datasets...", context.app
            )
            merged_labels = ImportDeepLabCutFolder.import_labels_from_dlc_files(
                csv_files
            )
            win.hide()

            new_window = context.app.__class__()
            new_window.showMaximized()
            new_window.commands.loadLabelsObject(labels=merged_labels)

    @staticmethod
    def ask(context: "CommandContext", params: dict) -> bool:
        folder_name = FileDialog.openDir(
            context.app,
            dir=None,
            caption="Select a folder with DeepLabCut datasets...",
        )

        if len(folder_name) == 0:
            return False
        params["folder_name"] = folder_name
        return True

    @staticmethod
    def find_dlc_files_in_folder(folder_name: str) -> List[str]:
        return glob(f"{folder_name}/*/*.csv")

    @staticmethod
    def import_labels_from_dlc_files(csv_files: List[str]) -> Labels:
        merged_labels = None
        for csv_file in csv_files:
            labels = Labels.load_file(csv_file, as_format="deeplabcut")
            if merged_labels is None:
                merged_labels = labels
            else:
                merged_labels.extend_from(labels, unify=True)
        return merged_labels


class ImportAnalysisFile(AppCommand):
    @staticmethod
    def do_action(context: "CommandContext", params: dict):
        from sleap.io.format import read

        labels = read(
            params["filename"],
            for_object="labels",
            as_format="analysis",
            video=params["video"],
        )

        new_window = context.app.__class__()
        new_window.showMaximized()
        new_window.commands.loadLabelsObject(labels=labels)

    @staticmethod
    def ask(context: "CommandContext", params: dict) -> bool:
        filename, selected_filter = FileDialog.open(
            context.app,
            dir=None,
            caption="Import SLEAP Analysis HDF5...",
            filter="SLEAP Analysis HDF5 (*.h5 *.hdf5)",
        )

        if len(filename) == 0:
            return False

        QtWidgets.QMessageBox(text="Please locate the video for this dataset.").exec_()

        video_param_list = ImportVideos().ask()

        if not video_param_list:
            return False

        params["filename"] = filename
        params["video"] = ImportVideos.create_video(video_param_list[0])

        return True


def get_new_version_filename(filename: str) -> str:
    """Increment version number in filenames that end in `.v###.slp`."""
    p = PurePath(filename)

    match = re.match(".*\\.v(\\d+)\\.slp", filename)
    if match is not None:
        old_ver = match.group(1)
        new_ver = str(int(old_ver) + 1).zfill(len(old_ver))
        filename = filename.replace(f".v{old_ver}.slp", f".v{new_ver}.slp")
        filename = str(PurePath(filename))
    else:
        filename = str(p.with_name(f"{p.stem} copy{p.suffix}"))

    return filename


class SaveProjectAs(AppCommand):
    @staticmethod
    def _try_save(context, labels: Labels, filename: str):
        """Helper function which attempts save and handles errors."""
        success = False
        try:
            extension = (PurePath(filename).suffix)[1:]
            extension = None if (extension == "slp") else extension
            Labels.save_file(labels=labels, filename=filename, as_format=extension)
            success = True
            # Mark savepoint in change stack
            context.changestack_savepoint()

        except Exception as e:
            message = (
                f"An error occured when attempting to save:\n {e}\n\n"
                "Try saving your project with a different filename or in a different "
                "format."
            )
            QtWidgets.QMessageBox(text=message).exec_()

        # Redraw. Not sure why, but sometimes we need to do this.
        context.app.plotFrame()

        return success

    @classmethod
    def do_action(cls, context: CommandContext, params: dict):
        if cls._try_save(context, context.state["labels"], params["filename"]):
            # If save was successful
            context.state["filename"] = params["filename"]

    @staticmethod
    def ask(context: CommandContext, params: dict) -> bool:
        default_name = context.state["filename"] or "labels.v000.slp"
        if "adaptor" in params:
            adaptor: Adaptor = params["adaptor"]
            default_name += f".{adaptor.default_ext}"
            filters = [f"(*.{ext})" for ext in adaptor.all_exts]
            filters[0] = f"{adaptor.name} {filters[0]}"
        else:
            filters = ["SLEAP labels dataset (*.slp)"]
            if default_name:
                default_name = get_new_version_filename(default_name)

        filename, selected_filter = FileDialog.save(
            context.app,
            caption="Save As...",
            dir=default_name,
            filter=";;".join(filters),
        )

        if len(filename) == 0:
            return False

        params["filename"] = filename
        return True


class ExportAnalysisFile(AppCommand):
    export_formats = {
        "SLEAP Analysis HDF5 (*.h5)": "h5",
        "NIX for Tracking data (*.nix)": "nix",
    }
    export_filter = ";;".join(export_formats.keys())

    export_formats_csv = {
        "CSV (*.csv)": "csv",
    }
    export_filter_csv = ";;".join(export_formats_csv.keys())

    @classmethod
    def do_action(cls, context: CommandContext, params: dict):
        from sleap.io.format.nix import NixAdaptor
        from sleap.io.format.sleap_analysis import SleapAnalysisAdaptor

        for output_path, video in params["analysis_videos"]:
            if params["csv"]:
                adaptor = CSVAdaptor
            elif Path(output_path).suffix[1:] == "nix":
                adaptor = NixAdaptor
            else:
                adaptor = SleapAnalysisAdaptor
            adaptor.write(
                filename=output_path,
                source_object=context.labels,
                source_path=context.state["filename"],
                video=video,
            )

    @staticmethod
    def ask(context: CommandContext, params: dict) -> bool:
        def ask_for_filename(default_name: str, csv: bool) -> str:
            """Allow user to specify the filename"""
            filter = (
                ExportAnalysisFile.export_filter_csv
                if csv
                else ExportAnalysisFile.export_filter
            )
            filename, selected_filter = FileDialog.save(
                context.app,
                caption="Export Analysis File...",
                dir=default_name,
                filter=filter,
            )
            return filename

        # Ensure labels has labeled frames
        labels = context.labels
        is_csv = params["csv"]
        if len(labels.labeled_frames) == 0:
            raise ValueError("No labeled frames in project. Nothing to export.")

        # Get a subset of videos
        if params["all_videos"]:
            all_videos = context.labels.videos
        else:
            all_videos = [context.state["video"] or context.labels.videos[0]]

        # Only use videos with labeled frames
        videos = [video for video in all_videos if len(labels.get(video)) != 0]
        if len(videos) == 0:
            raise ValueError("No labeled frames in video(s). Nothing to export.")

        # Specify (how to get) the output filename
        default_name = context.state["filename"] or "labels"
        fn = PurePath(default_name)
        file_extension = "csv" if is_csv else "h5"
        if len(videos) == 1:
            # Allow user to specify the filename
            use_default = False
            dirname = str(fn.parent)
        else:
            # Allow user to specify directory, but use default filenames
            use_default = True
            dirname = FileDialog.openDir(
                context.app,
                caption="Select Folder to Export Analysis Files...",
                dir=str(fn.parent),
            )
            export_format = (
                ExportAnalysisFile.export_formats_csv
                if is_csv
                else ExportAnalysisFile.export_formats
            )
            if len(export_format) > 1:
                item, ok = QtWidgets.QInputDialog.getItem(
                    context.app,
                    "Select export format",
                    "Available export formats",
                    list(export_format.keys()),
                    0,
                    False,
                )
                if not ok:
                    return False
                file_extension = export_format[item]
            if len(dirname) == 0:
                return False

        # Create list of video / output paths
        output_paths = []
        analysis_videos = []
        for video in videos:
            # Create the filename
            default_name = default_analysis_filename(
                labels=labels,
                video=video,
                output_path=dirname,
                output_prefix=str(fn.stem),
                format_suffix=file_extension,
            )

            filename = (
                default_name if use_default else ask_for_filename(default_name, is_csv)
            )
            # Check that filename is valid and create list of video / output paths
            if len(filename) != 0:
                analysis_videos.append(video)
                output_paths.append(filename)

        # Chack that output paths are valid
        if len(output_paths) == 0:
            return False

        params["analysis_videos"] = zip(output_paths, videos)
        return True


class SaveProject(SaveProjectAs):
    @classmethod
    def ask(cls, context: CommandContext, params: dict) -> bool:
        if context.state["filename"] is not None:
            params["filename"] = context.state["filename"]
            return True

        # No filename (must be new project), so treat as "Save as"
        return SaveProjectAs.ask(context, params)


def open_file(filename: str):
    """Opens file in native system file browser or registered application.

    Args:
        filename: Path to file or folder.

    Notes:
        Source: https://stackoverflow.com/a/16204023
    """
    if sys.platform == "win32":
        os.startfile(filename)
    else:
        opener = "open" if sys.platform == "darwin" else "xdg-open"
        subprocess.call([opener, filename])


class ExportLabeledClip(AppCommand):
    @staticmethod
    def do_action(context: CommandContext, params: dict):
        from sleap.io.visuals import save_labeled_video

        save_labeled_video(
            filename=params["filename"],
            labels=context.state["labels"],
            video=context.state["video"],
            frames=list(params["frames"]),
            fps=params["fps"],
            color_manager=params["color_manager"],
            background=params["background"],
            show_edges=params["show edges"],
            edge_is_wedge=params["edge_is_wedge"],
            marker_size=params["marker size"],
            scale=params["scale"],
            crop_size_xy=params["crop"],
            gui_progress=True,
        )

        if params["open_when_done"]:
            # Open the file using default video playing app
            open_file(params["filename"])

    @staticmethod
    def ask(context: CommandContext, params: dict) -> bool:

        from sleap.gui.dialogs.export_clip import ExportClipDialog

        dialog = ExportClipDialog()

        # Set default fps from video (if video has fps attribute)
        dialog.form_widget.set_form_data(
            dict(fps=getattr(context.state["video"], "fps", 30))
        )

        # Show modal dialog and get form results
        export_options = dialog.get_results()

        # Check if user hit cancel
        if export_options is None:
            return False

        # Use VideoWriter to determine default video type to use
        from sleap.io.videowriter import VideoWriter

        # For OpenCV we default to avi since the bundled ffmpeg
        # makes mp4's that most programs can't open (VLC can).
        default_out_filename = context.state["filename"] + ".avi"

        # But if we can write mpegs using sci-kit video, use .mp4
        # since it has trouble writing .avi files.
        if VideoWriter.can_use_skvideo():
            default_out_filename = context.state["filename"] + ".mp4"

        # Ask where use wants to save video file
        filename, _ = FileDialog.save(
            context.app,
            caption="Save Video As...",
            dir=default_out_filename,
            filter="Video (*.avi *mp4)",
        )

        # Check if user hit cancel
        if len(filename) == 0:
            return False

        params["filename"] = filename
        params["fps"] = export_options["fps"]
        params["scale"] = export_options["scale"]
        params["open_when_done"] = export_options["open_when_done"]
        params["background"] = export_options["background"]

        params["crop"] = None

        # Determine crop size relative to original size and scale
        # (crop size should be *final* output size, thus already scaled).
        w = int(context.state["video"].width * params["scale"])
        h = int(context.state["video"].height * params["scale"])
        if export_options["crop"] == "Half":
            params["crop"] = (w // 2, h // 2)
        elif export_options["crop"] == "Quarter":
            params["crop"] = (w // 4, h // 4)

        if export_options["use_gui_visuals"]:
            params["color_manager"] = context.app.color_manager
        else:
            params["color_manager"] = None

        params["show edges"] = context.state.get("show edges", default=True)
        params["edge_is_wedge"] = (
            context.state.get("edge style", default="").lower() == "wedge"
        )

        params["marker size"] = context.state.get("marker size", default=4)

        # If user selected a clip, use that; otherwise include all frames.
        if context.state["has_frame_range"]:
            params["frames"] = range(*context.state["frame_range"])
        else:
            params["frames"] = range(context.state["video"].frames)

        return True


def export_dataset_gui(
    labels: Labels,
    filename: str,
    all_labeled: bool = False,
    suggested: bool = False,
    verbose: bool = True,
) -> str:
    """Export dataset with image data and display progress GUI dialog.

    Args:
        labels: `sleap.Labels` dataset to export.
        filename: Output filename. Should end in `.pkg.slp`.
        all_labeled: If `True`, export all labeled frames, including frames with no user
            instances. Defaults to `False`.
        suggested: If `True`, include image data for suggested frames. Defaults to
            `False`.
        verbose: If `True`, display progress dialog. Defaults to `True`.
    """
    if verbose:
        win = QtWidgets.QProgressDialog(
            "Exporting dataset with frame images...", "Cancel", 0, 1
        )

    def update_progress(n, n_total):
        if win.wasCanceled():
            return False
        win.setMaximum(n_total)
        win.setValue(n)
        win.setLabelText(
            "Exporting dataset with frame images...<br>"
            f"{n}/{n_total} (<b>{(n/n_total)*100:.1f}%</b>)"
        )
        QtWidgets.QApplication.instance().processEvents()
        return True

    Labels.save_file(
        labels,
        filename,
        default_suffix="slp",
        save_frame_data=True,
        all_labeled=all_labeled,
        suggested=suggested,
        progress_callback=update_progress if verbose else None,
    )

    if verbose:
        if win.wasCanceled():
            # Delete output if saving was canceled.
            os.remove(filename)
            return "canceled"

        win.hide()

    return filename


class ExportDatasetWithImages(AppCommand):
    all_labeled = False
    suggested = False

    @classmethod
    def do_action(cls, context: CommandContext, params: dict):
        export_dataset_gui(
            labels=context.state["labels"],
            filename=params["filename"],
            all_labeled=cls.all_labeled,
            suggested=cls.suggested,
            verbose=params.get("verbose", True),
        )

    @staticmethod
    def ask(context: CommandContext, params: dict) -> bool:
        filters = [
            "SLEAP HDF5 dataset (*.slp *.h5)",
            "Compressed JSON dataset (*.json *.json.zip)",
        ]

        dirname = os.path.dirname(context.state["filename"])
        basename = os.path.basename(context.state["filename"])

        new_basename = f"{os.path.splitext(basename)[0]}.pkg.slp"
        new_filename = os.path.join(dirname, new_basename)

        filename, _ = FileDialog.save(
            context.app,
            caption="Save Labeled Frames As...",
            dir=new_filename,
            filter=";;".join(filters),
        )
        if len(filename) == 0:
            return False

        params["filename"] = filename
        return True


class ExportUserLabelsPackage(ExportDatasetWithImages):
    all_labeled = False
    suggested = False


class ExportTrainingPackage(ExportDatasetWithImages):
    all_labeled = False
    suggested = True


class ExportFullPackage(ExportDatasetWithImages):
    all_labeled = True
    suggested = True


# Navigation Commands


class GoIteratorCommand(AppCommand):
    @staticmethod
    def _plot_if_next(context, frame_iterator: Iterator) -> bool:
        """Plots next frame (if there is one) from iterator.

        Arguments:
            frame_iterator: The iterator from which we'll try to get next
            :class:`LabeledFrame`.

        Returns:
            True if we went to next frame.
        """
        try:
            next_lf = next(frame_iterator)
        except StopIteration:
            return False

        context.state["frame_idx"] = next_lf.frame_idx
        return True

    @staticmethod
    def _get_frame_iterator(context: CommandContext):
        raise NotImplementedError("Call to virtual method.")

    @classmethod
    def do_action(cls, context: CommandContext, params: dict):
        frames = cls._get_frame_iterator(context)
        cls._plot_if_next(context, frames)


class GoPreviousLabeledFrame(GoIteratorCommand):
    @staticmethod
    def _get_frame_iterator(context: CommandContext):
        return context.labels.frames(
            context.state["video"],
            from_frame_idx=context.state["frame_idx"],
            reverse=True,
        )


class GoNextLabeledFrame(GoIteratorCommand):
    @staticmethod
    def _get_frame_iterator(context: CommandContext):
        return context.labels.frames(
            context.state["video"], from_frame_idx=context.state["frame_idx"]
        )


class GoNextUserLabeledFrame(GoIteratorCommand):
    @staticmethod
    def _get_frame_iterator(context: CommandContext):
        frames = context.labels.frames(
            context.state["video"], from_frame_idx=context.state["frame_idx"]
        )
        # Filter to frames with user instances
        frames = filter(lambda lf: lf.has_user_instances, frames)
        return frames


class NavCommand(AppCommand):
    @staticmethod
    def go_to(context, frame_idx: int, video: Optional[Video] = None):
        if video is not None:
            context.state["video"] = video
        context.state["frame_idx"] = frame_idx


class GoLastInteractedFrame(NavCommand):
    @classmethod
    def do_action(cls, context: CommandContext, params: dict):
        if context.state["last_interacted_frame"] is not None:
            cls.go_to(
                context,
                frame_idx=context.state["last_interacted_frame"].frame_idx,
                video=context.state["last_interacted_frame"].video,
            )


class GoNextSuggestedFrame(NavCommand):
    seek_direction = 1

    @classmethod
    def do_action(cls, context: CommandContext, params: dict):

        next_suggestion_frame = context.labels.get_next_suggestion(
            context.state["video"], context.state["frame_idx"], cls.seek_direction
        )
        if next_suggestion_frame is not None:
            cls.go_to(
                context, next_suggestion_frame.frame_idx, next_suggestion_frame.video
            )
            selection_idx = context.labels.get_suggestions().index(
                next_suggestion_frame
            )
            context.state["suggestion_idx"] = selection_idx


class GoPrevSuggestedFrame(GoNextSuggestedFrame):
    seek_direction = -1


class GoNextTrackFrame(NavCommand):
    @classmethod
    def do_action(cls, context: CommandContext, params: dict):
        video = context.state["video"]
        cur_idx = context.state["frame_idx"]
        track_ranges = context.labels.get_track_occupancy(video)

        later_tracks = [
            (track_range.start, track)
            for track, track_range in track_ranges.items()
            if track_range.start is not None and track_range.start > cur_idx
        ]

        later_tracks.sort(key=operator.itemgetter(0))

        if later_tracks:
            next_idx, next_track = later_tracks[0]
            cls.go_to(context, next_idx)

            # Select the instance in the new track
            lf = context.labels.find(video, next_idx, return_new=True)[0]
            track_instances = [
                inst for inst in lf.instances_to_show if inst.track == next_track
            ]
            if track_instances:
                context.state["instance"] = track_instances[0]


class GoFrameGui(NavCommand):
    @classmethod
    def do_action(cls, context: "CommandContext", params: dict):
        cls.go_to(context, params["frame_idx"])

    @classmethod
    def ask(cls, context: "CommandContext", params: dict) -> bool:
        frame_number, okay = QtWidgets.QInputDialog.getInt(
            context.app,
            "Go To Frame...",
            "Frame Number:",
            context.state["frame_idx"] + 1,
            1,
            context.state["video"].frames,
        )
        params["frame_idx"] = frame_number - 1

        return okay


class SelectToFrameGui(NavCommand):
    @classmethod
    def do_action(cls, context: "CommandContext", params: dict):
        context.app.player.setSeekbarSelection(
            params["from_frame_idx"], params["to_frame_idx"]
        )

    @classmethod
    def ask(cls, context: "CommandContext", params: dict) -> bool:
        frame_number, okay = QtWidgets.QInputDialog.getInt(
            context.app,
            "Select To Frame...",
            "Frame Number:",
            context.state["frame_idx"] + 1,
            1,
            context.state["video"].frames,
        )
        params["from_frame_idx"] = context.state["frame_idx"]
        params["to_frame_idx"] = frame_number - 1

        return okay


# Editing Commands


class EditCommand(AppCommand):
    """Class for commands which change data in project."""

    does_edits = True


class ToggleGrayscale(EditCommand):
    topics = [UpdateTopic.video, UpdateTopic.frame]

    @staticmethod
    def do_action(context: CommandContext, params: dict):
        """Reset the video backend."""

        def try_to_read_grayscale(video: Video):
            try:
                return video.backend.grayscale
            except:
                return None

        # Check that current video is set
        if len(context.labels.videos) == 0:
            raise ValueError("No videos detected in `Labels`.")

        # Intuitively find the "first" video that supports grayscale
        grayscale = try_to_read_grayscale(context.state["video"])
        if grayscale is None:
            for video in context.labels.videos:
                grayscale = try_to_read_grayscale(video)
                if grayscale is not None:
                    break

        if grayscale is None:
            raise ValueError("No videos support grayscale.")

        for idx, video in enumerate(context.labels.videos):
            try:
                video.backend.reset(grayscale=(not grayscale))
            except:
                print(
                    f"This video type {type(video.backend)} for video at index {idx} "
                    f"does not support grayscale yet."
                )


class AddVideo(EditCommand):
    topics = [UpdateTopic.video]

    @staticmethod
    def do_action(context: CommandContext, params: dict):
        import_list = params["import_list"]

        new_videos = ImportVideos.create_videos(import_list)
        video = None
        for video in new_videos:
            # Add to labels
            context.labels.add_video(video)
            context.changestack_push("add video")

        # Load if no video currently loaded
        if context.state["video"] is None:
            context.state["video"] = video

    @staticmethod
    def ask(context: CommandContext, params: dict) -> bool:
        """Shows gui for adding video to project."""
        params["import_list"] = ImportVideos().ask()

        return len(params["import_list"]) > 0


class ShowImportVideos(EditCommand):
    topics = [UpdateTopic.video]

    @staticmethod
    def do_action(context: CommandContext, params: dict):
        filenames = params["filenames"]
        import_list = ImportVideos().ask(filenames=filenames)
        new_videos = ImportVideos.create_videos(import_list)
        video = None
        for video in new_videos:
            # Add to labels
            context.labels.add_video(video)
            context.changestack_push("add video")

        # Load if no video currently loaded
        if context.state["video"] is None:
            context.state["video"] = video


class ReplaceVideo(EditCommand):
    topics = [UpdateTopic.video, UpdateTopic.frame]

    @staticmethod
    def do_action(context: CommandContext, params: dict) -> bool:

        import_list = params["import_list"]

        for import_item, video in import_list:
            import_params = import_item["params"]

            # TODO: Will need to create a new backend if import has different extension.
            if (
                Path(video.backend.filename).suffix
                != Path(import_params["filename"]).suffix
            ):
                raise TypeError(
                    "Importing videos with different extensions is not supported."
                )
            video.backend.reset(**import_params)

            # Remove frames in video past last frame index
            last_vid_frame = video.last_frame_idx
            lfs: List[LabeledFrame] = list(context.labels.get(video))
            if lfs is not None:
                lfs = [lf for lf in lfs if lf.frame_idx > last_vid_frame]
                context.labels.remove_frames(lfs)

            # Update seekbar and video length through callbacks
            context.state.emit("video")

    @staticmethod
    def ask(context: CommandContext, params: dict) -> bool:
        """Shows gui for replacing videos in project."""

        def _get_truncation_message(truncation_messages, path, video):
            reader = cv2.VideoCapture(path)
            last_vid_frame = int(reader.get(cv2.CAP_PROP_FRAME_COUNT))
            lfs: List[LabeledFrame] = list(context.labels.get(video))
            if lfs is not None:
                lfs.sort(key=lambda lf: lf.frame_idx)
                last_lf_frame = lfs[-1].frame_idx
                lfs = [lf for lf in lfs if lf.frame_idx > last_vid_frame]

                # Message to warn users that labels will be removed if proceed
                if last_lf_frame > last_vid_frame:
                    message = (
                        "<p><strong>Warning:</strong> Replacing this video will "
                        f"remove {len(lfs)} labeled frames.</p>"
                        f"<p><em>Current video</em>: <b>{Path(video.filename).name}</b>"
                        f" (last label at frame {last_lf_frame})<br>"
                        f"<em>Replacement video</em>: <b>{Path(path).name}"
                        f"</b> ({last_vid_frame} frames)</p>"
                    )
                    # Assumes that a project won't import the same video multiple times
                    truncation_messages[path] = message

            return truncation_messages

        # Warn user: newly added labels will be discarded if project is not saved
        if not context.state["filename"] or context.state["has_changes"]:
            QtWidgets.QMessageBox(
                text=("You have unsaved changes. Please save before replacing videos.")
            ).exec_()
            return False

        # Select the videos we want to swap
        old_paths = [video.backend.filename for video in context.labels.videos]
        paths = list(old_paths)
        okay = MissingFilesDialog(filenames=paths, replace=True).exec_()
        if not okay:
            return False

        # Only return an import list for videos we swap
        new_paths = [
            (path, video_idx)
            for video_idx, (path, old_path) in enumerate(zip(paths, old_paths))
            if path != old_path
        ]

        new_paths = []
        old_videos = dict()
        all_videos = context.labels.videos
        truncation_messages = dict()
        for video_idx, (path, old_path) in enumerate(zip(paths, old_paths)):
            if path != old_path:
                new_paths.append(path)
                old_videos[path] = all_videos[video_idx]
                truncation_messages = _get_truncation_message(
                    truncation_messages, path, video=all_videos[video_idx]
                )

        import_list = ImportVideos().ask(
            filenames=new_paths, messages=truncation_messages
        )
        # Remove videos that no longer correlate to filenames.
        old_videos_to_replace = [
            old_videos[imp["params"]["filename"]] for imp in import_list
        ]
        params["import_list"] = zip(import_list, old_videos_to_replace)

        return len(import_list) > 0


class RemoveVideo(EditCommand):
    topics = [UpdateTopic.video, UpdateTopic.suggestions, UpdateTopic.frame]

    @staticmethod
    def do_action(context: CommandContext, params: dict):
        videos = context.labels.videos
        row_idxs = context.state["selected_batch_video"]
        videos_to_be_removed = [videos[i] for i in row_idxs]

        # Remove selected videos in the project
        for video in videos_to_be_removed:
            context.labels.remove_video(video)

        # Update the view if state has the removed video
        if context.state["video"] in videos_to_be_removed:
            if len(context.labels.videos):
                context.state["video"] = context.labels.videos[-1]
            else:
                context.state["video"] = None

        if len(context.labels.videos) == 0:
            context.app.updateStatusMessage(" ")

    @staticmethod
    def ask(context: CommandContext, params: dict) -> bool:
        videos = context.labels.videos.copy()
        row_idxs = context.state["selected_batch_video"]
        video_file_names = []
        total_num_labeled_frames = 0
        for idx in row_idxs:

            video = videos[idx]
            if video is None:
                return False

            # Count labeled frames for this video
            n = len(context.labels.find(video))

            if n > 0:
                total_num_labeled_frames += n
                video_file_names.append(
                    f"{video}".split(", shape")[0].split("filename=")[-1].split("/")[-1]
                )

        # Warn if there are labels that will be deleted
        if len(video_file_names) >= 1:
            response = QtWidgets.QMessageBox.critical(
                context.app,
                "Removing video with labels",
                f"{total_num_labeled_frames} labeled frames in {', '.join(video_file_names)} will be deleted, "
                "are you sure you want to remove the videos?",
                QtWidgets.QMessageBox.Yes,
                QtWidgets.QMessageBox.No,
            )
            if response == QtWidgets.QMessageBox.No:
                return False
        return True


class AddSession(EditCommand):
    # topics = [UpdateTopic.session]

    @staticmethod
    def do_action(context: CommandContext, params: dict):

        camera_calibration = params["camera_calibration"]
        session = RecordingSession.load(filename=camera_calibration)

        # Add session
        context.labels.add_session(session)

        # Load if no video currently loaded
        if context.state["session"] is None:
            context.state["session"] = session

    @staticmethod
    def ask(context: CommandContext, params: dict) -> bool:
        """Shows gui for adding video to project."""
        filters = ["Camera calibration (*.toml)"]
        filename, selected_filter = FileDialog.open(
            context.app,
            dir=None,
            caption="Select camera calibration...",
            filter=";;".join(filters),
        )

        params["camera_calibration"] = filename

        return len(filename) > 0


class OpenSkeleton(EditCommand):
    topics = [UpdateTopic.skeleton]

    @staticmethod
    def load_skeleton(filename: str):
        if filename.endswith(".json"):
            new_skeleton = Skeleton.load_json(filename)
        elif filename.endswith((".h5", ".hdf5")):
            sk_list = Skeleton.load_all_hdf5(filename)
            new_skeleton = sk_list[0]
        return new_skeleton

    @staticmethod
    def compare_skeletons(
        skeleton: Skeleton, new_skeleton: Skeleton
    ) -> Tuple[List[str], List[str], List[str]]:

        delete_nodes = []
        add_nodes = []
        if skeleton.node_names != new_skeleton.node_names:
            # Compare skeletons
            base_nodes = skeleton.node_names
            new_nodes = new_skeleton.node_names
            delete_nodes = [node for node in base_nodes if node not in new_nodes]
            add_nodes = [node for node in new_nodes if node not in base_nodes]

        # We want to run this even if the skeletons are the same
        rename_nodes = [
            node for node in skeleton.node_names if node not in delete_nodes
        ]

        return rename_nodes, delete_nodes, add_nodes

    @staticmethod
    def delete_extra_skeletons(labels: Labels):
        if len(labels.skeletons) > 1:
            skeletons_used = list(
                set(
                    [
                        inst.skeleton
                        for lf in labels.labeled_frames
                        for inst in lf.instances
                    ]
                )
            )
            try:
                assert len(skeletons_used) == 1
            except AssertionError:
                raise ValueError("Too many skeletons used in project.")

            labels.skeletons = skeletons_used

    @staticmethod
    def get_template_skeleton_filename(context: CommandContext) -> str:
        """Helper function to get the template skeleton filename from dropdown.

        Args:
            context: The `CommandContext`.

        Returns:
            Path to the template skeleton shipped with SLEAP.
        """

        template = context.app.skeleton_dock.skeleton_templates.currentText()
        filename = get_package_file(f"skeletons/{template}.json")
        return filename

    @staticmethod
    def ask(context: CommandContext, params: dict) -> bool:
        filters = ["JSON skeleton (*.json)", "HDF5 skeleton (*.h5 *.hdf5)"]
        # Check whether to load from file or preset
        if params.get("template", False):
            # Get selected template from dropdown
            filename = OpenSkeleton.get_template_skeleton_filename(context)
        else:
            filename, selected_filter = FileDialog.open(
                context.app,
                dir=None,
                caption="Open skeleton...",
                filter=";;".join(filters),
            )

        if len(filename) == 0:
            return False

        okay = True
        if len(context.labels.skeletons) > 0:
            # Ask user permission to merge skeletons
            okay = False
            skeleton: Skeleton = context.labels.skeleton  # Assumes single skeleton

            # Load new skeleton and compare
            new_skeleton = OpenSkeleton.load_skeleton(filename)
            (rename_nodes, delete_nodes, add_nodes) = OpenSkeleton.compare_skeletons(
                skeleton, new_skeleton
            )

            if (len(delete_nodes) > 0) or (len(add_nodes) > 0):
                # Allow user to link mismatched nodes
                query = ReplaceSkeletonTableDialog(
                    rename_nodes=rename_nodes,
                    delete_nodes=delete_nodes,
                    add_nodes=add_nodes,
                )
                query.exec_()

                # Give the okay to add/delete nodes
                linked_nodes: Optional[Dict[str, str]] = query.result()
                if linked_nodes is not None:
                    delete_nodes = list(set(delete_nodes) - set(linked_nodes.values()))
                    add_nodes = list(set(add_nodes) - set(linked_nodes.keys()))
                    params["linked_nodes"] = linked_nodes
                    okay = True

            params["delete_nodes"] = delete_nodes
            params["add_nodes"] = add_nodes

        params["filename"] = filename
        return okay

    @staticmethod
    def do_action(context: CommandContext, params: dict):
        """Replace skeleton with new skeleton.

        Note that we modify the existing skeleton in-place to essentially match the new
        skeleton. However, we cannot rename the skeleton since `Skeleton.name` is used
        for hashing (see `Skeleton.name` setter).

        Args:
            context: CommandContext
            params: dict
                filename: str
                delete_nodes: List[str]
                add_nodes: List[str]
                linked_nodes: Dict[str, str]

        Returns:
            None
        """

        # TODO (LM): This is a hack to get around the fact that we do some dangerous
        # in-place operations on the skeleton. We should fix this.
        def try_and_skip_if_error(func, *args, **kwargs):
            """This is a helper function to try and skip if there is an error."""
            try:
                func(*args, **kwargs)
            except Exception as e:
                tb_str = traceback.format_exception(
                    etype=type(e), value=e, tb=e.__traceback__
                )
                logger.warning(
                    f"Recieved the following error while replacing skeleton:\n"
                    f"{''.join(tb_str)}"
                )

        # Load new skeleton
        filename = params["filename"]
        new_skeleton = OpenSkeleton.load_skeleton(filename)

        # Description and preview image only used for template skeletons
        new_skeleton.description = None
        new_skeleton.preview_image = None
        context.state["skeleton_description"] = new_skeleton.description
        context.state["skeleton_preview_image"] = new_skeleton.preview_image

        # Case 1: No skeleton exists in project
        if len(context.labels.skeletons) == 0:
            context.state["skeleton"] = new_skeleton
            context.labels.skeletons.append(context.state["skeleton"])
            return

        # Case 2: Skeleton(s) already exist(s) in project

        # Delete extra skeletons in project
        OpenSkeleton.delete_extra_skeletons(context.labels)
        skeleton = context.labels.skeleton  # Assume single skeleton

        if "delete_nodes" in params.keys():
            # We already compared skeletons in ask() method
            delete_nodes: List[str] = params["delete_nodes"]
            add_nodes: List[str] = params["add_nodes"]
        else:
            # Otherwise, load new skeleton and compare
            (rename_nodes, delete_nodes, add_nodes) = OpenSkeleton.compare_skeletons(
                skeleton, new_skeleton
            )

        # Delete pre-existing symmetry
        for src, dst in skeleton.symmetries:
            skeleton.delete_symmetry(src, dst)

        # Link mismatched nodes
        if "linked_nodes" in params.keys():
            linked_nodes = params["linked_nodes"]
            for new_name, old_name in linked_nodes.items():
                try_and_skip_if_error(skeleton.relabel_node, old_name, new_name)

        # Delete nodes from skeleton that are not in new skeleton
        for node in delete_nodes:
            try_and_skip_if_error(skeleton.delete_node, node)

        # Add nodes that only exist in the new skeleton
        for node in add_nodes:
            try_and_skip_if_error(skeleton.add_node, node)

        # Add edges
        skeleton.clear_edges()
        for src, dest in new_skeleton.edges:
            try_and_skip_if_error(skeleton.add_edge, src.name, dest.name)

        # Add new symmetry
        for src, dst in new_skeleton.symmetries:
            try_and_skip_if_error(skeleton.add_symmetry, src.name, dst.name)

        # Set state of context
        context.state["skeleton"] = skeleton


class SaveSkeleton(AppCommand):
    @staticmethod
    def ask(context: CommandContext, params: dict) -> bool:
        default_name = "skeleton.json"
        filters = ["JSON skeleton (*.json)", "HDF5 skeleton (*.h5 *.hdf5)"]
        filename, selected_filter = FileDialog.save(
            context.app,
            caption="Save As...",
            dir=default_name,
            filter=";;".join(filters),
        )

        if len(filename) == 0:
            return False

        params["filename"] = filename
        return True

    @staticmethod
    def do_action(context: CommandContext, params: dict):
        filename = params["filename"]
        if filename.endswith(".json"):
            context.state["skeleton"].save_json(filename)
        elif filename.endswith((".h5", ".hdf5")):
            context.state["skeleton"].save_hdf5(filename)


class NewNode(EditCommand):
    topics = [UpdateTopic.skeleton]

    @staticmethod
    def do_action(context: CommandContext, params: dict):
        # Find new part name
        part_name = "new_part"
        i = 1
        while part_name in context.state["skeleton"]:
            part_name = f"new_part_{i}"
            i += 1

        # Add the node to the skeleton
        context.state["skeleton"].add_node(part_name)


class DeleteNode(EditCommand):
    topics = [UpdateTopic.skeleton]

    @staticmethod
    def do_action(context: CommandContext, params: dict):
        node = context.state["selected_node"]
        context.state["skeleton"].delete_node(node)


class SetNodeName(EditCommand):
    topics = [UpdateTopic.skeleton]

    @staticmethod
    def do_action(context: CommandContext, params: dict):
        node = params["node"]
        name = params["name"]
        skeleton = params["skeleton"]

        if name in skeleton.node_names:
            # Merge
            context.labels.merge_nodes(name, node.name)
        else:
            # Simple relabel
            skeleton.relabel_node(node.name, name)


class SetNodeSymmetry(EditCommand):
    topics = [UpdateTopic.skeleton]

    @staticmethod
    def do_action(context: CommandContext, params: dict):
        node = params["node"]
        symmetry = params["symmetry"]
        skeleton = params["skeleton"]
        if symmetry and node != symmetry:
            skeleton.add_symmetry(node, symmetry)
        else:
            # Value was cleared by user, so delete symmetry
            symmetric_to = skeleton.get_symmetry(node)
            if symmetric_to is not None:
                skeleton.delete_symmetry(node, symmetric_to)


class NewEdge(EditCommand):
    topics = [UpdateTopic.skeleton]

    @staticmethod
    def do_action(context: CommandContext, params: dict):
        src_node = params["src_node"]
        dst_node = params["dst_node"]

        # Check if they're in the graph
        if (
            src_node not in context.state["skeleton"]
            or dst_node not in context.state["skeleton"]
        ):
            return

        # Add edge
        context.state["skeleton"].add_edge(source=src_node, destination=dst_node)


class DeleteEdge(EditCommand):
    topics = [UpdateTopic.skeleton]

    @staticmethod
    def ask(context: "CommandContext", params: dict) -> bool:
        params["edge"] = context.state["selected_edge"]
        return True

    @staticmethod
    def do_action(context: CommandContext, params: dict):
        edge = params["edge"]
        # Delete edge
        context.state["skeleton"].delete_edge(**edge)


class InstanceDeleteCommand(EditCommand):
    topics = [UpdateTopic.project_instances]

    @staticmethod
    def get_frame_instance_list(context: CommandContext, params: dict):
        raise NotImplementedError("Call to virtual method.")

    @staticmethod
    def _confirm_deletion(context: CommandContext, lf_inst_list: List) -> bool:
        """Helper function to confirm before deleting instances.

        Args:
            lf_inst_list: A list of (labeled frame, instance) tuples.
        """

        title = "Deleting instances"
        message = (
            f"There are {len(lf_inst_list)} instances which "
            f"would be deleted. Are you sure you want to delete these?"
        )

        # Confirm that we want to delete
        resp = QtWidgets.QMessageBox.critical(
            context.app,
            title,
            message,
            QtWidgets.QMessageBox.Yes,
            QtWidgets.QMessageBox.No,
        )

        if resp == QtWidgets.QMessageBox.No:
            return False

        return True

    @staticmethod
    def _do_deletion(context: CommandContext, lf_inst_list: List[int]):
        # Delete the instances
        lfs_to_remove = []
        for lf, inst in lf_inst_list:
            context.labels.remove_instance(lf, inst, in_transaction=True)
            if len(lf.instances) == 0:
                lfs_to_remove.append(lf)

        context.labels.remove_frames(lfs_to_remove)

        # Update caches since we skipped doing this after each deletion
        context.labels.update_cache()

        # Update visuals
        context.changestack_push("delete instances")

    @classmethod
    def do_action(cls, context: CommandContext, params: dict):
        cls._do_deletion(context, params["lf_instance_list"])

    @classmethod
    def ask(cls, context: CommandContext, params: dict) -> bool:
        lf_inst_list = cls.get_frame_instance_list(context, params)
        params["lf_instance_list"] = lf_inst_list

        return cls._confirm_deletion(context, lf_inst_list)


class DeleteAllPredictions(InstanceDeleteCommand):
    @staticmethod
    def get_frame_instance_list(
        context: CommandContext, params: dict
    ) -> List[Tuple[LabeledFrame, Instance]]:
        return [
            (lf, inst)
            for lf in context.labels
            for inst in lf
            if type(inst) == PredictedInstance
        ]


class DeleteFramePredictions(InstanceDeleteCommand):
    @staticmethod
    def _confirm_deletion(self, *args, **kwargs):
        # Don't require confirmation when deleting from current frame
        return True

    @staticmethod
    def get_frame_instance_list(context: CommandContext, params: dict):
        predicted_instances = [
            (lf, inst)
            for lf in context.labels.find(
                context.state["video"], frame_idx=context.state["frame_idx"]
            )
            for inst in lf
            if type(inst) == PredictedInstance
        ]

        return predicted_instances


class DeleteClipPredictions(InstanceDeleteCommand):
    @staticmethod
    def get_frame_instance_list(context: CommandContext, params: dict):
        predicted_instances = [
            (lf, inst)
            for lf in context.labels.find(
                context.state["video"], frame_idx=range(*context.state["frame_range"])
            )
            for inst in lf
            if type(inst) == PredictedInstance
        ]
        return predicted_instances


class DeleteAreaPredictions(InstanceDeleteCommand):
    @staticmethod
    def get_frame_instance_list(context: CommandContext, params: dict):
        min_corner = params["min_corner"]
        max_corner = params["max_corner"]

        def is_bounded(inst):
            points_array = inst.points_array
            valid_points = points_array[~np.isnan(points_array).any(axis=1)]

            is_gt_min = np.all(valid_points >= min_corner)
            is_lt_max = np.all(valid_points <= max_corner)
            return is_gt_min and is_lt_max

        # Find all instances contained in selected area
        predicted_instances = [
            (lf, inst)
            for lf in context.labels.find(context.state["video"])
            for inst in lf
            if type(inst) == PredictedInstance and is_bounded(inst)
        ]

        return predicted_instances

    @classmethod
    def ask_and_do(cls, context: CommandContext, params: dict):
        # Callback to delete after area has been selected
        def delete_area_callback(x0, y0, x1, y1):
            context.app.updateStatusMessage()

            # Make sure there was an area selected
            if x0 == x1 or y0 == y1:
                return

            params["min_corner"] = (x0, y0)
            params["max_corner"] = (x1, y1)

            predicted_instances = cls.get_frame_instance_list(context, params)

            if cls._confirm_deletion(context, predicted_instances):
                params["lf_instance_list"] = predicted_instances
                cls.do_with_signal(context, params)

        # Prompt the user to select area
        context.app.updateStatusMessage(
            f"Please select the area from which to remove instances. This will be applied to all frames."
        )
        context.app.player.onAreaSelection(delete_area_callback)


class DeleteLowScorePredictions(InstanceDeleteCommand):
    @staticmethod
    def get_frame_instance_list(context: CommandContext, params: dict):
        score_thresh = params["score_threshold"]
        predicted_instances = [
            (lf, inst)
            for lf in context.labels.find(context.state["video"])
            for inst in lf
            if type(inst) == PredictedInstance and inst.score < score_thresh
        ]
        return predicted_instances

    @classmethod
    def ask(cls, context: CommandContext, params: dict) -> bool:
        score_thresh, okay = QtWidgets.QInputDialog.getDouble(
            context.app, "Delete Instances with Low Score...", "Score Below:", 1, 0, 100
        )
        if okay:
            params["score_threshold"] = score_thresh
            return super().ask(context, params)


class DeleteFrameLimitPredictions(InstanceDeleteCommand):
    @staticmethod
    def get_frame_instance_list(context: CommandContext, params: dict):
        count_thresh = params["count_threshold"]
        predicted_instances = []
        # Find all instances contained in selected area
        for lf in context.labels.find(context.state["video"]):
            if len(lf.predicted_instances) > count_thresh:
                # Get all but the count_thresh many instances with the highest score
                extra_instances = sorted(
                    lf.predicted_instances, key=operator.attrgetter("score")
                )[:-count_thresh]
                predicted_instances.extend([(lf, inst) for inst in extra_instances])
        return predicted_instances

    @classmethod
    def ask(cls, context: CommandContext, params: dict) -> bool:
        count_thresh, okay = QtWidgets.QInputDialog.getInt(
            context.app,
            "Limit Instances in Frame...",
            "Maximum instances in a frame:",
            3,
            1,
            100,
        )
        if okay:
            params["count_threshold"] = count_thresh
            return super().ask(context, params)


class TransposeInstances(EditCommand):
    topics = [UpdateTopic.project_instances, UpdateTopic.tracks]

    @classmethod
    def do_action(cls, context: CommandContext, params: dict):
        instances = params["instances"]

        if len(instances) != 2:
            return

        # Swap tracks for current and subsequent frames when we have tracks
        old_track, new_track = instances[0].track, instances[1].track
        if old_track is not None and new_track is not None:
            frame_range = (context.state["frame_idx"], context.state["video"].frames)
            context.labels.track_swap(
                context.state["video"], new_track, old_track, frame_range
            )

    @classmethod
    def ask_and_do(cls, context: CommandContext, params: dict):
        def on_each(instances: list):
            word = "next" if len(instances) else "first"
            context.app.updateStatusMessage(
                f"Please select the {word} instance to transpose..."
            )

        def on_success(instances: list):
            params["instances"] = instances
            cls.do_with_signal(context, params)

        if len(context.state["labeled_frame"].instances) < 2:
            return
        # If there are just two instances, transpose them.
        if len(context.state["labeled_frame"].instances) == 2:
            params["instances"] = context.state["labeled_frame"].instances
            cls.do_with_signal(context, params)
        # If there are more than two, then we need the user to select the instances.
        else:
            context.app.player.onSequenceSelect(
                seq_len=2,
                on_success=on_success,
                on_each=on_each,
                on_failure=lambda x: context.app.updateStatusMessage(),
            )


class DeleteSelectedInstance(EditCommand):
    topics = [UpdateTopic.frame, UpdateTopic.project_instances, UpdateTopic.suggestions]

    @staticmethod
    def do_action(context: CommandContext, params: dict):
        selected_inst = context.state["instance"]
        if selected_inst is None:
            return

        context.labels.remove_instance(context.state["labeled_frame"], selected_inst)


class DeleteSelectedInstanceTrack(EditCommand):
    topics = [
        UpdateTopic.project_instances,
        UpdateTopic.tracks,
        UpdateTopic.suggestions,
    ]

    @staticmethod
    def do_action(context: CommandContext, params: dict):
        selected_inst = context.state["instance"]
        if selected_inst is None:
            return

        track = selected_inst.track
        context.labels.remove_instance(context.state["labeled_frame"], selected_inst)

        if track is not None:
            # remove any instance on this track
            for lf in context.labels.find(context.state["video"]):
                track_instances = filter(lambda inst: inst.track == track, lf.instances)
                for inst in track_instances:
                    context.labels.remove_instance(lf, inst)


class DeleteDialogCommand(EditCommand):
    topics = [
        UpdateTopic.project_instances,
    ]

    @staticmethod
    def ask_and_do(context: CommandContext, params: dict):
        if DeleteDialog(context).exec_():
            context.signal_update([UpdateTopic.project_instances])


class AddTrack(EditCommand):
    topics = [UpdateTopic.tracks]

    @staticmethod
    def do_action(context: CommandContext, params: dict):
        track_numbers_used = [
            int(track.name) for track in context.labels.tracks if track.name.isnumeric()
        ]
        next_number = max(track_numbers_used, default=0) + 1
        new_track = Track(spawned_on=context.state["frame_idx"], name=str(next_number))

        context.labels.add_track(context.state["video"], new_track)

        context.execute(SetSelectedInstanceTrack, new_track=new_track)


class SetSelectedInstanceTrack(EditCommand):
    topics = [UpdateTopic.tracks]

    @staticmethod
    def do_action(context: CommandContext, params: dict):
        selected_instance: Instance = context.state["instance"]
        new_track = params["new_track"]
        if selected_instance is None:
            return

        # When setting track for an instance that doesn't already have a track set,
        # just set for selected instance.
        if (
            selected_instance.track is None
            or not context.state["propagate track labels"]
        ):
            # Move anything already in the new track out of it
            new_track_instances = context.labels.find_track_occupancy(
                video=context.state["video"],
                track=new_track,
                frame_range=(
                    context.state["frame_idx"],
                    context.state["frame_idx"] + 1,
                ),
            )
            for instance in new_track_instances:
                instance.track = None
            # Move selected instance into new track
            context.labels.track_set_instance(
                context.state["labeled_frame"], selected_instance, new_track
            )
            # Add linked predicted instance to new track
            if selected_instance.from_predicted is not None:
                selected_instance.from_predicted.track = new_track

        # When the instance does already have a track, then we want to update
        # the track for a range of frames.
        else:
            old_track = selected_instance.track

            # Determine range that should be affected
            if context.state["has_frame_range"]:
                # If range is selected in seekbar, use that
                frame_range = tuple(context.state["frame_range"])
            else:
                # Otherwise, range is current to last frame
                frame_range = (
                    context.state["frame_idx"],
                    context.state["video"].frames,
                )

            # Do the swap
            context.labels.track_swap(
                context.state["video"], new_track, old_track, frame_range
            )

        # Make sure the originally selected instance is still selected
        context.state["instance"] = selected_instance


class DeleteTrack(EditCommand):
    topics = [UpdateTopic.tracks]

    @staticmethod
    def do_action(context: CommandContext, params: dict):
        track = params["track"]
        context.labels.remove_track(track)


class DeleteMultipleTracks(EditCommand):
    topics = [UpdateTopic.tracks]

    @staticmethod
    def do_action(context: CommandContext, params: dict):
        """Delete either all tracks or just unused tracks.

        Args:
            context: The command context.
            params: The command parameters.
                delete_all: If True, delete all tracks. If False, delete only
                    unused tracks.
        """
        delete_all: bool = params["delete_all"]
        if delete_all:
            context.labels.remove_all_tracks()
        else:
            context.labels.remove_unused_tracks()


class CopyInstanceTrack(EditCommand):
    @staticmethod
    def do_action(context: CommandContext, params: dict):
        selected_instance: Instance = context.state["instance"]
        if selected_instance is None:
            return
        context.state["clipboard_track"] = selected_instance.track


class PasteInstanceTrack(EditCommand):
    topics = [UpdateTopic.tracks]

    @staticmethod
    def do_action(context: CommandContext, params: dict):
        selected_instance: Instance = context.state["instance"]
        track_to_paste = context.state["clipboard_track"]
        if selected_instance is None or track_to_paste is None:
            return

        # Ensure mutual exclusivity of tracks within a frame.
        for inst in selected_instance.frame.instances_to_show:
            if inst == selected_instance:
                continue
            if inst.track is not None and inst.track == track_to_paste:
                # Unset track for other instances that have the same track.
                inst.track = None

        # Set the track on the selected instance.
        selected_instance.track = context.state["clipboard_track"]


class SetTrackName(EditCommand):
    topics = [UpdateTopic.tracks, UpdateTopic.frame]

    @staticmethod
    def do_action(context: CommandContext, params: dict):
        track = params["track"]
        name = params["name"]
        track.name = name


class GenerateSuggestions(EditCommand):
    topics = [UpdateTopic.suggestions]

    @classmethod
    def do_action(cls, context: CommandContext, params: dict):

        if len(context.labels.videos) == 0:
            print("Error: no videos to generate suggestions for")
            return

        # TODO: Progress bar
        win = MessageDialog(
            "Generating list of suggested frames... " "This may take a few minutes.",
            context.app,
        )

        if (
            params["target"]
            == "current video"  # Checks if current video is selected in gui
        ):
            params["videos"] = (
                [context.labels.videos[0]]
                if context.state["video"] is None
                else [context.state["video"]]
            )
        else:
            params["videos"] = context.labels.videos

        try:
            new_suggestions = VideoFrameSuggestions.suggest(
                labels=context.labels, params=params
            )

            context.labels.append_suggestions(new_suggestions)
        except Exception as e:
            win.hide()
            QtWidgets.QMessageBox(
                text=f"An error occurred while generating suggestions. "
                "Your command line terminal may have more information about "
                "the error."
            ).exec_()
            raise e

        win.hide()


class AddSuggestion(EditCommand):
    topics = [UpdateTopic.suggestions]

    @classmethod
    def do_action(cls, context: CommandContext, params: dict):
        context.labels.add_suggestion(
            context.state["video"], context.state["frame_idx"]
        )


class RemoveSuggestion(EditCommand):
    topics = [UpdateTopic.suggestions]

    @classmethod
    def do_action(cls, context: CommandContext, params: dict):
        selected_frame = context.app.suggestions_dock.table.getSelectedRowItem()
        if selected_frame is not None:
            context.labels.remove_suggestion(
                selected_frame.video, selected_frame.frame_idx
            )


class ClearSuggestions(EditCommand):
    topics = [UpdateTopic.suggestions]

    @staticmethod
    def ask(context: CommandContext, params: dict) -> bool:
        if len(context.labels.suggestions) == 0:
            return False

        # Warn that suggestions will be cleared

        response = QtWidgets.QMessageBox.warning(
            context.app,
            "Clearing all suggestions",
            "Are you sure you want to remove all suggestions from the project?",
            QtWidgets.QMessageBox.Yes,
            QtWidgets.QMessageBox.No,
        )
        if response == QtWidgets.QMessageBox.No:
            return False

        return True

    @classmethod
    def do_action(cls, context: CommandContext, params: dict):
        context.labels.clear_suggestions()


class MergeProject(EditCommand):
    topics = [UpdateTopic.all]

    @classmethod
    def ask_and_do(cls, context: CommandContext, params: dict):
        filenames = params["filenames"]
        if filenames is None:
            filters = [
                "SLEAP HDF5 dataset (*.slp *.h5 *.hdf5)",
                "SLEAP JSON dataset (*.json *.json.zip)",
            ]

            filenames, selected_filter = FileDialog.openMultiple(
                context.app,
                dir=None,
                caption="Import labeled data...",
                filter=";;".join(filters),
            )

        if len(filenames) == 0:
            return

        for filename in filenames:
            gui_video_callback = Labels.make_gui_video_callback(
                search_paths=[os.path.dirname(filename)]
            )

            new_labels = Labels.load_file(filename, video_search=gui_video_callback)

            # Merging data is handled by MergeDialog
            MergeDialog(base_labels=context.labels, new_labels=new_labels).exec_()

        cls.do_with_signal(context, params)


class AddInstance(EditCommand):
    topics = [UpdateTopic.frame, UpdateTopic.project_instances, UpdateTopic.suggestions]

    @staticmethod
    def get_previous_frame_index(context: CommandContext) -> Optional[int]:
        frames = context.labels.frames(
            context.state["video"],
            from_frame_idx=context.state["frame_idx"],
            reverse=True,
        )

        try:
            next_idx = next(frames).frame_idx
        except:
            return

        return next_idx

    @classmethod
    def do_action(cls, context: CommandContext, params: dict):
        copy_instance = params.get("copy_instance", None)
        init_method = params.get("init_method", "best")
        location = params.get("location", None)
        mark_complete = params.get("mark_complete", False)

        if context.state["labeled_frame"] is None:
            return

        if len(context.state["skeleton"]) == 0:
            return

        from_predicted = copy_instance
        from_prev_frame = False

        if init_method == "best" and copy_instance is None:
            selected_inst = context.state["instance"]
            if selected_inst is not None:
                # If the user has selected an instance, copy that one.
                copy_instance = selected_inst
                from_predicted = copy_instance

        if (
            init_method == "best" and copy_instance is None
        ) or init_method == "prediction":
            unused_predictions = context.state["labeled_frame"].unused_predictions
            if len(unused_predictions):
                # If there are predicted instances that don't correspond to an instance
                # in this frame, use the first predicted instance without matching instance.
                copy_instance = unused_predictions[0]
                from_predicted = copy_instance

        if (
            init_method == "best" and copy_instance is None
        ) or init_method == "prior_frame":
            # Otherwise, if there are instances in previous frames,
            # copy the points from one of those instances.
            prev_idx = cls.get_previous_frame_index(context)

            if prev_idx is not None:
                prev_instances = context.labels.find(
                    context.state["video"], prev_idx, return_new=True
                )[0].instances
                if len(prev_instances) > len(context.state["labeled_frame"].instances):
                    # If more instances in previous frame than current, then use the
                    # first unmatched instance.
                    copy_instance = prev_instances[
                        len(context.state["labeled_frame"].instances)
                    ]
                    from_prev_frame = True
                elif init_method == "best" and (
                    context.state["labeled_frame"].instances
                ):
                    # Otherwise, if there are already instances in current frame,
                    # copy the points from the last instance added to frame.
                    copy_instance = context.state["labeled_frame"].instances[-1]
                elif len(prev_instances):
                    # Otherwise use the last instance added to previous frame.
                    copy_instance = prev_instances[-1]
                    from_prev_frame = True

        from_predicted = from_predicted if hasattr(from_predicted, "score") else None

        # Now create the new instance
        new_instance = Instance(
            skeleton=context.state["skeleton"],
            from_predicted=from_predicted,
            frame=context.state["labeled_frame"],
        )

        has_missing_nodes = False

        # go through each node in skeleton
        for node in context.state["skeleton"].node_names:
            # if we're copying from a skeleton that has this node
            if (
                copy_instance is not None
                and node in copy_instance
                and not copy_instance[node].isnan()
            ):
                # just copy x, y, and visible
                # we don't want to copy a PredictedPoint or score attribute
                new_instance[node] = Point(
                    x=copy_instance[node].x,
                    y=copy_instance[node].y,
                    visible=copy_instance[node].visible,
                    complete=mark_complete,
                )
            else:
                has_missing_nodes = True

        if has_missing_nodes:
            # mark the node as not "visible" if we're copying from a predicted instance without this node
            is_visible = copy_instance is None or (not hasattr(copy_instance, "score"))

            if init_method == "force_directed":
                AddMissingInstanceNodes.add_force_directed_nodes(
                    context=context,
                    instance=new_instance,
                    visible=is_visible,
                    center_point=location,
                )
            elif init_method == "random":
                AddMissingInstanceNodes.add_random_nodes(
                    context=context, instance=new_instance, visible=is_visible
                )
            elif init_method == "template":
                AddMissingInstanceNodes.add_nodes_from_template(
                    context=context,
                    instance=new_instance,
                    visible=is_visible,
                    center_point=location,
                )
            else:
                AddMissingInstanceNodes.add_best_nodes(
                    context=context, instance=new_instance, visible=is_visible
                )

        # If we're copying a predicted instance or from another frame, copy the track
        if hasattr(copy_instance, "score") or from_prev_frame:
            new_instance.track = copy_instance.track

        # Add the instance
        context.labels.add_instance(context.state["labeled_frame"], new_instance)

        if context.state["labeled_frame"] not in context.labels.labels:
            context.labels.append(context.state["labeled_frame"])


class SetInstancePointLocations(EditCommand):
    """Sets locations for node(s) for an instance.

    Note: It's important that this command does *not* update the visual
    scene, since this would redraw the frame and create new visual objects.
    The calling code is responsible for updating the visual scene.

    Params:
        instance: The instance
        nodes_locations: A dictionary of data to set
        * keys are nodes (or node names)
        * values are (x, y) coordinate tuples.
    """

    topics = []

    @classmethod
    def do_action(cls, context: "CommandContext", params: dict):
        instance = params["instance"]
        nodes_locations = params["nodes_locations"]

        for node, (x, y) in nodes_locations.items():
            if node in instance:
                instance[node].x = x
                instance[node].y = y


class SetInstancePointVisibility(EditCommand):
    """Toggles visibility set for a node for an instance.

    Note: It's important that this command does *not* update the visual
    scene, since this would redraw the frame and create new visual objects.
    The calling code is responsible for updating the visual scene.

    Params:
        instance: The instance
        node: The `Node` (or name string)
        visible: Whether to set or clear visibility for node
    """

    topics = []

    @classmethod
    def do_action(cls, context: "CommandContext", params: dict):
        instance = params["instance"]
        node = params["node"]
        visible = params["visible"]

        instance[node].visible = visible


class AddMissingInstanceNodes(EditCommand):
    topics = [UpdateTopic.frame]

    @classmethod
    def do_action(cls, context: CommandContext, params: dict):
        instance = params["instance"]
        visible = params.get("visible", False)

        cls.add_best_nodes(context, instance, visible)

    @classmethod
    def add_best_nodes(cls, context, instance, visible):
        # Try placing missing nodes using a "template" instance
        cls.add_nodes_from_template(context, instance, visible)

        # If the "template" instance has missing nodes (i.e., a node that isn't
        # labeled on any of the instances we used to generate the template),
        # then adding nodes from the template may still result in missing nodes.
        # So we'll use random placement for anything that's still missing.
        cls.add_random_nodes(context, instance, visible)

    @classmethod
    def add_random_nodes(cls, context, instance, visible):
        # TODO: Move this to Instance so we can do this on-demand
        # the rect that's currently visible in the window view
        in_view_rect = context.app.player.getVisibleRect()

        for node in context.state["skeleton"].nodes:
            if node not in instance.nodes or instance[node].isnan():
                # pick random points within currently zoomed view
                x, y = cls.get_xy_in_rect(in_view_rect)
                # set point for node
                instance[node] = Point(x=x, y=y, visible=visible)

    @staticmethod
    def get_xy_in_rect(rect: QtCore.QRectF):
        """Returns random x, y coordinates within given rect."""
        x = rect.x() + (rect.width() * 0.1) + (np.random.rand() * rect.width() * 0.8)
        y = rect.y() + (rect.height() * 0.1) + (np.random.rand() * rect.height() * 0.8)
        return x, y

    @staticmethod
    def get_rect_center_xy(rect: QtCore.QRectF):
        """Returns x, y at center of rect."""

    @classmethod
    def add_nodes_from_template(
        cls,
        context,
        instance,
        visible: bool = False,
        center_point: QtCore.QPoint = None,
    ):
        from sleap.info import align

        # Get the "template" instance
        template_points = context.labels.get_template_instance_points(
            skeleton=instance.skeleton
        )

        # Align the template on to the current instance with missing points
        if instance.points:
            aligned_template = align.align_instance_points(
                source_points_array=template_points,
                target_points_array=instance.points_array,
            )
        else:
            template_mean = np.nanmean(template_points, axis=0)

            center_point = center_point or context.app.player.getVisibleRect().center()
            center = np.array([center_point.x(), center_point.y()])

            aligned_template = template_points + (center - template_mean)

        # Make missing points from the aligned template
        for i, node in enumerate(instance.skeleton.nodes):
            if node not in instance:
                x, y = aligned_template[i]
                instance[node] = Point(x=x, y=y, visible=visible)

    @classmethod
    def add_force_directed_nodes(
        cls, context, instance, visible, center_point: QtCore.QPoint = None
    ):
        import networkx as nx

        center_point = center_point or context.app.player.getVisibleRect().center()
        center_tuple = (center_point.x(), center_point.y())

        node_positions = nx.spring_layout(
            G=context.state["skeleton"].graph, center=center_tuple, scale=50
        )

        for node, pos in node_positions.items():
            instance[node] = Point(x=pos[0], y=pos[1], visible=visible)


class AddUserInstancesFromPredictions(EditCommand):
    topics = [UpdateTopic.frame, UpdateTopic.project_instances]

    @staticmethod
    def make_instance_from_predicted_instance(
        copy_instance: PredictedInstance,
    ) -> Instance:
        # create the new instance
        new_instance = Instance(
            skeleton=copy_instance.skeleton,
            from_predicted=copy_instance,
            frame=copy_instance.frame,
        )

        # go through each node in skeleton
        for node in new_instance.skeleton.node_names:
            # if we're copying from a skeleton that has this node
            if node in copy_instance and not copy_instance[node].isnan():
                # just copy x, y, and visible
                # we don't want to copy a PredictedPoint or score attribute
                new_instance[node] = Point(
                    x=copy_instance[node].x,
                    y=copy_instance[node].y,
                    visible=copy_instance[node].visible,
                    complete=False,
                )

        # copy the track
        new_instance.track = copy_instance.track

        return new_instance

    @classmethod
    def do_action(cls, context: CommandContext, params: dict):
        if context.state["labeled_frame"] is None:
            return

        new_instances = []
        unused_predictions = context.state["labeled_frame"].unused_predictions
        for predicted_instance in unused_predictions:
            new_instances.append(
                cls.make_instance_from_predicted_instance(predicted_instance)
            )

        # Add the instances
        for new_instance in new_instances:
            context.labels.add_instance(context.state["labeled_frame"], new_instance)


class CopyInstance(EditCommand):
    @classmethod
    def do_action(cls, context: CommandContext, params: dict):
        current_instance: Instance = context.state["instance"]
        if current_instance is None:
            return
        context.state["clipboard_instance"] = current_instance


class PasteInstance(EditCommand):
    topics = [UpdateTopic.frame, UpdateTopic.project_instances]

    @classmethod
    def do_action(cls, context: CommandContext, params: dict):
        base_instance: Instance = context.state["clipboard_instance"]
        current_frame: LabeledFrame = context.state["labeled_frame"]
        if base_instance is None or current_frame is None:
            return

        # Create a new instance copy.
        new_instance = Instance.from_numpy(
            base_instance.numpy(), skeleton=base_instance.skeleton
        )

        if base_instance.frame != current_frame:
            # Only copy the track if we're not on the same frame and the track doesn't
            # exist on the current frame.
            current_frame_tracks = [
                inst.track for inst in current_frame if inst.track is not None
            ]
            if base_instance.track not in current_frame_tracks:
                new_instance.track = base_instance.track

        # Add to the current frame.
        context.labels.add_instance(current_frame, new_instance)

        if current_frame not in context.labels.labels:
            # Add current frame to labels if it wasn't already there. This happens when
            # adding an instance to an empty labeled frame that isn't in the labels.
            context.labels.append(current_frame)


def open_website(url: str):
    """Open website in default browser.

    Args:
        url: URL to open.
    """
    QtGui.QDesktopServices.openUrl(QtCore.QUrl(url))


class OpenWebsite(AppCommand):
    @staticmethod
    def do_action(context: CommandContext, params: dict):
        open_website(params["url"])


class CheckForUpdates(AppCommand):
    @staticmethod
    def do_action(context: CommandContext, params: dict):
        success = context.app.release_checker.check_for_releases()
        if success:
            stable = context.app.release_checker.latest_stable
            prerelease = context.app.release_checker.latest_prerelease
            context.state["stable_version_menu"].setText(f"  Stable: {stable.version}")
            context.state["stable_version_menu"].setEnabled(True)
            context.state["prerelease_version_menu"].setText(
                f"  Prerelease: {prerelease.version}"
            )
            context.state["prerelease_version_menu"].setEnabled(True)

    # TODO: Provide GUI feedback about result.


class OpenStableVersion(AppCommand):
    @staticmethod
    def do_action(context: CommandContext, params: dict):
        rls = context.app.release_checker.latest_stable
        if rls is not None:
            context.openWebsite(rls.url)


class OpenPrereleaseVersion(AppCommand):
    @staticmethod
    def do_action(context: CommandContext, params: dict):
        rls = context.app.release_checker.latest_prerelease
        if rls is not None:
            context.openWebsite(rls.url)


def copy_to_clipboard(text: str):
    """Copy a string to the system clipboard.

    Args:
        text: String to copy to clipboard.
    """
    clipboard = QtWidgets.QApplication.clipboard()
    clipboard.clear(mode=clipboard.Clipboard)
    clipboard.setText(text, mode=clipboard.Clipboard)<|MERGE_RESOLUTION|>--- conflicted
+++ resolved
@@ -39,15 +39,10 @@
 from typing import Callable, Dict, Iterator, List, Optional, Tuple, Type
 
 import attr
-<<<<<<< HEAD
+import cv2
+import numpy as np
 from qtpy import QtCore, QtWidgets, QtGui
 from qtpy.QtWidgets import QMessageBox, QProgressDialog
-from sleap.io.cameras import RecordingSession
-=======
-import cv2
-import numpy as np
-from qtpy import QtCore, QtGui, QtWidgets
->>>>>>> 587331fd
 
 from sleap.gui.dialogs.delete import DeleteDialog
 from sleap.gui.dialogs.filedialog import FileDialog
@@ -59,6 +54,7 @@
 from sleap.gui.state import GuiState
 from sleap.gui.suggestions import VideoFrameSuggestions
 from sleap.instance import Instance, LabeledFrame, Point, PredictedInstance, Track
+from sleap.io.cameras import RecordingSession
 from sleap.io.convert import default_analysis_filename
 from sleap.io.dataset import Labels
 from sleap.io.format.adaptor import Adaptor
