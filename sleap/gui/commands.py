"""
Module for gui command context and commands objects.

Each open project (i.e., `MainWindow`) will have its own `CommandContext`.
The context enables commands to access and modify the `GuiState` and `Labels`,
as well as potentially maintaining a command history (so we can add support for
undo!). See `sleap.gui.app` for how the context is created and used.

Every command will have both a method in `CommandContext` (this is what should
be used to trigger the command, e.g., connected to the menu action) and a
class which inherits from `AppCommand` (or a more specialized class such as
`NavCommand`, `GoIteratorCommand`, or `EditCommand`). Note that this code relies
on inheritance, so some care and attention is required.

A typical command will override the `ask` and `do_action` methods. If the
command updates something which affects the GUI, it should override the `topic`
attribute (this then gets passed back to the `update_callback` from the context.
If a command doesn't require any input from the user, then it doesn't need to
override the `ask` method.

If it's not possible to separate the GUI "ask" and the non-GUI "do" code, then
instead of `ask` and `do_action` you should add an `ask_and_do` method
(for instance, `DeleteDialogCommand` and `MergeProject` show dialogues which
handle both the GUI and the action). Ideally we'd endorse separation of "ask"
and "do" for all commands (this is important if we're going to implement undo)--
for now it's at least easy to see where this separation is violated.
"""

import logging
import operator
import os
import re
import subprocess
import sys
import traceback
from enum import Enum
from glob import glob
from itertools import permutations, product
from pathlib import Path, PurePath
from typing import Callable, Dict, Iterator, List, Optional, Tuple, Type, Union, cast

import attr
import cv2
import numpy as np
from sleap_anipose import triangulate, reproject
from qtpy import QtCore, QtGui, QtWidgets

from sleap.gui.dialogs.delete import DeleteDialog
from sleap.gui.dialogs.filedialog import FileDialog
from sleap.gui.dialogs.importvideos import ImportVideos
from sleap.gui.dialogs.merge import MergeDialog, ReplaceSkeletonTableDialog
from sleap.gui.dialogs.message import MessageDialog
from sleap.gui.dialogs.missingfiles import MissingFilesDialog
from sleap.gui.state import GuiState
from sleap.gui.suggestions import VideoFrameSuggestions
from sleap.instance import Instance, LabeledFrame, Point, PredictedInstance, Track
from sleap.io.cameras import Camcorder, InstanceGroup, RecordingSession
from sleap.io.convert import default_analysis_filename
from sleap.io.dataset import Labels
from sleap.io.format.adaptor import Adaptor
from sleap.io.format.csv import CSVAdaptor
from sleap.io.format.ndx_pose import NDXPoseAdaptor
from sleap.io.video import Video
from sleap.skeleton import Node, Skeleton
from sleap.util import get_package_file

# Indicates whether we support multiple project windows (i.e., "open" opens new window)
OPEN_IN_NEW = True

logger = logging.getLogger(__name__)


class UpdateTopic(Enum):
    """Topics so context can tell callback what was updated by the command."""

    all = 1
    video = 2
    skeleton = 3
    labels = 4
    on_frame = 5
    suggestions = 6
    tracks = 7
    frame = 8
    project = 9
    project_instances = 10


class AppCommand:
    """Base class for specific commands.

    Note that this is not an abstract base class. For specific commands, you
    should override `ask` and/or `do_action` methods, or add an `ask_and_do`
    method. In many cases you'll want to override the `topics` and `does_edits`
    attributes. That said, these are not virtual methods/attributes and have
    are implemented in the base class with default behaviors (i.e., doing
    nothing).

    You should not override `execute` or `do_with_signal`.

    Attributes:
        topics: List of `UpdateTopic` items. Override this to indicate what
            should be updated after command is executed.
        does_edits: Whether command will modify data that could be saved.
    """

    topics: List[UpdateTopic] = []
    does_edits: bool = False

    def execute(self, context: "CommandContext", params: dict = None):
        """Entry point for running command.

        This calls internal methods to gather information required for
        execution, perform the action, and notify about changes.

        Ideally, any information gathering should be performed in the `ask`
        method, and be added to the `params` dictionary which then gets
        passed to `do_action`. The `ask` method should not modify state.

        (This will make it easier to add support for undo,
        using an `undo_action` which will be given the same `params`
        dictionary.)

        If it's not possible to easily separate information gathering from
        performing the action, the child class should implement `ask_and_do`,
        which it turn should call `do_with_signal` to notify about changes.

        Args:
            context: This is the `CommandContext` in which the command will
                execute. Commands will use this to access `MainWindow`,
                `GuiState`, and `Labels`.
            params: Dictionary of any params for command.
        """
        params = params or dict()

        if hasattr(self, "ask_and_do") and callable(self.ask_and_do):
            self.ask_and_do(context, params)
        else:
            okay = self.ask(context, params)
            if okay:
                self.do_with_signal(context, params)

    @staticmethod
    def ask(context: "CommandContext", params: dict) -> bool:
        """Method for information gathering.

        Returns:
            Whether to perform action. By default returns True, but this is
            where we should return False if we prompt user for confirmation
            and they abort.
        """
        return True

    @staticmethod
    def do_action(context: "CommandContext", params: dict):
        """Method for performing action."""
        pass

    @classmethod
    def do_with_signal(cls, context: "CommandContext", params: dict):
        """Wrapper to perform action and notify/track changes.

        Don't override this method!
        """
        cls.do_action(context, params)
        if cls.topics:
            context.signal_update(cls.topics)
        if cls.does_edits:
            context.changestack_push(cls.__name__)


@attr.s(auto_attribs=True)
class FakeApp:
    """Use if you want to execute commands independently of the GUI app."""

    labels: Labels


@attr.s(auto_attribs=True, eq=False)
class CommandContext:
    """
    Context within in which commands are executed.

    When you create a new command, you should both create a class for the
    command (which inherits from `CommandClass`) and add a distinct method
    for the command in the `CommandContext` class. This method is what should
    be connected/called from other code to invoke the command.

    Attributes:
        state: The `GuiState` object used to store state and pass messages.
        app: The `MainWindow`, available for commands that modify the app.
        update_callback: A callback to receive update notifications.
            This function should accept a list of `UpdateTopic` items.
    """

    state: GuiState
    app: "MainWindow"

    update_callback: Optional[Callable] = None
    _change_stack: List = attr.ib(default=attr.Factory(list))

    @classmethod
    def from_labels(cls, labels: Labels) -> "CommandContext":
        """Creates a command context for use independently of GUI app."""
        state = GuiState()
        state["labels"] = labels
        app = FakeApp(labels)
        return cls(state=state, app=app)

    @property
    def labels(self) -> Labels:
        """Alias to app.labels."""
        return self.app.labels

    def signal_update(self, what: List[UpdateTopic]):
        """Calls the update callback after data has been changed."""
        if callable(self.update_callback):
            self.update_callback(what)

    def changestack_push(self, change: str = ""):
        """Adds to stack of changes made by user."""
        # Currently the change doesn't store any data, and we're only using this
        # to determine if there are unsaved changes. Eventually we could use this
        # to support undo/redo.
        self._change_stack.append(change)
        # print(len(self._change_stack))
        self.state["has_changes"] = True

    def changestack_savepoint(self):
        """Marks that project was just saved."""
        self.changestack_push("SAVE")
        self.state["has_changes"] = False

    def changestack_clear(self):
        """Clears stack of changes."""
        self._change_stack = list()
        self.state["has_changes"] = False

    @property
    def has_any_changes(self):
        return len(self._change_stack) > 0

    def execute(self, command: Type[AppCommand], **kwargs):
        """Execute command in this context, passing named arguments."""
        command().execute(context=self, params=kwargs)

    # File commands

    def newProject(self):
        """Create a new project in a new window."""
        self.execute(NewProject)

    def loadLabelsObject(self, labels: Labels, filename: Optional[str] = None):
        """Loads a `Labels` object into the GUI, replacing any currently loaded.

        Args:
            labels: The `Labels` object to load.
            filename: The filename where this file is saved, if any.

        Returns:
            None.

        """
        self.execute(LoadLabelsObject, labels=labels, filename=filename)

    def loadProjectFile(self, filename: Union[str, Labels]):
        """Loads given labels file into GUI.

        Args:
            filename: The path to the saved labels dataset or the `Labels` object.
                If None, then don't do anything.

        Returns:
            None
        """
        self.execute(LoadProjectFile, filename=filename)

    def openProject(self, filename: Optional[str] = None, first_open: bool = False):
        """Allows user to select and then open a saved project.

        Args:
            filename: Filename of the project to be opened. If None, a file browser
                dialog will prompt the user for a path.
            first_open: Whether this is the first window opened. If True,
                then the new project is loaded into the current window
                rather than a new application window.

        Returns:
            None.
        """
        self.execute(OpenProject, filename=filename, first_open=first_open)

    def importAT(self):
        """Imports AlphaTracker datasets."""
        self.execute(ImportAlphaTracker)

    def importNWB(self):
        """Imports NWB datasets."""
        self.execute(ImportNWB)

    def importDPK(self):
        """Imports DeepPoseKit datasets."""
        self.execute(ImportDeepPoseKit)

    def importCoco(self):
        """Imports COCO datasets."""
        self.execute(ImportCoco)

    def importDLC(self):
        """Imports DeepLabCut datasets."""
        self.execute(ImportDeepLabCut)

    def importDLCFolder(self):
        """Imports multiple DeepLabCut datasets."""
        self.execute(ImportDeepLabCutFolder)

    def importLEAP(self):
        """Imports LEAP matlab datasets."""
        self.execute(ImportLEAP)

    def importAnalysisFile(self):
        """Imports SLEAP analysis hdf5 files."""
        self.execute(ImportAnalysisFile)

    def saveProject(self):
        """Show gui to save project (or save as if not yet saved)."""
        self.execute(SaveProject)

    def saveProjectAs(self):
        """Show gui to save project as a new file."""
        self.execute(SaveProjectAs)

    def exportAnalysisFile(self, all_videos: bool = False):
        """Shows gui for exporting analysis h5 file."""
        self.execute(ExportAnalysisFile, all_videos=all_videos, csv=False)

    def exportCSVFile(self, all_videos: bool = False):
        """Shows gui for exporting analysis csv file."""
        self.execute(ExportAnalysisFile, all_videos=all_videos, csv=True)

    def exportNWB(self):
        """Show gui for exporting nwb file."""
        self.execute(SaveProjectAs, adaptor=NDXPoseAdaptor())

    def exportLabeledClip(self):
        """Shows gui for exporting clip with visual annotations."""
        self.execute(ExportLabeledClip)

    def exportUserLabelsPackage(self):
        """Gui for exporting the dataset with user-labeled images."""
        self.execute(ExportUserLabelsPackage)

    def exportTrainingPackage(self):
        """Gui for exporting the dataset with user-labeled images and suggestions."""
        self.execute(ExportTrainingPackage)

    def exportFullPackage(self):
        """Gui for exporting the dataset with any labeled frames and suggestions."""
        self.execute(ExportFullPackage)

    # Navigation Commands

    def previousLabeledFrame(self):
        """Goes to labeled frame prior to current frame."""
        self.execute(GoPreviousLabeledFrame)

    def nextLabeledFrame(self):
        """Goes to labeled frame after current frame."""
        self.execute(GoNextLabeledFrame)

    def nextUserLabeledFrame(self):
        """Goes to next labeled frame with user instances."""
        self.execute(GoNextUserLabeledFrame)

    def lastInteractedFrame(self):
        """Goes to last frame that user interacted with."""
        self.execute(GoLastInteractedFrame)

    def nextSuggestedFrame(self):
        """Goes to next suggested frame."""
        self.execute(GoNextSuggestedFrame)

    def prevSuggestedFrame(self):
        """Goes to previous suggested frame."""
        self.execute(GoPrevSuggestedFrame)

    def addCurrentFrameAsSuggestion(self):
        """Add current frame as a suggestion."""
        self.execute(AddSuggestion)

    def removeSuggestion(self):
        """Remove the selected frame from suggestions."""
        self.execute(RemoveSuggestion)

    def clearSuggestions(self):
        """Clear all suggestions."""
        self.execute(ClearSuggestions)

    def nextTrackFrame(self):
        """Goes to next frame on which a track starts."""
        self.execute(GoNextTrackFrame)

    def gotoFrame(self):
        """Shows gui to go to frame by number."""
        self.execute(GoFrameGui)

    def selectToFrame(self):
        """Shows gui to go to frame by number."""
        self.execute(SelectToFrameGui)

    def gotoVideoAndFrame(self, video: Video, frame_idx: int):
        """Activates video and goes to frame."""
        NavCommand.go_to(self, frame_idx, video)

    # Editing Commands

    def toggleGrayscale(self):
        """Toggles grayscale setting for current video."""
        self.execute(ToggleGrayscale)

    def addVideo(self):
        """Shows gui for adding videos to project."""
        self.execute(AddVideo)

    def showImportVideos(self, filenames: List[str]):
        """Show video importer GUI without the file browser."""
        self.execute(ShowImportVideos, filenames=filenames)

    def replaceVideo(self):
        """Shows gui for replacing videos to project."""
        self.execute(ReplaceVideo)

    def removeVideo(self):
        """Removes selected video from project."""
        self.execute(RemoveVideo)

    def addSession(self):
        """Shows gui for adding `RecordingSession`s to the project."""
        self.execute(AddSession)

    def openSkeletonTemplate(self):
        """Shows gui for loading saved skeleton into project."""
        self.execute(OpenSkeleton, template=True)

    def openSkeleton(self):
        """Shows gui for loading saved skeleton into project."""
        self.execute(OpenSkeleton)

    def saveSkeleton(self):
        """Shows gui for saving skeleton from project."""
        self.execute(SaveSkeleton)

    def newNode(self):
        """Adds new node to skeleton."""
        self.execute(NewNode)

    def deleteNode(self):
        """Removes (currently selected) node from skeleton."""
        self.execute(DeleteNode)

    def setNodeName(self, skeleton, node, name):
        """Changes name of node in skeleton."""
        self.execute(SetNodeName, skeleton=skeleton, node=node, name=name)

    def setNodeSymmetry(self, skeleton, node, symmetry: str):
        """Sets node symmetry in skeleton."""
        self.execute(SetNodeSymmetry, skeleton=skeleton, node=node, symmetry=symmetry)

    def updateEdges(self):
        """Called when edges in skeleton have been changed."""
        self.signal_update([UpdateTopic.skeleton])

    def newEdge(self, src_node, dst_node):
        """Adds new edge to skeleton."""
        self.execute(NewEdge, src_node=src_node, dst_node=dst_node)

    def deleteEdge(self):
        """Removes (currently selected) edge from skeleton."""
        self.execute(DeleteEdge)

    def deletePredictions(self):
        """Deletes all predicted instances in project."""
        self.execute(DeleteAllPredictions)

    def deleteFramePredictions(self):
        """Deletes all predictions on current frame."""
        self.execute(DeleteFramePredictions)

    def deleteClipPredictions(self):
        """Deletes all predictions within selected range of video frames."""
        self.execute(DeleteClipPredictions)

    def deleteAreaPredictions(self):
        """Gui for deleting instances within some rect on frame images."""
        self.execute(DeleteAreaPredictions)

    def deleteLowScorePredictions(self):
        """Gui for deleting instances below some score threshold."""
        self.execute(DeleteLowScorePredictions)

    def deleteFrameLimitPredictions(self):
        """Gui for deleting instances beyond some number in each frame."""
        self.execute(DeleteFrameLimitPredictions)

    def completeInstanceNodes(self, instance: Instance):
        """Adds missing nodes to given instance."""
        self.execute(AddMissingInstanceNodes, instance=instance)

    def newInstance(
        self,
        copy_instance: Optional[Instance] = None,
        init_method: str = "best",
        location: Optional[QtCore.QPoint] = None,
        mark_complete: bool = False,
    ):
        """Creates a new instance, copying node coordinates as appropriate.

        Args:
            copy_instance: The :class:`Instance` (or
                :class:`PredictedInstance`) which we want to copy.
            init_method: Method to use for positioning nodes.
            location: The location where instance should be added (if node init
                method supports custom location).
        """
        self.execute(
            AddInstance,
            copy_instance=copy_instance,
            init_method=init_method,
            location=location,
            mark_complete=mark_complete,
        )

    def setPointLocations(
        self, instance: Instance, nodes_locations: Dict[Node, Tuple[int, int]]
    ):
        """Sets locations for node(s) for an instance."""
        self.execute(
            SetInstancePointLocations,
            instance=instance,
            nodes_locations=nodes_locations,
        )

    def setInstancePointVisibility(self, instance: Instance, node: Node, visible: bool):
        """Toggles visibility set for a node for an instance."""
        self.execute(
            SetInstancePointVisibility, instance=instance, node=node, visible=visible
        )

    def addUserInstancesFromPredictions(self):
        """Create user instance from a predicted instance."""
        self.execute(AddUserInstancesFromPredictions)

    def copyInstance(self):
        """Copy the selected instance to the instance clipboard."""
        self.execute(CopyInstance)

    def pasteInstance(self):
        """Paste the instance from the clipboard as a new copy."""
        self.execute(PasteInstance)

    def deleteSelectedInstance(self):
        """Deletes currently selected instance."""
        self.execute(DeleteSelectedInstance)

    def deleteSelectedInstanceTrack(self):
        """Deletes all instances from track of currently selected instance."""
        self.execute(DeleteSelectedInstanceTrack)

    def deleteDialog(self):
        """Deletes using options selected in a dialog."""
        self.execute(DeleteDialogCommand)

    def addTrack(self):
        """Creates new track and moves selected instance into this track."""
        self.execute(AddTrack)

    def setInstanceTrack(self, new_track: "Track"):
        """Sets track for selected instance."""
        self.execute(SetSelectedInstanceTrack, new_track=new_track)

    def deleteTrack(self, track: "Track"):
        """Delete a track and remove from all instances."""
        self.execute(DeleteTrack, track=track)

    def deleteMultipleTracks(self, delete_all: bool = False):
        """Delete all tracks."""
        self.execute(DeleteMultipleTracks, delete_all=delete_all)

    def copyInstanceTrack(self):
        """Copies the selected instance's track to the track clipboard."""
        self.execute(CopyInstanceTrack)

    def pasteInstanceTrack(self):
        """Pastes the track in the clipboard to the selected instance."""
        self.execute(PasteInstanceTrack)

    def setTrackName(self, track: "Track", name: str):
        """Sets name for track."""
        self.execute(SetTrackName, track=track, name=name)

    def transposeInstance(self):
        """Transposes tracks for two instances.

        If there are only two instances, then this swaps tracks.
        Otherwise, it allows user to select the instances for which we want
        to swap tracks.
        """
        self.execute(TransposeInstances)

    def mergeProject(self, filenames: Optional[List[str]] = None):
        """Starts gui for importing another dataset into currently one."""
        self.execute(MergeProject, filenames=filenames)

    def generateSuggestions(self, params: Dict):
        """Generates suggestions using given params dictionary."""
        self.execute(GenerateSuggestions, **params)

    def triangulateSession(
        self,
        frame_idx: Optional[int] = None,
        video: Optional[Video] = None,
        instance: Optional[Instance] = None,
        session: Optional[RecordingSession] = None,
        cams_to_include: Optional[List[Camcorder]] = None,
    ):
        """Triangulates `Instance`s for selected views in a `RecordingSession`."""
        self.execute(
            TriangulateSession,
            frame_idx=frame_idx,
            video=video,
            instance=instance,
            session=session,
            cams_to_include=cams_to_include,
        )

    def openWebsite(self, url):
        """Open a website from URL using the native system browser."""
        self.execute(OpenWebsite, url=url)

    def checkForUpdates(self):
        """Check for updates online."""
        self.execute(CheckForUpdates)

    def openStableVersion(self):
        """Open the current stable version."""
        self.execute(OpenStableVersion)

    def openPrereleaseVersion(self):
        """Open the current prerelease version."""
        self.execute(OpenPrereleaseVersion)


# File Commands


class NewProject(AppCommand):
    @staticmethod
    def do_action(context: CommandContext, params: dict):
        window = context.app.__class__()
        window.showMaximized()


class LoadLabelsObject(AppCommand):
    @staticmethod
    def do_action(context: "CommandContext", params: dict):
        """Loads a `Labels` object into the GUI, replacing any currently loaded.

        Args:
            labels: The `Labels` object to load.
            filename: The filename where this file is saved, if any.

        Returns:
            None.
        """
        filename = params.get("filename", None)  # If called with just a Labels object
        labels: Labels = params["labels"]

        context.state["labels"] = labels
        context.state["filename"] = filename

        context.changestack_clear()
        context.app.color_manager.labels = context.labels
        context.app.color_manager.set_palette(context.state["palette"])

        context.app._load_overlays()

        if len(labels.skeletons):
            context.state["skeleton"] = labels.skeletons[0]

        # Load first video
        if len(labels.videos):
            context.state["video"] = labels.videos[0]

        context.state["project_loaded"] = True
        context.state["has_changes"] = params.get("changed_on_load", False) or (
            filename is None
        )

        # This is not listed as an edit command since we want a clean changestack
        context.app.on_data_update([UpdateTopic.project, UpdateTopic.all])


class LoadProjectFile(LoadLabelsObject):
    @staticmethod
    def ask(context: "CommandContext", params: dict):
        filename = params["filename"]

        if len(filename) == 0:
            return

        has_loaded = False
        labels = None
        if isinstance(filename, Labels):
            labels = filename
            filename = None
            has_loaded = True
        else:
            gui_video_callback = Labels.make_gui_video_callback(
                search_paths=[os.path.dirname(filename)], context=params
            )
            try:
                labels = Labels.load_file(filename, video_search=gui_video_callback)
                has_loaded = True
            except ValueError as e:
                print(e)
                QtWidgets.QMessageBox(text=f"Unable to load {filename}.").exec_()

        params["labels"] = labels

        return has_loaded


class OpenProject(AppCommand):
    @staticmethod
    def do_action(context: "CommandContext", params: dict):
        filename = params["filename"]

        do_open_in_new = OPEN_IN_NEW and not params.get("first_open", False)

        # If no project has been loaded in this window and no changes have been
        # made by user, then it's an empty project window so we'll load project
        # into this window rather than creating a new window.
        if not context.state["project_loaded"] and not context.has_any_changes:
            do_open_in_new = False

        if do_open_in_new:
            new_window = context.app.__class__()
            new_window.showMaximized()
            new_window.commands.loadProjectFile(filename)
        else:
            context.loadProjectFile(filename)

    @staticmethod
    def ask(context: "CommandContext", params: dict) -> bool:
        if params["filename"] is None:
            filters = [
                "SLEAP HDF5 dataset (*.slp *.h5 *.hdf5)",
                "JSON labels (*.json *.json.zip)",
            ]

            filename, selected_filter = FileDialog.open(
                context.app,
                dir=None,
                caption="Import labeled data...",
                filter=";;".join(filters),
            )

            if len(filename) == 0:
                return False

            params["filename"] = filename
        return True


class ImportAlphaTracker(AppCommand):
    @staticmethod
    def do_action(context: "CommandContext", params: dict):
        video_path = params["video_path"] if "video_path" in params else None

        labels = Labels.load_alphatracker(
            filename=params["filename"],
            full_video=video_path,
        )

        new_window = context.app.__class__()
        new_window.showMaximized()
        new_window.commands.loadLabelsObject(labels=labels)

    @staticmethod
    def ask(context: "CommandContext", params: dict) -> bool:
        filters = ["JSON (*.json)"]

        filename, selected_filter = FileDialog.open(
            context.app,
            dir=None,
            caption="Import AlphaTracker dataset...",
            filter=";;".join(filters),
        )

        if len(filename) == 0:
            return False

        file_dir = os.path.dirname(filename)
        video_path = os.path.join(file_dir, "video.mp4")

        if os.path.exists(video_path):
            params["video_path"] = video_path

        params["filename"] = filename

        return True


class ImportNWB(AppCommand):
    @staticmethod
    def do_action(context: "CommandContext", params: dict):
        labels = Labels.load_nwb(filename=params["filename"])

        new_window = context.app.__class__()
        new_window.showMaximized()
        new_window.commands.loadLabelsObject(labels=labels)

    @staticmethod
    def ask(context: "CommandContext", params: dict) -> bool:
        adaptor = NDXPoseAdaptor()
        filters = [f"(*.{ext})" for ext in adaptor.all_exts]
        filters[0] = f"{adaptor.name} {filters[0]}"

        filename, selected_filter = FileDialog.open(
            context.app,
            dir=None,
            caption="Import NWB dataset...",
            filter=";;".join(filters),
        )

        if len(filename) == 0:
            return False

        file_dir = os.path.dirname(filename)

        params["filename"] = filename

        return True


class ImportDeepPoseKit(AppCommand):
    @staticmethod
    def do_action(context: "CommandContext", params: dict):
        labels = Labels.from_deepposekit(
            filename=params["filename"],
            video_path=params["video_path"],
            skeleton_path=params["skeleton_path"],
        )

        new_window = context.app.__class__()
        new_window.showMaximized()
        new_window.commands.loadLabelsObject(labels=labels)

    @staticmethod
    def ask(context: "CommandContext", params: dict) -> bool:
        filters = ["HDF5 (*.h5 *.hdf5)"]

        filename, selected_filter = FileDialog.open(
            context.app,
            dir=None,
            caption="Import DeepPoseKit dataset...",
            filter=";;".join(filters),
        )

        if len(filename) == 0:
            return False

        file_dir = os.path.dirname(filename)
        paths = [
            os.path.join(file_dir, "video.mp4"),
            os.path.join(file_dir, "skeleton.csv"),
        ]

        missing = [not os.path.exists(path) for path in paths]

        if sum(missing):
            okay = MissingFilesDialog(filenames=paths, missing=missing).exec_()

            if not okay or sum(missing):
                return False

        params["filename"] = filename
        params["video_path"] = paths[0]
        params["skeleton_path"] = paths[1]

        return True


class ImportLEAP(AppCommand):
    @staticmethod
    def do_action(context: "CommandContext", params: dict):
        labels = Labels.load_leap_matlab(
            filename=params["filename"],
        )

        new_window = context.app.__class__()
        new_window.showMaximized()
        new_window.commands.loadLabelsObject(labels=labels)

    @staticmethod
    def ask(context: "CommandContext", params: dict) -> bool:
        filters = ["Matlab (*.mat)"]

        filename, selected_filter = FileDialog.open(
            context.app,
            dir=None,
            caption="Import LEAP Matlab dataset...",
            filter=";;".join(filters),
        )

        if len(filename) == 0:
            return False

        params["filename"] = filename

        return True


class ImportCoco(AppCommand):
    @staticmethod
    def do_action(context: "CommandContext", params: dict):
        labels = Labels.load_coco(
            filename=params["filename"], img_dir=params["img_dir"], use_missing_gui=True
        )

        new_window = context.app.__class__()
        new_window.showMaximized()
        new_window.commands.loadLabelsObject(labels=labels)

    @staticmethod
    def ask(context: "CommandContext", params: dict) -> bool:
        filters = ["JSON (*.json)"]

        filename, selected_filter = FileDialog.open(
            context.app,
            dir=None,
            caption="Import COCO dataset...",
            filter=";;".join(filters),
        )

        if len(filename) == 0:
            return False

        params["filename"] = filename
        params["img_dir"] = os.path.dirname(filename)

        return True


class ImportDeepLabCut(AppCommand):
    @staticmethod
    def do_action(context: "CommandContext", params: dict):
        labels = Labels.load_deeplabcut(filename=params["filename"])

        new_window = context.app.__class__()
        new_window.showMaximized()
        new_window.commands.loadLabelsObject(labels=labels)

    @staticmethod
    def ask(context: "CommandContext", params: dict) -> bool:
        filters = ["DeepLabCut dataset (*.yaml *.csv)"]

        filename, selected_filter = FileDialog.open(
            context.app,
            dir=None,
            caption="Import DeepLabCut dataset...",
            filter=";;".join(filters),
        )

        if len(filename) == 0:
            return False

        params["filename"] = filename

        return True


class ImportDeepLabCutFolder(AppCommand):
    @staticmethod
    def do_action(context: "CommandContext", params: dict):
        csv_files = ImportDeepLabCutFolder.find_dlc_files_in_folder(
            params["folder_name"]
        )
        if csv_files:
            win = MessageDialog(
                f"Importing {len(csv_files)} DeepLabCut datasets...", context.app
            )
            merged_labels = ImportDeepLabCutFolder.import_labels_from_dlc_files(
                csv_files
            )
            win.hide()

            new_window = context.app.__class__()
            new_window.showMaximized()
            new_window.commands.loadLabelsObject(labels=merged_labels)

    @staticmethod
    def ask(context: "CommandContext", params: dict) -> bool:
        folder_name = FileDialog.openDir(
            context.app,
            dir=None,
            caption="Select a folder with DeepLabCut datasets...",
        )

        if len(folder_name) == 0:
            return False
        params["folder_name"] = folder_name
        return True

    @staticmethod
    def find_dlc_files_in_folder(folder_name: str) -> List[str]:
        return glob(f"{folder_name}/*/*.csv")

    @staticmethod
    def import_labels_from_dlc_files(csv_files: List[str]) -> Labels:
        merged_labels = None
        for csv_file in csv_files:
            labels = Labels.load_file(csv_file, as_format="deeplabcut")
            if merged_labels is None:
                merged_labels = labels
            else:
                merged_labels.extend_from(labels, unify=True)
        return merged_labels


class ImportAnalysisFile(AppCommand):
    @staticmethod
    def do_action(context: "CommandContext", params: dict):
        from sleap.io.format import read

        labels = read(
            params["filename"],
            for_object="labels",
            as_format="analysis",
            video=params["video"],
        )

        new_window = context.app.__class__()
        new_window.showMaximized()
        new_window.commands.loadLabelsObject(labels=labels)

    @staticmethod
    def ask(context: "CommandContext", params: dict) -> bool:
        filename, selected_filter = FileDialog.open(
            context.app,
            dir=None,
            caption="Import SLEAP Analysis HDF5...",
            filter="SLEAP Analysis HDF5 (*.h5 *.hdf5)",
        )

        if len(filename) == 0:
            return False

        QtWidgets.QMessageBox(text="Please locate the video for this dataset.").exec_()

        video_param_list = ImportVideos().ask()

        if not video_param_list:
            return False

        params["filename"] = filename
        params["video"] = ImportVideos.create_video(video_param_list[0])

        return True


def get_new_version_filename(filename: str) -> str:
    """Increment version number in filenames that end in `.v###.slp`."""
    p = PurePath(filename)

    match = re.match(".*\\.v(\\d+)\\.slp", filename)
    if match is not None:
        old_ver = match.group(1)
        new_ver = str(int(old_ver) + 1).zfill(len(old_ver))
        filename = filename.replace(f".v{old_ver}.slp", f".v{new_ver}.slp")
        filename = str(PurePath(filename))
    else:
        filename = str(p.with_name(f"{p.stem} copy{p.suffix}"))

    return filename


class SaveProjectAs(AppCommand):
    @staticmethod
    def _try_save(context, labels: Labels, filename: str):
        """Helper function which attempts save and handles errors."""
        success = False
        try:
            extension = (PurePath(filename).suffix)[1:]
            extension = None if (extension == "slp") else extension
            Labels.save_file(labels=labels, filename=filename, as_format=extension)
            success = True
            # Mark savepoint in change stack
            context.changestack_savepoint()

        except Exception as e:
            message = (
                f"An error occured when attempting to save:\n {e}\n\n"
                "Try saving your project with a different filename or in a different "
                "format."
            )
            QtWidgets.QMessageBox(text=message).exec_()

        # Redraw. Not sure why, but sometimes we need to do this.
        context.app.plotFrame()

        return success

    @classmethod
    def do_action(cls, context: CommandContext, params: dict):
        if cls._try_save(context, context.state["labels"], params["filename"]):
            # If save was successful
            context.state["filename"] = params["filename"]

    @staticmethod
    def ask(context: CommandContext, params: dict) -> bool:
        default_name = context.state["filename"] or "labels.v000.slp"
        if "adaptor" in params:
            adaptor: Adaptor = params["adaptor"]
            default_name += f".{adaptor.default_ext}"
            filters = [f"(*.{ext})" for ext in adaptor.all_exts]
            filters[0] = f"{adaptor.name} {filters[0]}"
        else:
            filters = ["SLEAP labels dataset (*.slp)"]
            if default_name:
                default_name = get_new_version_filename(default_name)

        filename, selected_filter = FileDialog.save(
            context.app,
            caption="Save As...",
            dir=default_name,
            filter=";;".join(filters),
        )

        if len(filename) == 0:
            return False

        params["filename"] = filename
        return True


class ExportAnalysisFile(AppCommand):
    export_formats = {
        "SLEAP Analysis HDF5 (*.h5)": "h5",
        "NIX for Tracking data (*.nix)": "nix",
    }
    export_filter = ";;".join(export_formats.keys())

    export_formats_csv = {
        "CSV (*.csv)": "csv",
    }
    export_filter_csv = ";;".join(export_formats_csv.keys())

    @classmethod
    def do_action(cls, context: CommandContext, params: dict):
        from sleap.io.format.nix import NixAdaptor
        from sleap.io.format.sleap_analysis import SleapAnalysisAdaptor

        for output_path, video in params["analysis_videos"]:
            if params["csv"]:
                adaptor = CSVAdaptor
            elif Path(output_path).suffix[1:] == "nix":
                adaptor = NixAdaptor
            else:
                adaptor = SleapAnalysisAdaptor
            adaptor.write(
                filename=output_path,
                source_object=context.labels,
                source_path=context.state["filename"],
                video=video,
            )

    @staticmethod
    def ask(context: CommandContext, params: dict) -> bool:
        def ask_for_filename(default_name: str, csv: bool) -> str:
            """Allow user to specify the filename"""
            filter = (
                ExportAnalysisFile.export_filter_csv
                if csv
                else ExportAnalysisFile.export_filter
            )
            filename, selected_filter = FileDialog.save(
                context.app,
                caption="Export Analysis File...",
                dir=default_name,
                filter=filter,
            )
            return filename

        # Ensure labels has labeled frames
        labels = context.labels
        is_csv = params["csv"]
        if len(labels.labeled_frames) == 0:
            raise ValueError("No labeled frames in project. Nothing to export.")

        # Get a subset of videos
        if params["all_videos"]:
            all_videos = context.labels.videos
        else:
            all_videos = [context.state["video"] or context.labels.videos[0]]

        # Only use videos with labeled frames
        videos = [video for video in all_videos if len(labels.get(video)) != 0]
        if len(videos) == 0:
            raise ValueError("No labeled frames in video(s). Nothing to export.")

        # Specify (how to get) the output filename
        default_name = context.state["filename"] or "labels"
        fn = PurePath(default_name)
        file_extension = "csv" if is_csv else "h5"
        if len(videos) == 1:
            # Allow user to specify the filename
            use_default = False
            dirname = str(fn.parent)
        else:
            # Allow user to specify directory, but use default filenames
            use_default = True
            dirname = FileDialog.openDir(
                context.app,
                caption="Select Folder to Export Analysis Files...",
                dir=str(fn.parent),
            )
            export_format = (
                ExportAnalysisFile.export_formats_csv
                if is_csv
                else ExportAnalysisFile.export_formats
            )
            if len(export_format) > 1:
                item, ok = QtWidgets.QInputDialog.getItem(
                    context.app,
                    "Select export format",
                    "Available export formats",
                    list(export_format.keys()),
                    0,
                    False,
                )
                if not ok:
                    return False
                file_extension = export_format[item]
            if len(dirname) == 0:
                return False

        # Create list of video / output paths
        output_paths = []
        analysis_videos = []
        for video in videos:
            # Create the filename
            default_name = default_analysis_filename(
                labels=labels,
                video=video,
                output_path=dirname,
                output_prefix=str(fn.stem),
                format_suffix=file_extension,
            )

            filename = (
                default_name if use_default else ask_for_filename(default_name, is_csv)
            )
            # Check that filename is valid and create list of video / output paths
            if len(filename) != 0:
                analysis_videos.append(video)
                output_paths.append(filename)

        # Chack that output paths are valid
        if len(output_paths) == 0:
            return False

        params["analysis_videos"] = zip(output_paths, videos)
        return True


class SaveProject(SaveProjectAs):
    @classmethod
    def ask(cls, context: CommandContext, params: dict) -> bool:
        if context.state["filename"] is not None:
            params["filename"] = context.state["filename"]
            return True

        # No filename (must be new project), so treat as "Save as"
        return SaveProjectAs.ask(context, params)


def open_file(filename: str):
    """Opens file in native system file browser or registered application.

    Args:
        filename: Path to file or folder.

    Notes:
        Source: https://stackoverflow.com/a/16204023
    """
    if sys.platform == "win32":
        os.startfile(filename)
    else:
        opener = "open" if sys.platform == "darwin" else "xdg-open"
        subprocess.call([opener, filename])


class ExportLabeledClip(AppCommand):
    @staticmethod
    def do_action(context: CommandContext, params: dict):
        from sleap.io.visuals import save_labeled_video

        save_labeled_video(
            filename=params["filename"],
            labels=context.state["labels"],
            video=context.state["video"],
            frames=list(params["frames"]),
            fps=params["fps"],
            color_manager=params["color_manager"],
            background=params["background"],
            show_edges=params["show edges"],
            edge_is_wedge=params["edge_is_wedge"],
            marker_size=params["marker size"],
            scale=params["scale"],
            crop_size_xy=params["crop"],
            gui_progress=True,
        )

        if params["open_when_done"]:
            # Open the file using default video playing app
            open_file(params["filename"])

    @staticmethod
    def ask(context: CommandContext, params: dict) -> bool:
        from sleap.gui.dialogs.export_clip import ExportClipDialog

        dialog = ExportClipDialog()

        # Set default fps from video (if video has fps attribute)
        dialog.form_widget.set_form_data(
            dict(fps=getattr(context.state["video"], "fps", 30))
        )

        # Show modal dialog and get form results
        export_options = dialog.get_results()

        # Check if user hit cancel
        if export_options is None:
            return False

        # Use VideoWriter to determine default video type to use
        from sleap.io.videowriter import VideoWriter

        # For OpenCV we default to avi since the bundled ffmpeg
        # makes mp4's that most programs can't open (VLC can).
        default_out_filename = context.state["filename"] + ".avi"

        # But if we can write mpegs using sci-kit video, use .mp4
        # since it has trouble writing .avi files.
        if VideoWriter.can_use_skvideo():
            default_out_filename = context.state["filename"] + ".mp4"

        # Ask where use wants to save video file
        filename, _ = FileDialog.save(
            context.app,
            caption="Save Video As...",
            dir=default_out_filename,
            filter="Video (*.avi *mp4)",
        )

        # Check if user hit cancel
        if len(filename) == 0:
            return False

        params["filename"] = filename
        params["fps"] = export_options["fps"]
        params["scale"] = export_options["scale"]
        params["open_when_done"] = export_options["open_when_done"]
        params["background"] = export_options["background"]

        params["crop"] = None

        # Determine crop size relative to original size and scale
        # (crop size should be *final* output size, thus already scaled).
        w = int(context.state["video"].width * params["scale"])
        h = int(context.state["video"].height * params["scale"])
        if export_options["crop"] == "Half":
            params["crop"] = (w // 2, h // 2)
        elif export_options["crop"] == "Quarter":
            params["crop"] = (w // 4, h // 4)

        if export_options["use_gui_visuals"]:
            params["color_manager"] = context.app.color_manager
        else:
            params["color_manager"] = None

        params["show edges"] = context.state.get("show edges", default=True)
        params["edge_is_wedge"] = (
            context.state.get("edge style", default="").lower() == "wedge"
        )

        params["marker size"] = context.state.get("marker size", default=4)

        # If user selected a clip, use that; otherwise include all frames.
        if context.state["has_frame_range"]:
            params["frames"] = range(*context.state["frame_range"])
        else:
            params["frames"] = range(context.state["video"].frames)

        return True


def export_dataset_gui(
    labels: Labels,
    filename: str,
    all_labeled: bool = False,
    suggested: bool = False,
    verbose: bool = True,
) -> str:
    """Export dataset with image data and display progress GUI dialog.

    Args:
        labels: `sleap.Labels` dataset to export.
        filename: Output filename. Should end in `.pkg.slp`.
        all_labeled: If `True`, export all labeled frames, including frames with no user
            instances. Defaults to `False`.
        suggested: If `True`, include image data for suggested frames. Defaults to
            `False`.
        verbose: If `True`, display progress dialog. Defaults to `True`.
    """
    if verbose:
        win = QtWidgets.QProgressDialog(
            "Exporting dataset with frame images...", "Cancel", 0, 1
        )

    def update_progress(n, n_total):
        if win.wasCanceled():
            return False
        win.setMaximum(n_total)
        win.setValue(n)
        win.setLabelText(
            "Exporting dataset with frame images...<br>"
            f"{n}/{n_total} (<b>{(n/n_total)*100:.1f}%</b>)"
        )
        QtWidgets.QApplication.instance().processEvents()
        return True

    Labels.save_file(
        labels,
        filename,
        default_suffix="slp",
        save_frame_data=True,
        all_labeled=all_labeled,
        suggested=suggested,
        progress_callback=update_progress if verbose else None,
    )

    if verbose:
        if win.wasCanceled():
            # Delete output if saving was canceled.
            os.remove(filename)
            return "canceled"

        win.hide()

    return filename


class ExportDatasetWithImages(AppCommand):
    all_labeled = False
    suggested = False

    @classmethod
    def do_action(cls, context: CommandContext, params: dict):
        export_dataset_gui(
            labels=context.state["labels"],
            filename=params["filename"],
            all_labeled=cls.all_labeled,
            suggested=cls.suggested,
            verbose=params.get("verbose", True),
        )

    @staticmethod
    def ask(context: CommandContext, params: dict) -> bool:
        filters = [
            "SLEAP HDF5 dataset (*.slp *.h5)",
            "Compressed JSON dataset (*.json *.json.zip)",
        ]

        dirname = os.path.dirname(context.state["filename"])
        basename = os.path.basename(context.state["filename"])

        new_basename = f"{os.path.splitext(basename)[0]}.pkg.slp"
        new_filename = os.path.join(dirname, new_basename)

        filename, _ = FileDialog.save(
            context.app,
            caption="Save Labeled Frames As...",
            dir=new_filename,
            filter=";;".join(filters),
        )
        if len(filename) == 0:
            return False

        params["filename"] = filename
        return True


class ExportUserLabelsPackage(ExportDatasetWithImages):
    all_labeled = False
    suggested = False


class ExportTrainingPackage(ExportDatasetWithImages):
    all_labeled = False
    suggested = True


class ExportFullPackage(ExportDatasetWithImages):
    all_labeled = True
    suggested = True


# Navigation Commands


class GoIteratorCommand(AppCommand):
    @staticmethod
    def _plot_if_next(context, frame_iterator: Iterator) -> bool:
        """Plots next frame (if there is one) from iterator.

        Arguments:
            frame_iterator: The iterator from which we'll try to get next
            :class:`LabeledFrame`.

        Returns:
            True if we went to next frame.
        """
        try:
            next_lf = next(frame_iterator)
        except StopIteration:
            return False

        context.state["frame_idx"] = next_lf.frame_idx
        return True

    @staticmethod
    def _get_frame_iterator(context: CommandContext):
        raise NotImplementedError("Call to virtual method.")

    @classmethod
    def do_action(cls, context: CommandContext, params: dict):
        frames = cls._get_frame_iterator(context)
        cls._plot_if_next(context, frames)


class GoPreviousLabeledFrame(GoIteratorCommand):
    @staticmethod
    def _get_frame_iterator(context: CommandContext):
        return context.labels.frames(
            context.state["video"],
            from_frame_idx=context.state["frame_idx"],
            reverse=True,
        )


class GoNextLabeledFrame(GoIteratorCommand):
    @staticmethod
    def _get_frame_iterator(context: CommandContext):
        return context.labels.frames(
            context.state["video"], from_frame_idx=context.state["frame_idx"]
        )


class GoNextUserLabeledFrame(GoIteratorCommand):
    @staticmethod
    def _get_frame_iterator(context: CommandContext):
        frames = context.labels.frames(
            context.state["video"], from_frame_idx=context.state["frame_idx"]
        )
        # Filter to frames with user instances
        frames = filter(lambda lf: lf.has_user_instances, frames)
        return frames


class NavCommand(AppCommand):
    @staticmethod
    def go_to(context, frame_idx: int, video: Optional[Video] = None):
        if video is not None:
            context.state["video"] = video
        context.state["frame_idx"] = frame_idx


class GoLastInteractedFrame(NavCommand):
    @classmethod
    def do_action(cls, context: CommandContext, params: dict):
        if context.state["last_interacted_frame"] is not None:
            cls.go_to(
                context,
                frame_idx=context.state["last_interacted_frame"].frame_idx,
                video=context.state["last_interacted_frame"].video,
            )


class GoNextSuggestedFrame(NavCommand):
    seek_direction = 1

    @classmethod
    def do_action(cls, context: CommandContext, params: dict):
        next_suggestion_frame = context.labels.get_next_suggestion(
            context.state["video"], context.state["frame_idx"], cls.seek_direction
        )
        if next_suggestion_frame is not None:
            cls.go_to(
                context, next_suggestion_frame.frame_idx, next_suggestion_frame.video
            )
            selection_idx = context.labels.get_suggestions().index(
                next_suggestion_frame
            )
            context.state["suggestion_idx"] = selection_idx


class GoPrevSuggestedFrame(GoNextSuggestedFrame):
    seek_direction = -1


class GoNextTrackFrame(NavCommand):
    @classmethod
    def do_action(cls, context: CommandContext, params: dict):
        video = context.state["video"]
        cur_idx = context.state["frame_idx"]
        track_ranges = context.labels.get_track_occupancy(video)

        later_tracks = [
            (track_range.start, track)
            for track, track_range in track_ranges.items()
            if track_range.start is not None and track_range.start > cur_idx
        ]

        later_tracks.sort(key=operator.itemgetter(0))

        if later_tracks:
            next_idx, next_track = later_tracks[0]
            cls.go_to(context, next_idx)

            # Select the instance in the new track
            lf = context.labels.find(video, next_idx, return_new=True)[0]
            track_instances = [
                inst for inst in lf.instances_to_show if inst.track == next_track
            ]
            if track_instances:
                context.state["instance"] = track_instances[0]


class GoFrameGui(NavCommand):
    @classmethod
    def do_action(cls, context: "CommandContext", params: dict):
        cls.go_to(context, params["frame_idx"])

    @classmethod
    def ask(cls, context: "CommandContext", params: dict) -> bool:
        frame_number, okay = QtWidgets.QInputDialog.getInt(
            context.app,
            "Go To Frame...",
            "Frame Number:",
            context.state["frame_idx"] + 1,
            1,
            context.state["video"].frames,
        )
        params["frame_idx"] = frame_number - 1

        return okay


class SelectToFrameGui(NavCommand):
    @classmethod
    def do_action(cls, context: "CommandContext", params: dict):
        context.app.player.setSeekbarSelection(
            params["from_frame_idx"], params["to_frame_idx"]
        )

    @classmethod
    def ask(cls, context: "CommandContext", params: dict) -> bool:
        frame_number, okay = QtWidgets.QInputDialog.getInt(
            context.app,
            "Select To Frame...",
            "Frame Number:",
            context.state["frame_idx"] + 1,
            1,
            context.state["video"].frames,
        )
        params["from_frame_idx"] = context.state["frame_idx"]
        params["to_frame_idx"] = frame_number - 1

        return okay


# Editing Commands


class EditCommand(AppCommand):
    """Class for commands which change data in project."""

    does_edits = True


class ToggleGrayscale(EditCommand):
    topics = [UpdateTopic.video, UpdateTopic.frame]

    @staticmethod
    def do_action(context: CommandContext, params: dict):
        """Reset the video backend."""

        def try_to_read_grayscale(video: Video):
            try:
                return video.backend.grayscale
            except:
                return None

        # Check that current video is set
        if len(context.labels.videos) == 0:
            raise ValueError("No videos detected in `Labels`.")

        # Intuitively find the "first" video that supports grayscale
        grayscale = try_to_read_grayscale(context.state["video"])
        if grayscale is None:
            for video in context.labels.videos:
                grayscale = try_to_read_grayscale(video)
                if grayscale is not None:
                    break

        if grayscale is None:
            raise ValueError("No videos support grayscale.")

        for idx, video in enumerate(context.labels.videos):
            try:
                video.backend.reset(grayscale=(not grayscale))
            except:
                print(
                    f"This video type {type(video.backend)} for video at index {idx} "
                    f"does not support grayscale yet."
                )


class AddVideo(EditCommand):
    topics = [UpdateTopic.video]

    @staticmethod
    def do_action(context: CommandContext, params: dict):
        import_list = params["import_list"]

        new_videos = ImportVideos.create_videos(import_list)
        video = None
        for video in new_videos:
            # Add to labels
            context.labels.add_video(video)
            context.changestack_push("add video")

        # Load if no video currently loaded
        if context.state["video"] is None:
            context.state["video"] = video

    @staticmethod
    def ask(context: CommandContext, params: dict) -> bool:
        """Shows gui for adding video to project."""
        params["import_list"] = ImportVideos().ask()

        return len(params["import_list"]) > 0


class ShowImportVideos(EditCommand):
    topics = [UpdateTopic.video]

    @staticmethod
    def do_action(context: CommandContext, params: dict):
        filenames = params["filenames"]
        import_list = ImportVideos().ask(filenames=filenames)
        new_videos = ImportVideos.create_videos(import_list)
        video = None
        for video in new_videos:
            # Add to labels
            context.labels.add_video(video)
            context.changestack_push("add video")

        # Load if no video currently loaded
        if context.state["video"] is None:
            context.state["video"] = video


class ReplaceVideo(EditCommand):
    topics = [UpdateTopic.video, UpdateTopic.frame]

    @staticmethod
    def do_action(context: CommandContext, params: dict) -> bool:
        import_list = params["import_list"]

        for import_item, video in import_list:
            import_params = import_item["params"]

            # TODO: Will need to create a new backend if import has different extension.
            if (
                Path(video.backend.filename).suffix
                != Path(import_params["filename"]).suffix
            ):
                raise TypeError(
                    "Importing videos with different extensions is not supported."
                )
            video.backend.reset(**import_params)

            # Remove frames in video past last frame index
            last_vid_frame = video.last_frame_idx
            lfs: List[LabeledFrame] = list(context.labels.get(video))
            if lfs is not None:
                lfs = [lf for lf in lfs if lf.frame_idx > last_vid_frame]
                context.labels.remove_frames(lfs)

            # Update seekbar and video length through callbacks
            context.state.emit("video")

    @staticmethod
    def ask(context: CommandContext, params: dict) -> bool:
        """Shows gui for replacing videos in project."""

        def _get_truncation_message(truncation_messages, path, video):
            reader = cv2.VideoCapture(path)
            last_vid_frame = int(reader.get(cv2.CAP_PROP_FRAME_COUNT))
            lfs: List[LabeledFrame] = list(context.labels.get(video))
            if lfs is not None:
                lfs.sort(key=lambda lf: lf.frame_idx)
                last_lf_frame = lfs[-1].frame_idx
                lfs = [lf for lf in lfs if lf.frame_idx > last_vid_frame]

                # Message to warn users that labels will be removed if proceed
                if last_lf_frame > last_vid_frame:
                    message = (
                        "<p><strong>Warning:</strong> Replacing this video will "
                        f"remove {len(lfs)} labeled frames.</p>"
                        f"<p><em>Current video</em>: <b>{Path(video.filename).name}</b>"
                        f" (last label at frame {last_lf_frame})<br>"
                        f"<em>Replacement video</em>: <b>{Path(path).name}"
                        f"</b> ({last_vid_frame} frames)</p>"
                    )
                    # Assumes that a project won't import the same video multiple times
                    truncation_messages[path] = message

            return truncation_messages

        # Warn user: newly added labels will be discarded if project is not saved
        if not context.state["filename"] or context.state["has_changes"]:
            QtWidgets.QMessageBox(
                text=("You have unsaved changes. Please save before replacing videos.")
            ).exec_()
            return False

        # Select the videos we want to swap
        old_paths = [video.backend.filename for video in context.labels.videos]
        paths = list(old_paths)
        okay = MissingFilesDialog(filenames=paths, replace=True).exec_()
        if not okay:
            return False

        # Only return an import list for videos we swap
        new_paths = [
            (path, video_idx)
            for video_idx, (path, old_path) in enumerate(zip(paths, old_paths))
            if path != old_path
        ]

        new_paths = []
        old_videos = dict()
        all_videos = context.labels.videos
        truncation_messages = dict()
        for video_idx, (path, old_path) in enumerate(zip(paths, old_paths)):
            if path != old_path:
                new_paths.append(path)
                old_videos[path] = all_videos[video_idx]
                truncation_messages = _get_truncation_message(
                    truncation_messages, path, video=all_videos[video_idx]
                )

        import_list = ImportVideos().ask(
            filenames=new_paths, messages=truncation_messages
        )
        # Remove videos that no longer correlate to filenames.
        old_videos_to_replace = [
            old_videos[imp["params"]["filename"]] for imp in import_list
        ]
        params["import_list"] = zip(import_list, old_videos_to_replace)

        return len(import_list) > 0


class RemoveVideo(EditCommand):
    topics = [UpdateTopic.video, UpdateTopic.suggestions, UpdateTopic.frame]

    @staticmethod
    def do_action(context: CommandContext, params: dict):
        videos = context.labels.videos
        row_idxs = context.state["selected_batch_video"]
        videos_to_be_removed = [videos[i] for i in row_idxs]

        # Remove selected videos in the project
        for video in videos_to_be_removed:
            context.labels.remove_video(video)

        # Update the view if state has the removed video
        if context.state["video"] in videos_to_be_removed:
            if len(context.labels.videos):
                context.state["video"] = context.labels.videos[-1]
            else:
                context.state["video"] = None

        if len(context.labels.videos) == 0:
            context.app.updateStatusMessage(" ")

    @staticmethod
    def ask(context: CommandContext, params: dict) -> bool:
        videos = context.labels.videos.copy()
        row_idxs = context.state["selected_batch_video"]
        video_file_names = []
        total_num_labeled_frames = 0
        for idx in row_idxs:
            video = videos[idx]
            if video is None:
                return False

            # Count labeled frames for this video
            n = len(context.labels.find(video))

            if n > 0:
                total_num_labeled_frames += n
                video_file_names.append(
                    f"{video}".split(", shape")[0].split("filename=")[-1].split("/")[-1]
                )

        # Warn if there are labels that will be deleted
        if len(video_file_names) >= 1:
            response = QtWidgets.QMessageBox.critical(
                context.app,
                "Removing video with labels",
                f"{total_num_labeled_frames} labeled frames in {', '.join(video_file_names)} will be deleted, "
                "are you sure you want to remove the videos?",
                QtWidgets.QMessageBox.Yes,
                QtWidgets.QMessageBox.No,
            )
            if response == QtWidgets.QMessageBox.No:
                return False
        return True


class AddSession(EditCommand):
    # topics = [UpdateTopic.session]

    @staticmethod
    def do_action(context: CommandContext, params: dict):
        camera_calibration = params["camera_calibration"]
        session = RecordingSession.load(filename=camera_calibration)

        # Add session
        context.labels.add_session(session)

        # Load if no video currently loaded
        if context.state["session"] is None:
            context.state["session"] = session

    @staticmethod
    def ask(context: CommandContext, params: dict) -> bool:
        """Shows gui for adding video to project."""
        filters = ["Camera calibration (*.toml)"]
        filename, selected_filter = FileDialog.open(
            context.app,
            dir=None,
            caption="Select camera calibration...",
            filter=";;".join(filters),
        )

        params["camera_calibration"] = filename

        return len(filename) > 0


class OpenSkeleton(EditCommand):
    topics = [UpdateTopic.skeleton]

    @staticmethod
    def load_skeleton(filename: str):
        if filename.endswith(".json"):
            new_skeleton = Skeleton.load_json(filename)
        elif filename.endswith((".h5", ".hdf5")):
            sk_list = Skeleton.load_all_hdf5(filename)
            new_skeleton = sk_list[0]
        return new_skeleton

    @staticmethod
    def compare_skeletons(
        skeleton: Skeleton, new_skeleton: Skeleton
    ) -> Tuple[List[str], List[str], List[str]]:
        delete_nodes = []
        add_nodes = []
        if skeleton.node_names != new_skeleton.node_names:
            # Compare skeletons
            base_nodes = skeleton.node_names
            new_nodes = new_skeleton.node_names
            delete_nodes = [node for node in base_nodes if node not in new_nodes]
            add_nodes = [node for node in new_nodes if node not in base_nodes]

        # We want to run this even if the skeletons are the same
        rename_nodes = [
            node for node in skeleton.node_names if node not in delete_nodes
        ]

        return rename_nodes, delete_nodes, add_nodes

    @staticmethod
    def delete_extra_skeletons(labels: Labels):
        if len(labels.skeletons) > 1:
            skeletons_used = list(
                set(
                    [
                        inst.skeleton
                        for lf in labels.labeled_frames
                        for inst in lf.instances
                    ]
                )
            )
            try:
                assert len(skeletons_used) == 1
            except AssertionError:
                raise ValueError("Too many skeletons used in project.")

            labels.skeletons = skeletons_used

    @staticmethod
    def get_template_skeleton_filename(context: CommandContext) -> str:
        """Helper function to get the template skeleton filename from dropdown.

        Args:
            context: The `CommandContext`.

        Returns:
            Path to the template skeleton shipped with SLEAP.
        """

        template = context.app.skeleton_dock.skeleton_templates.currentText()
        filename = get_package_file(f"skeletons/{template}.json")
        return filename

    @staticmethod
    def ask(context: CommandContext, params: dict) -> bool:
        filters = ["JSON skeleton (*.json)", "HDF5 skeleton (*.h5 *.hdf5)"]
        # Check whether to load from file or preset
        if params.get("template", False):
            # Get selected template from dropdown
            filename = OpenSkeleton.get_template_skeleton_filename(context)
        else:
            filename, selected_filter = FileDialog.open(
                context.app,
                dir=None,
                caption="Open skeleton...",
                filter=";;".join(filters),
            )

        if len(filename) == 0:
            return False

        okay = True
        if len(context.labels.skeletons) > 0:
            # Ask user permission to merge skeletons
            okay = False
            skeleton: Skeleton = context.labels.skeleton  # Assumes single skeleton

            # Load new skeleton and compare
            new_skeleton = OpenSkeleton.load_skeleton(filename)
            (rename_nodes, delete_nodes, add_nodes) = OpenSkeleton.compare_skeletons(
                skeleton, new_skeleton
            )

            if (len(delete_nodes) > 0) or (len(add_nodes) > 0):
                # Allow user to link mismatched nodes
                query = ReplaceSkeletonTableDialog(
                    rename_nodes=rename_nodes,
                    delete_nodes=delete_nodes,
                    add_nodes=add_nodes,
                )
                query.exec_()

                # Give the okay to add/delete nodes
                linked_nodes: Optional[Dict[str, str]] = query.result()
                if linked_nodes is not None:
                    delete_nodes = list(set(delete_nodes) - set(linked_nodes.values()))
                    add_nodes = list(set(add_nodes) - set(linked_nodes.keys()))
                    params["linked_nodes"] = linked_nodes
                    okay = True

            params["delete_nodes"] = delete_nodes
            params["add_nodes"] = add_nodes

        params["filename"] = filename
        return okay

    @staticmethod
    def do_action(context: CommandContext, params: dict):
        """Replace skeleton with new skeleton.

        Note that we modify the existing skeleton in-place to essentially match the new
        skeleton. However, we cannot rename the skeleton since `Skeleton.name` is used
        for hashing (see `Skeleton.name` setter).

        Args:
            context: CommandContext
            params: dict
                filename: str
                delete_nodes: List[str]
                add_nodes: List[str]
                linked_nodes: Dict[str, str]

        Returns:
            None
        """

        # TODO (LM): This is a hack to get around the fact that we do some dangerous
        # in-place operations on the skeleton. We should fix this.
        def try_and_skip_if_error(func, *args, **kwargs):
            """This is a helper function to try and skip if there is an error."""
            try:
                func(*args, **kwargs)
            except Exception as e:
                tb_str = traceback.format_exception(
                    etype=type(e), value=e, tb=e.__traceback__
                )
                logger.warning(
                    f"Recieved the following error while replacing skeleton:\n"
                    f"{''.join(tb_str)}"
                )

        # Load new skeleton
        filename = params["filename"]
        new_skeleton = OpenSkeleton.load_skeleton(filename)

        # Description and preview image only used for template skeletons
        new_skeleton.description = None
        new_skeleton.preview_image = None
        context.state["skeleton_description"] = new_skeleton.description
        context.state["skeleton_preview_image"] = new_skeleton.preview_image

        # Case 1: No skeleton exists in project
        if len(context.labels.skeletons) == 0:
            context.state["skeleton"] = new_skeleton
            context.labels.skeletons.append(context.state["skeleton"])
            return

        # Case 2: Skeleton(s) already exist(s) in project

        # Delete extra skeletons in project
        OpenSkeleton.delete_extra_skeletons(context.labels)
        skeleton = context.labels.skeleton  # Assume single skeleton

        if "delete_nodes" in params.keys():
            # We already compared skeletons in ask() method
            delete_nodes: List[str] = params["delete_nodes"]
            add_nodes: List[str] = params["add_nodes"]
        else:
            # Otherwise, load new skeleton and compare
            (rename_nodes, delete_nodes, add_nodes) = OpenSkeleton.compare_skeletons(
                skeleton, new_skeleton
            )

        # Delete pre-existing symmetry
        for src, dst in skeleton.symmetries:
            skeleton.delete_symmetry(src, dst)

        # Link mismatched nodes
        if "linked_nodes" in params.keys():
            linked_nodes = params["linked_nodes"]
            for new_name, old_name in linked_nodes.items():
                try_and_skip_if_error(skeleton.relabel_node, old_name, new_name)

        # Delete nodes from skeleton that are not in new skeleton
        for node in delete_nodes:
            try_and_skip_if_error(skeleton.delete_node, node)

        # Add nodes that only exist in the new skeleton
        for node in add_nodes:
            try_and_skip_if_error(skeleton.add_node, node)

        # Add edges
        skeleton.clear_edges()
        for src, dest in new_skeleton.edges:
            try_and_skip_if_error(skeleton.add_edge, src.name, dest.name)

        # Add new symmetry
        for src, dst in new_skeleton.symmetries:
            try_and_skip_if_error(skeleton.add_symmetry, src.name, dst.name)

        # Set state of context
        context.state["skeleton"] = skeleton


class SaveSkeleton(AppCommand):
    @staticmethod
    def ask(context: CommandContext, params: dict) -> bool:
        default_name = "skeleton.json"
        filters = ["JSON skeleton (*.json)", "HDF5 skeleton (*.h5 *.hdf5)"]
        filename, selected_filter = FileDialog.save(
            context.app,
            caption="Save As...",
            dir=default_name,
            filter=";;".join(filters),
        )

        if len(filename) == 0:
            return False

        params["filename"] = filename
        return True

    @staticmethod
    def do_action(context: CommandContext, params: dict):
        filename = params["filename"]
        if filename.endswith(".json"):
            context.state["skeleton"].save_json(filename)
        elif filename.endswith((".h5", ".hdf5")):
            context.state["skeleton"].save_hdf5(filename)


class NewNode(EditCommand):
    topics = [UpdateTopic.skeleton]

    @staticmethod
    def do_action(context: CommandContext, params: dict):
        # Find new part name
        part_name = "new_part"
        i = 1
        while part_name in context.state["skeleton"]:
            part_name = f"new_part_{i}"
            i += 1

        # Add the node to the skeleton
        context.state["skeleton"].add_node(part_name)


class DeleteNode(EditCommand):
    topics = [UpdateTopic.skeleton]

    @staticmethod
    def do_action(context: CommandContext, params: dict):
        node = context.state["selected_node"]
        context.state["skeleton"].delete_node(node)


class SetNodeName(EditCommand):
    topics = [UpdateTopic.skeleton]

    @staticmethod
    def do_action(context: CommandContext, params: dict):
        node = params["node"]
        name = params["name"]
        skeleton = params["skeleton"]

        if name in skeleton.node_names:
            # Merge
            context.labels.merge_nodes(name, node.name)
        else:
            # Simple relabel
            skeleton.relabel_node(node.name, name)


class SetNodeSymmetry(EditCommand):
    topics = [UpdateTopic.skeleton]

    @staticmethod
    def do_action(context: CommandContext, params: dict):
        node = params["node"]
        symmetry = params["symmetry"]
        skeleton = params["skeleton"]
        if symmetry and node != symmetry:
            skeleton.add_symmetry(node, symmetry)
        else:
            # Value was cleared by user, so delete symmetry
            symmetric_to = skeleton.get_symmetry(node)
            if symmetric_to is not None:
                skeleton.delete_symmetry(node, symmetric_to)


class NewEdge(EditCommand):
    topics = [UpdateTopic.skeleton]

    @staticmethod
    def do_action(context: CommandContext, params: dict):
        src_node = params["src_node"]
        dst_node = params["dst_node"]

        # Check if they're in the graph
        if (
            src_node not in context.state["skeleton"]
            or dst_node not in context.state["skeleton"]
        ):
            return

        # Add edge
        context.state["skeleton"].add_edge(source=src_node, destination=dst_node)


class DeleteEdge(EditCommand):
    topics = [UpdateTopic.skeleton]

    @staticmethod
    def ask(context: "CommandContext", params: dict) -> bool:
        params["edge"] = context.state["selected_edge"]
        return True

    @staticmethod
    def do_action(context: CommandContext, params: dict):
        edge = params["edge"]
        # Delete edge
        context.state["skeleton"].delete_edge(**edge)


class InstanceDeleteCommand(EditCommand):
    topics = [UpdateTopic.project_instances]

    @staticmethod
    def get_frame_instance_list(context: CommandContext, params: dict):
        raise NotImplementedError("Call to virtual method.")

    @staticmethod
    def _confirm_deletion(context: CommandContext, lf_inst_list: List) -> bool:
        """Helper function to confirm before deleting instances.

        Args:
            lf_inst_list: A list of (labeled frame, instance) tuples.
        """

        title = "Deleting instances"
        message = (
            f"There are {len(lf_inst_list)} instances which "
            f"would be deleted. Are you sure you want to delete these?"
        )

        # Confirm that we want to delete
        resp = QtWidgets.QMessageBox.critical(
            context.app,
            title,
            message,
            QtWidgets.QMessageBox.Yes,
            QtWidgets.QMessageBox.No,
        )

        if resp == QtWidgets.QMessageBox.No:
            return False

        return True

    @staticmethod
    def _do_deletion(context: CommandContext, lf_inst_list: List[int]):
        # Delete the instances
        lfs_to_remove = []
        for lf, inst in lf_inst_list:
            context.labels.remove_instance(lf, inst, in_transaction=True)
            if len(lf.instances) == 0:
                lfs_to_remove.append(lf)

        context.labels.remove_frames(lfs_to_remove)

        # Update caches since we skipped doing this after each deletion
        context.labels.update_cache()

        # Update visuals
        context.changestack_push("delete instances")

    @classmethod
    def do_action(cls, context: CommandContext, params: dict):
        cls._do_deletion(context, params["lf_instance_list"])

    @classmethod
    def ask(cls, context: CommandContext, params: dict) -> bool:
        lf_inst_list = cls.get_frame_instance_list(context, params)
        params["lf_instance_list"] = lf_inst_list

        return cls._confirm_deletion(context, lf_inst_list)


class DeleteAllPredictions(InstanceDeleteCommand):
    @staticmethod
    def get_frame_instance_list(
        context: CommandContext, params: dict
    ) -> List[Tuple[LabeledFrame, Instance]]:
        return [
            (lf, inst)
            for lf in context.labels
            for inst in lf
            if type(inst) == PredictedInstance
        ]


class DeleteFramePredictions(InstanceDeleteCommand):
    @staticmethod
    def _confirm_deletion(self, *args, **kwargs):
        # Don't require confirmation when deleting from current frame
        return True

    @staticmethod
    def get_frame_instance_list(context: CommandContext, params: dict):
        predicted_instances = [
            (lf, inst)
            for lf in context.labels.find(
                context.state["video"], frame_idx=context.state["frame_idx"]
            )
            for inst in lf
            if type(inst) == PredictedInstance
        ]

        return predicted_instances


class DeleteClipPredictions(InstanceDeleteCommand):
    @staticmethod
    def get_frame_instance_list(context: CommandContext, params: dict):
        predicted_instances = [
            (lf, inst)
            for lf in context.labels.find(
                context.state["video"], frame_idx=range(*context.state["frame_range"])
            )
            for inst in lf
            if type(inst) == PredictedInstance
        ]
        return predicted_instances


class DeleteAreaPredictions(InstanceDeleteCommand):
    @staticmethod
    def get_frame_instance_list(context: CommandContext, params: dict):
        min_corner = params["min_corner"]
        max_corner = params["max_corner"]

        def is_bounded(inst):
            points_array = inst.points_array
            valid_points = points_array[~np.isnan(points_array).any(axis=1)]

            is_gt_min = np.all(valid_points >= min_corner)
            is_lt_max = np.all(valid_points <= max_corner)
            return is_gt_min and is_lt_max

        # Find all instances contained in selected area
        predicted_instances = [
            (lf, inst)
            for lf in context.labels.find(context.state["video"])
            for inst in lf
            if type(inst) == PredictedInstance and is_bounded(inst)
        ]

        return predicted_instances

    @classmethod
    def ask_and_do(cls, context: CommandContext, params: dict):
        # Callback to delete after area has been selected
        def delete_area_callback(x0, y0, x1, y1):
            context.app.updateStatusMessage()

            # Make sure there was an area selected
            if x0 == x1 or y0 == y1:
                return

            params["min_corner"] = (x0, y0)
            params["max_corner"] = (x1, y1)

            predicted_instances = cls.get_frame_instance_list(context, params)

            if cls._confirm_deletion(context, predicted_instances):
                params["lf_instance_list"] = predicted_instances
                cls.do_with_signal(context, params)

        # Prompt the user to select area
        context.app.updateStatusMessage(
            f"Please select the area from which to remove instances. This will be applied to all frames."
        )
        context.app.player.onAreaSelection(delete_area_callback)


class DeleteLowScorePredictions(InstanceDeleteCommand):
    @staticmethod
    def get_frame_instance_list(context: CommandContext, params: dict):
        score_thresh = params["score_threshold"]
        predicted_instances = [
            (lf, inst)
            for lf in context.labels.find(context.state["video"])
            for inst in lf
            if type(inst) == PredictedInstance and inst.score < score_thresh
        ]
        return predicted_instances

    @classmethod
    def ask(cls, context: CommandContext, params: dict) -> bool:
        score_thresh, okay = QtWidgets.QInputDialog.getDouble(
            context.app, "Delete Instances with Low Score...", "Score Below:", 1, 0, 100
        )
        if okay:
            params["score_threshold"] = score_thresh
            return super().ask(context, params)


class DeleteFrameLimitPredictions(InstanceDeleteCommand):
    @staticmethod
    def get_frame_instance_list(context: CommandContext, params: dict):
        count_thresh = params["count_threshold"]
        predicted_instances = []
        # Find all instances contained in selected area
        for lf in context.labels.find(context.state["video"]):
            if len(lf.predicted_instances) > count_thresh:
                # Get all but the count_thresh many instances with the highest score
                extra_instances = sorted(
                    lf.predicted_instances, key=operator.attrgetter("score")
                )[:-count_thresh]
                predicted_instances.extend([(lf, inst) for inst in extra_instances])
        return predicted_instances

    @classmethod
    def ask(cls, context: CommandContext, params: dict) -> bool:
        count_thresh, okay = QtWidgets.QInputDialog.getInt(
            context.app,
            "Limit Instances in Frame...",
            "Maximum instances in a frame:",
            3,
            1,
            100,
        )
        if okay:
            params["count_threshold"] = count_thresh
            return super().ask(context, params)


class TransposeInstances(EditCommand):
    topics = [UpdateTopic.project_instances, UpdateTopic.tracks]

    @classmethod
    def do_action(cls, context: CommandContext, params: dict):
        instances = params["instances"]

        if len(instances) != 2:
            return

        # Swap tracks for current and subsequent frames when we have tracks
        old_track, new_track = instances[0].track, instances[1].track
        if old_track is not None and new_track is not None:
            frame_range = (context.state["frame_idx"], context.state["video"].frames)
            context.labels.track_swap(
                context.state["video"], new_track, old_track, frame_range
            )

    @classmethod
    def ask_and_do(cls, context: CommandContext, params: dict):
        def on_each(instances: list):
            word = "next" if len(instances) else "first"
            context.app.updateStatusMessage(
                f"Please select the {word} instance to transpose..."
            )

        def on_success(instances: list):
            params["instances"] = instances
            cls.do_with_signal(context, params)

        if len(context.state["labeled_frame"].instances) < 2:
            return
        # If there are just two instances, transpose them.
        if len(context.state["labeled_frame"].instances) == 2:
            params["instances"] = context.state["labeled_frame"].instances
            cls.do_with_signal(context, params)
        # If there are more than two, then we need the user to select the instances.
        else:
            context.app.player.onSequenceSelect(
                seq_len=2,
                on_success=on_success,
                on_each=on_each,
                on_failure=lambda x: context.app.updateStatusMessage(),
            )


class DeleteSelectedInstance(EditCommand):
    topics = [UpdateTopic.frame, UpdateTopic.project_instances, UpdateTopic.suggestions]

    @staticmethod
    def do_action(context: CommandContext, params: dict):
        selected_inst = context.state["instance"]
        if selected_inst is None:
            return

        context.labels.remove_instance(context.state["labeled_frame"], selected_inst)


class DeleteSelectedInstanceTrack(EditCommand):
    topics = [
        UpdateTopic.project_instances,
        UpdateTopic.tracks,
        UpdateTopic.suggestions,
    ]

    @staticmethod
    def do_action(context: CommandContext, params: dict):
        selected_inst = context.state["instance"]
        if selected_inst is None:
            return

        track = selected_inst.track
        context.labels.remove_instance(context.state["labeled_frame"], selected_inst)

        if track is not None:
            # remove any instance on this track
            for lf in context.labels.find(context.state["video"]):
                track_instances = filter(lambda inst: inst.track == track, lf.instances)
                for inst in track_instances:
                    context.labels.remove_instance(lf, inst)


class DeleteDialogCommand(EditCommand):
    topics = [
        UpdateTopic.project_instances,
    ]

    @staticmethod
    def ask_and_do(context: CommandContext, params: dict):
        if DeleteDialog(context).exec_():
            context.signal_update([UpdateTopic.project_instances])


class AddTrack(EditCommand):
    topics = [UpdateTopic.tracks]

    @staticmethod
    def do_action(context: CommandContext, params: dict):
        track_numbers_used = [
            int(track.name) for track in context.labels.tracks if track.name.isnumeric()
        ]
        next_number = max(track_numbers_used, default=0) + 1
        new_track = Track(spawned_on=context.state["frame_idx"], name=str(next_number))

        context.labels.add_track(context.state["video"], new_track)

        context.execute(SetSelectedInstanceTrack, new_track=new_track)


class SetSelectedInstanceTrack(EditCommand):
    topics = [UpdateTopic.tracks]

    @staticmethod
    def do_action(context: CommandContext, params: dict):
        selected_instance: Instance = context.state["instance"]
        new_track = params["new_track"]
        if selected_instance is None:
            return

        # When setting track for an instance that doesn't already have a track set,
        # just set for selected instance.
        if (
            selected_instance.track is None
            or not context.state["propagate track labels"]
        ):
            # Move anything already in the new track out of it
            new_track_instances = context.labels.find_track_occupancy(
                video=context.state["video"],
                track=new_track,
                frame_range=(
                    context.state["frame_idx"],
                    context.state["frame_idx"] + 1,
                ),
            )
            for instance in new_track_instances:
                instance.track = None
            # Move selected instance into new track
            context.labels.track_set_instance(
                context.state["labeled_frame"], selected_instance, new_track
            )
            # Add linked predicted instance to new track
            if selected_instance.from_predicted is not None:
                selected_instance.from_predicted.track = new_track

        # When the instance does already have a track, then we want to update
        # the track for a range of frames.
        else:
            old_track = selected_instance.track

            # Determine range that should be affected
            if context.state["has_frame_range"]:
                # If range is selected in seekbar, use that
                frame_range = tuple(context.state["frame_range"])
            else:
                # Otherwise, range is current to last frame
                frame_range = (
                    context.state["frame_idx"],
                    context.state["video"].frames,
                )

            # Do the swap
            context.labels.track_swap(
                context.state["video"], new_track, old_track, frame_range
            )

        # Make sure the originally selected instance is still selected
        context.state["instance"] = selected_instance


class DeleteTrack(EditCommand):
    topics = [UpdateTopic.tracks]

    @staticmethod
    def do_action(context: CommandContext, params: dict):
        track = params["track"]
        context.labels.remove_track(track)


class DeleteMultipleTracks(EditCommand):
    topics = [UpdateTopic.tracks]

    @staticmethod
    def do_action(context: CommandContext, params: dict):
        """Delete either all tracks or just unused tracks.

        Args:
            context: The command context.
            params: The command parameters.
                delete_all: If True, delete all tracks. If False, delete only
                    unused tracks.
        """
        delete_all: bool = params["delete_all"]
        if delete_all:
            context.labels.remove_all_tracks()
        else:
            context.labels.remove_unused_tracks()


class CopyInstanceTrack(EditCommand):
    @staticmethod
    def do_action(context: CommandContext, params: dict):
        selected_instance: Instance = context.state["instance"]
        if selected_instance is None:
            return
        context.state["clipboard_track"] = selected_instance.track


class PasteInstanceTrack(EditCommand):
    topics = [UpdateTopic.tracks]

    @staticmethod
    def do_action(context: CommandContext, params: dict):
        selected_instance: Instance = context.state["instance"]
        track_to_paste = context.state["clipboard_track"]
        if selected_instance is None or track_to_paste is None:
            return

        # Ensure mutual exclusivity of tracks within a frame.
        for inst in selected_instance.frame.instances_to_show:
            if inst == selected_instance:
                continue
            if inst.track is not None and inst.track == track_to_paste:
                # Unset track for other instances that have the same track.
                inst.track = None

        # Set the track on the selected instance.
        selected_instance.track = context.state["clipboard_track"]


class SetTrackName(EditCommand):
    topics = [UpdateTopic.tracks, UpdateTopic.frame]

    @staticmethod
    def do_action(context: CommandContext, params: dict):
        track = params["track"]
        name = params["name"]
        track.name = name


class GenerateSuggestions(EditCommand):
    topics = [UpdateTopic.suggestions]

    @classmethod
    def do_action(cls, context: CommandContext, params: dict):
        if len(context.labels.videos) == 0:
            print("Error: no videos to generate suggestions for")
            return

        # TODO: Progress bar
        win = MessageDialog(
            "Generating list of suggested frames... " "This may take a few minutes.",
            context.app,
        )

        if (
            params["target"]
            == "current video"  # Checks if current video is selected in gui
        ):
            params["videos"] = (
                [context.labels.videos[0]]
                if context.state["video"] is None
                else [context.state["video"]]
            )
        else:
            params["videos"] = context.labels.videos

        try:
            new_suggestions = VideoFrameSuggestions.suggest(
                labels=context.labels, params=params
            )

            context.labels.append_suggestions(new_suggestions)
        except Exception as e:
            win.hide()
            QtWidgets.QMessageBox(
                text=f"An error occurred while generating suggestions. "
                "Your command line terminal may have more information about "
                "the error."
            ).exec_()
            raise e

        win.hide()


class AddSuggestion(EditCommand):
    topics = [UpdateTopic.suggestions]

    @classmethod
    def do_action(cls, context: CommandContext, params: dict):
        context.labels.add_suggestion(
            context.state["video"], context.state["frame_idx"]
        )


class RemoveSuggestion(EditCommand):
    topics = [UpdateTopic.suggestions]

    @classmethod
    def do_action(cls, context: CommandContext, params: dict):
        selected_frame = context.app.suggestions_dock.table.getSelectedRowItem()
        if selected_frame is not None:
            context.labels.remove_suggestion(
                selected_frame.video, selected_frame.frame_idx
            )


class ClearSuggestions(EditCommand):
    topics = [UpdateTopic.suggestions]

    @staticmethod
    def ask(context: CommandContext, params: dict) -> bool:
        if len(context.labels.suggestions) == 0:
            return False

        # Warn that suggestions will be cleared

        response = QtWidgets.QMessageBox.warning(
            context.app,
            "Clearing all suggestions",
            "Are you sure you want to remove all suggestions from the project?",
            QtWidgets.QMessageBox.Yes,
            QtWidgets.QMessageBox.No,
        )
        if response == QtWidgets.QMessageBox.No:
            return False

        return True

    @classmethod
    def do_action(cls, context: CommandContext, params: dict):
        context.labels.clear_suggestions()


class MergeProject(EditCommand):
    topics = [UpdateTopic.all]

    @classmethod
    def ask_and_do(cls, context: CommandContext, params: dict):
        filenames = params["filenames"]
        if filenames is None:
            filters = [
                "SLEAP HDF5 dataset (*.slp *.h5 *.hdf5)",
                "SLEAP JSON dataset (*.json *.json.zip)",
            ]

            filenames, selected_filter = FileDialog.openMultiple(
                context.app,
                dir=None,
                caption="Import labeled data...",
                filter=";;".join(filters),
            )

        if len(filenames) == 0:
            return

        for filename in filenames:
            gui_video_callback = Labels.make_gui_video_callback(
                search_paths=[os.path.dirname(filename)]
            )

            new_labels = Labels.load_file(filename, video_search=gui_video_callback)

            # Merging data is handled by MergeDialog
            MergeDialog(base_labels=context.labels, new_labels=new_labels).exec_()

        cls.do_with_signal(context, params)


class AddInstance(EditCommand):
    topics = [UpdateTopic.frame, UpdateTopic.project_instances, UpdateTopic.suggestions]

    @classmethod
    def do_action(cls, context: CommandContext, params: dict):
        copy_instance = params.get("copy_instance", None)
        init_method = params.get("init_method", "best")
        location = params.get("location", None)
        mark_complete = params.get("mark_complete", False)

        if context.state["labeled_frame"] is None:
            return

        if len(context.state["skeleton"]) == 0:
            return

        (
            copy_instance,
            from_predicted,
            from_prev_frame,
        ) = AddInstance.find_instance_to_copy_from(
            context, copy_instance=copy_instance, init_method=init_method
        )

        new_instance = AddInstance.create_new_instance(
            context=context,
            from_predicted=from_predicted,
            copy_instance=copy_instance,
            mark_complete=mark_complete,
            init_method=init_method,
            location=location,
            from_prev_frame=from_prev_frame,
        )

        # Add the instance
        context.labels.add_instance(context.state["labeled_frame"], new_instance)

        if context.state["labeled_frame"] not in context.labels.labels:
            context.labels.append(context.state["labeled_frame"])

    @staticmethod
    def create_new_instance(
        context: CommandContext,
        from_predicted: bool,
        copy_instance: Optional[Instance],
        mark_complete: bool,
        init_method: str,
        location: Optional[QtCore.QPoint],
        from_prev_frame: bool,
    ):
        """Create new instance."""

        # Now create the new instance
        new_instance = Instance(
            skeleton=context.state["skeleton"],
            from_predicted=from_predicted,
            frame=context.state["labeled_frame"],
        )

        has_missing_nodes = AddInstance.set_visible_nodes(
            context=context,
            copy_instance=copy_instance,
            new_instance=new_instance,
            mark_complete=mark_complete,
        )

        if has_missing_nodes:
            AddInstance.fill_missing_nodes(
                context=context,
                copy_instance=copy_instance,
                init_method=init_method,
                new_instance=new_instance,
                location=location,
            )

        # If we're copying a predicted instance or from another frame, copy the track
        if hasattr(copy_instance, "score") or from_prev_frame:
            new_instance.track = copy_instance.track

        return new_instance

    @staticmethod
    def fill_missing_nodes(
        context: CommandContext,
        copy_instance: Optional[Instance],
        init_method: str,
        new_instance: Instance,
        location: Optional[QtCore.QPoint],
    ):
        """Fill in missing nodes for new instance.

        Args:
            context: The command context.
            copy_instance: The instance to copy from.
            init_method: The initialization method.
            new_instance: The new instance.
            location: The location of the instance.

        Returns:
            None
        """

        # mark the node as not "visible" if we're copying from a predicted instance without this node
        is_visible = copy_instance is None or (not hasattr(copy_instance, "score"))

        if init_method == "force_directed":
            AddMissingInstanceNodes.add_force_directed_nodes(
                context=context,
                instance=new_instance,
                visible=is_visible,
                center_point=location,
            )
        elif init_method == "random":
            AddMissingInstanceNodes.add_random_nodes(
                context=context, instance=new_instance, visible=is_visible
            )
        elif init_method == "template":
            AddMissingInstanceNodes.add_nodes_from_template(
                context=context,
                instance=new_instance,
                visible=is_visible,
                center_point=location,
            )
        else:
            AddMissingInstanceNodes.add_best_nodes(
                context=context, instance=new_instance, visible=is_visible
            )

    @staticmethod
    def set_visible_nodes(
        context: CommandContext,
        copy_instance: Optional[Instance],
        new_instance: Instance,
        mark_complete: bool,
    ) -> Tuple[Instance, bool]:
        """Sets visible nodes for new instance.

        Args:
            context: The command context.
            copy_instance: The instance to copy from.
            new_instance: The new instance.
            mark_complete: Whether to mark the instance as complete.

        Returns:
            Whether the new instance has missing nodes.
        """

        if copy_instance is None:
            return True

        has_missing_nodes = False

        # go through each node in skeleton
        for node in context.state["skeleton"].node_names:
            # if we're copying from a skeleton that has this node
            if node in copy_instance and not copy_instance[node].isnan():
                # just copy x, y, and visible
                # we don't want to copy a PredictedPoint or score attribute
                new_instance[node] = Point(
                    x=copy_instance[node].x,
                    y=copy_instance[node].y,
                    visible=copy_instance[node].visible,
                    complete=mark_complete,
                )
            else:
                has_missing_nodes = True

        return has_missing_nodes

    @staticmethod
    def find_instance_to_copy_from(
        context: CommandContext, copy_instance: Optional[Instance], init_method: bool
    ) -> Tuple[Optional[Instance], bool, bool]:
        """Find instance to copy from.

        Args:
            context: The command context.
            copy_instance: The instance to copy from.
            init_method: The initialization method.

        Returns:
            The instance to copy from, whether it's from a predicted instance, and
            whether it's from a previous frame.
        """

        from_predicted = copy_instance
        from_prev_frame = False

        if init_method == "best" and copy_instance is None:
            selected_inst = context.state["instance"]
            if selected_inst is not None:
                # If the user has selected an instance, copy that one.
                copy_instance = selected_inst
                from_predicted = copy_instance

        if (
            init_method == "best" and copy_instance is None
        ) or init_method == "prediction":
            unused_predictions = context.state["labeled_frame"].unused_predictions
            if len(unused_predictions):
                # If there are predicted instances that don't correspond to an instance
                # in this frame, use the first predicted instance without matching instance.
                copy_instance = unused_predictions[0]
                from_predicted = copy_instance

        if (
            init_method == "best" and copy_instance is None
        ) or init_method == "prior_frame":
            # Otherwise, if there are instances in previous frames,
            # copy the points from one of those instances.
            prev_idx = AddInstance.get_previous_frame_index(context)

            if prev_idx is not None:
                prev_instances = context.labels.find(
                    context.state["video"], prev_idx, return_new=True
                )[0].instances
                if len(prev_instances) > len(context.state["labeled_frame"].instances):
                    # If more instances in previous frame than current, then use the
                    # first unmatched instance.
                    copy_instance = prev_instances[
                        len(context.state["labeled_frame"].instances)
                    ]
                    from_prev_frame = True
                elif init_method == "best" and (
                    context.state["labeled_frame"].instances
                ):
                    # Otherwise, if there are already instances in current frame,
                    # copy the points from the last instance added to frame.
                    copy_instance = context.state["labeled_frame"].instances[-1]
                elif len(prev_instances):
                    # Otherwise use the last instance added to previous frame.
                    copy_instance = prev_instances[-1]
                    from_prev_frame = True

        from_predicted = from_predicted if hasattr(from_predicted, "score") else None

        return copy_instance, from_predicted, from_prev_frame

    @staticmethod
    def get_previous_frame_index(context: CommandContext) -> Optional[int]:
        """Returns index of previous frame."""

        frames = context.labels.frames(
            context.state["video"],
            from_frame_idx=context.state["frame_idx"],
            reverse=True,
        )

        try:
            next_idx = next(frames).frame_idx
        except:
            return

        return next_idx


class SetInstancePointLocations(EditCommand):
    """Sets locations for node(s) for an instance.

    Note: It's important that this command does *not* update the visual
    scene, since this would redraw the frame and create new visual objects.
    The calling code is responsible for updating the visual scene.

    Params:
        instance: The instance
        nodes_locations: A dictionary of data to set
        * keys are nodes (or node names)
        * values are (x, y) coordinate tuples.
    """

    topics = []

    @classmethod
    def do_action(cls, context: "CommandContext", params: dict):
        instance = params["instance"]
        nodes_locations = params["nodes_locations"]

        for node, (x, y) in nodes_locations.items():
            if node in instance:
                instance[node].x = x
                instance[node].y = y


class SetInstancePointVisibility(EditCommand):
    """Toggles visibility set for a node for an instance.

    Note: It's important that this command does *not* update the visual
    scene, since this would redraw the frame and create new visual objects.
    The calling code is responsible for updating the visual scene.

    Params:
        instance: The instance
        node: The `Node` (or name string)
        visible: Whether to set or clear visibility for node
    """

    topics = []

    @classmethod
    def do_action(cls, context: "CommandContext", params: dict):
        instance = params["instance"]
        node = params["node"]
        visible = params["visible"]

        instance[node].visible = visible


class AddMissingInstanceNodes(EditCommand):
    topics = [UpdateTopic.frame]

    @classmethod
    def do_action(cls, context: CommandContext, params: dict):
        instance = params["instance"]
        visible = params.get("visible", False)

        cls.add_best_nodes(context, instance, visible)

    @classmethod
    def add_best_nodes(cls, context, instance, visible):
        # Try placing missing nodes using a "template" instance
        cls.add_nodes_from_template(context, instance, visible)

        # If the "template" instance has missing nodes (i.e., a node that isn't
        # labeled on any of the instances we used to generate the template),
        # then adding nodes from the template may still result in missing nodes.
        # So we'll use random placement for anything that's still missing.
        cls.add_random_nodes(context, instance, visible)

    @classmethod
    def add_random_nodes(cls, context, instance, visible):
        # TODO: Move this to Instance so we can do this on-demand
        # the rect that's currently visible in the window view
        in_view_rect = context.app.player.getVisibleRect()

        for node in context.state["skeleton"].nodes:
            if node not in instance.nodes or instance[node].isnan():
                # pick random points within currently zoomed view
                x, y = cls.get_xy_in_rect(in_view_rect)
                # set point for node
                instance[node] = Point(x=x, y=y, visible=visible)

    @staticmethod
    def get_xy_in_rect(rect: QtCore.QRectF):
        """Returns random x, y coordinates within given rect."""
        x = rect.x() + (rect.width() * 0.1) + (np.random.rand() * rect.width() * 0.8)
        y = rect.y() + (rect.height() * 0.1) + (np.random.rand() * rect.height() * 0.8)
        return x, y

    @staticmethod
    def get_rect_center_xy(rect: QtCore.QRectF):
        """Returns x, y at center of rect."""

    @classmethod
    def add_nodes_from_template(
        cls,
        context,
        instance,
        visible: bool = False,
        center_point: QtCore.QPoint = None,
    ):
        from sleap.info import align

        # Get the "template" instance
        template_points = context.labels.get_template_instance_points(
            skeleton=instance.skeleton
        )

        # Align the template on to the current instance with missing points
        if instance.points:
            aligned_template = align.align_instance_points(
                source_points_array=template_points,
                target_points_array=instance.points_array,
            )
        else:
            template_mean = np.nanmean(template_points, axis=0)

            center_point = center_point or context.app.player.getVisibleRect().center()
            center = np.array([center_point.x(), center_point.y()])

            aligned_template = template_points + (center - template_mean)

        # Make missing points from the aligned template
        for i, node in enumerate(instance.skeleton.nodes):
            if node not in instance:
                x, y = aligned_template[i]
                instance[node] = Point(x=x, y=y, visible=visible)

    @classmethod
    def add_force_directed_nodes(
        cls, context, instance, visible, center_point: QtCore.QPoint = None
    ):
        import networkx as nx

        center_point = center_point or context.app.player.getVisibleRect().center()
        center_tuple = (center_point.x(), center_point.y())

        node_positions = nx.spring_layout(
            G=context.state["skeleton"].graph, center=center_tuple, scale=50
        )

        for node, pos in node_positions.items():
            instance[node] = Point(x=pos[0], y=pos[1], visible=visible)


class AddUserInstancesFromPredictions(EditCommand):
    topics = [UpdateTopic.frame, UpdateTopic.project_instances]

    @staticmethod
    def make_instance_from_predicted_instance(
        copy_instance: PredictedInstance,
    ) -> Instance:
        # create the new instance
        new_instance = Instance(
            skeleton=copy_instance.skeleton,
            from_predicted=copy_instance,
            frame=copy_instance.frame,
        )

        # go through each node in skeleton
        for node in new_instance.skeleton.node_names:
            # if we're copying from a skeleton that has this node
            if node in copy_instance and not copy_instance[node].isnan():
                # just copy x, y, and visible
                # we don't want to copy a PredictedPoint or score attribute
                new_instance[node] = Point(
                    x=copy_instance[node].x,
                    y=copy_instance[node].y,
                    visible=copy_instance[node].visible,
                    complete=False,
                )

        # copy the track
        new_instance.track = copy_instance.track

        return new_instance

    @classmethod
    def do_action(cls, context: CommandContext, params: dict):
        if context.state["labeled_frame"] is None:
            return

        new_instances = []
        unused_predictions = context.state["labeled_frame"].unused_predictions
        for predicted_instance in unused_predictions:
            new_instances.append(
                cls.make_instance_from_predicted_instance(predicted_instance)
            )

        # Add the instances
        for new_instance in new_instances:
            context.labels.add_instance(context.state["labeled_frame"], new_instance)


class CopyInstance(EditCommand):
    @classmethod
    def do_action(cls, context: CommandContext, params: dict):
        current_instance: Instance = context.state["instance"]
        if current_instance is None:
            return
        context.state["clipboard_instance"] = current_instance


class PasteInstance(EditCommand):
    topics = [UpdateTopic.frame, UpdateTopic.project_instances]

    @classmethod
    def do_action(cls, context: CommandContext, params: dict):
        base_instance: Instance = context.state["clipboard_instance"]
        current_frame: LabeledFrame = context.state["labeled_frame"]
        if base_instance is None or current_frame is None:
            return

        # Create a new instance copy.
        new_instance = Instance.from_numpy(
            base_instance.numpy(), skeleton=base_instance.skeleton
        )

        if base_instance.frame != current_frame:
            # Only copy the track if we're not on the same frame and the track doesn't
            # exist on the current frame.
            current_frame_tracks = [
                inst.track for inst in current_frame if inst.track is not None
            ]
            if base_instance.track not in current_frame_tracks:
                new_instance.track = base_instance.track

        # Add to the current frame.
        context.labels.add_instance(current_frame, new_instance)

        if current_frame not in context.labels.labels:
            # Add current frame to labels if it wasn't already there. This happens when
            # adding an instance to an empty labeled frame that isn't in the labels.
            context.labels.append(current_frame)


class TriangulateSession(EditCommand):
    topics = [UpdateTopic.frame, UpdateTopic.project_instances]

    @classmethod
    def do_action(cls, context: CommandContext, params: dict):
        """Triangulate, reproject, and update instances in a session at a frame index.

        Args:
            context: The command context.
            params: The command parameters.
                video: The `Video` object to use. Default is current video.
                session: The `RecordingSession` object to use. Default is current
                    video's session.
                frame_idx: The frame index to use. Default is current frame index.
                instance: The `Instance` object to use. Default is current instance.
                show_dialog: If True, then show a warning dialog. Default is True.
                ask_again: If True, then ask for views/instances again. Default is False.
        """

        # Check if we already ran ask
        ask_again = params.get("ask_again", False)

        # Add "instances" to params dict without GUI, otherwise taken care of in ask
        if ask_again:
            params["show_dialog"] = False
            enough_instances = cls.verify_views_and_instances(
                context=context, params=params
            )
            if not enough_instances:
                return

        # Get params
        video = params.get("video", None) or context.state["video"]
        session = params.get("session", None) or context.labels.get_session(video)
        instances: Dict[int, Dict[Camcorder, List[Instance]]] = params["instances"]
        frame_idx: int = params["frame_idx"]
        session = cast(RecordingSession, session)  # Could be None if no labels or video

        # Get best instance grouping and reprojected coords
        instances_and_reprojected_coords = (
            TriangulateSession.get_instance_grouping_and_reprojected_coords(
                session=session, frame_idx=frame_idx, instance_hypotheses=instances
            )
        )

        # Update instances
        TriangulateSession.update_instances(
            instances_and_coords=instances_and_reprojected_coords
        )

    @classmethod
    def ask(cls, context: CommandContext, params: dict) -> bool:
        """Add "instances" to params dict if enough views/instances, warning user otherwise.

        Args:
            context: The command context.
            params: The command parameters.
                video: The `Video` object to use. Default is current video.
                session: The `RecordingSession` object to use. Default is current
                    video's session.
                frame_idx: The frame index to use. Default is current frame index.
                instance: The `Instance` object to use. Default is current instance.
                show_dialog: If True, then show a warning dialog. Default is True.

        Returns:
            True if enough views/instances for triangulation, False otherwise.
        """

        return cls.verify_views_and_instances(context=context, params=params)

    @classmethod
    def verify_views_and_instances(cls, context: CommandContext, params: dict) -> bool:
        """Verify that there are enough views and instances to triangulate.

        Also adds "instances" to params dict if there are enough views and instances.

        Args:
            context: The command context.
            params: The command parameters.
                video: The `Video` object used to lookup a `session` (if not provided).
                    Default is current video.
                session: The `RecordingSession` object to use. Default is current
                    video's session.
                frame_idx: The frame index to use. Default is current frame index.
                instance: The `Instance` object to use. Default is current instance.
                show_dialog: If True, then show a warning dialog. Default is True.

        Returns:
            True if enough views/instances for triangulation, False otherwise.
        """

        video = params.get("video", None) or context.state["video"]
        session = params.get("session", None) or context.labels.get_session(video)
        instance = params.get("instance", None) or context.state["instance"]
        show_dialog = params.get("show_dialog", True)

        # This value could possibly be 0, so we can't use "or"
        frame_idx = params.get("frame_idx", None)
        frame_idx = frame_idx if frame_idx is not None else context.state["frame_idx"]

        # Return if we don't have a session for video or an instance selected.
        if session is None or instance is None:
            return

        cams_to_include = params.get("cams_to_include", None) or session.linked_cameras
        selected_cam: Camcorder = session.get_camera(video)

        # If not enough `Camcorder`s available/specified, then return
        if not TriangulateSession.verify_enough_views(
            context=context,
            session=session,
            cams_to_include=cams_to_include,
            show_dialog=show_dialog,
        ):
            return False

        # Get all instances products accross views at this frame index
        instances = TriangulateSession.get_and_verify_enough_instances(
            context=context,
            session=session,
            frame_idx=frame_idx,
            selected_cam=selected_cam,
            cams_to_include=cams_to_include,
            show_dialog=show_dialog,
        )

        # Return if not enough instances
        if not instances:
            return False

        # Add instances and frame_idx to params dict
        params["instances"] = instances
        params["frame_idx"] = frame_idx

        return True

    @staticmethod
    def get_and_verify_enough_instances(
        session: RecordingSession,
        frame_idx: int,
        selected_cam: Camcorder,
        context: Optional[CommandContext] = None,
        cams_to_include: Optional[List[Camcorder]] = None,
        show_dialog: bool = True,
    ) -> Union[Dict[int, Dict[Camcorder, List[Instance]]], bool]:
        """Get all instances accross views at this frame index (and products of instances).

        If not enough `Instance`s are available at this frame index, then return False.

        Args:
            session: The `RecordingSession` containing the `Camcorder`s.
            frame_idx: Frame index to get instances from (0-indexed).
            selected_cam: The `Camcorder` object to determine the current view.
            context: The optional command context used to display a dialog.
            cams_to_include: List of `Camcorder`s to include. Default is all.
            track: `Track` object used to find instances accross views. Default is -1
                which finds all instances regardless of track.
            show_dialog: If True, then show a warning dialog. Default is True.

        Returns:
            Dict with frame identifier keys (not the frame index) and values of another
            inner dict with `Camcorder` keys and `List[Instance]` values if enough
            instances are found, False otherwise.
        """

        try:
            instances: Dict[
                int, Dict[Camcorder, List[Instance]]
            ] = TriangulateSession.get_products_of_instances(
                session=session,
                frame_idx=frame_idx,
                selected_cam=selected_cam,
                cams_to_include=cams_to_include,
            )
            return instances
        except Exception as e:
            # If not enough views, instances or some other error, then return
            message = str(e)
            message += "\n\tSkipping triangulation and reprojection."
            logger.warning(message)
            return False

    @staticmethod
    def verify_enough_views(
        session: RecordingSession,
        context: Optional[CommandContext] = None,
        cams_to_include: Optional[List[Camcorder]] = None,
        show_dialog=True,
    ):
        """If not enough `Camcorder`s available/specified, then return False.

        Args:
            session: The `RecordingSession` containing the `Camcorder`s.
            context: The optional command context, used to display a dialog.
            cams_to_include: List of `Camcorder`s to include. Default is all.
            show_dialog: If True, then show a warning dialog. Default is True.

        Returns:
            True if enough views are available, False otherwise.
        """

        if (cams_to_include is not None and len(cams_to_include) <= 1) or (
            len(session.videos) <= 1
        ):
            message = (
                "One or less cameras available. "
                "Multiple cameras needed to triangulate. "
                "Skipping triangulation and reprojection."
            )
            if show_dialog and context is not None:
                QtWidgets.QMessageBox.warning(context.app, "Triangulation", message)
            else:
                logger.warning(message)

            return False

        return True

    @staticmethod
    def get_instances_across_views(
        session: RecordingSession,
        frame_idx: int,
        cams_to_include: Optional[List[Camcorder]] = None,
        track: Union[Track, int] = -1,
        require_multiple_views: bool = False,
    ) -> Dict[Camcorder, List[Instance]]:
        """Get all `Instances` accross all views at a given frame index.

        Args:
            session: The `RecordingSession` containing the `Camcorder`s.
            frame_idx: Frame index to get instances from (0-indexed).
            cams_to_include: List of `Camcorder`s to include. Default is all.
            track: `Track` object used to find instances accross views. Default is -1
                which find all instances regardless of track.
            require_multiple_views: If True, then raise and error if one or less views
                or instances are found.

        Returns:
            Dict with `Camcorder` keys and `List[Instance]` values.

        Raises:
            ValueError if require_multiple_view is true and one or less views or
            instances are found.
        """

        def _message(views: bool):
            views_or_instances = "views" if views else "instances"
            return (
                f"One or less {views_or_instances} found for frame "
                f"{frame_idx} in {session.camera_cluster}. "
                "Multiple instances accross multiple views needed to triangulate."
            )

        # Get all views at this frame index
        views: Dict[
            Camcorder, "LabeledFrame"
        ] = TriangulateSession.get_all_views_at_frame(
            session=session,
            frame_idx=frame_idx,
            cams_to_include=cams_to_include,
        )

        # TODO(LM): Should we just skip this frame if not enough views?
        # If not enough views, then raise error
        if len(views) <= 1 and require_multiple_views:
            raise ValueError(_message(views=True))

        # Find all instance accross all views
        instances_in_frame: Dict[Camcorder, List[Instance]] = {}
        for cam, lf in views.items():
            insts = lf.find(track=track)
            if len(insts) > 0:
                instances_in_frame[cam] = insts

        # If not enough instances for multiple views, then raise error
        if len(instances_in_frame) <= 1 and require_multiple_views:
            raise ValueError(_message(views=False))

        return instances_in_frame

    @staticmethod
    def get_instances_across_views_multiple_frames(
        session: RecordingSession,
        frame_inds: List[int],
        cams_to_include: Optional[List[Camcorder]] = None,
        track: Union[Track, int] = -1,
        require_multiple_views: bool = False,
    ) -> Dict[int, Dict[Camcorder, List[Instance]]]:
        """Get all `Instances` accross all views at all given frame indices.

        Args:
            session: The `RecordingSession` containing the `Camcorder`s.
            frame_inds: List of frame indices to get instances from (0-indexed).
            cams_to_include: List of `Camcorder`s to include. Default is all.
            track: `Track` object used to find instances accross views. Default is -1
                which find all instances regardless of track.
            require_multiple_views: If True, then raise and error if one or less views
                or instances are found.

        Returns:
            Dict with frame identifier keys (does not necessarily need to be the frame
            index) and values of another inner dict with `Camcorder` keys and
            `List[Instance]` values.
        """

        instances: Dict[int, Dict[Camcorder, List[Instance]]] = {}
        for frame_idx in frame_inds:
            try:
                # Find all instance accross all views
                instances_in_frame = TriangulateSession.get_instances_across_views(
                    session=session,
                    frame_idx=frame_idx,
                    cams_to_include=cams_to_include,
                    track=track,
                    require_multiple_views=require_multiple_views,
                )
                instances[frame_idx] = instances_in_frame
            except ValueError:
                message = traceback.format_exc()
                message += " Skipping frame."
                logger.warning(f"{message}")

        if len(instances) == 0:
            frame_inds_str = ", ".join([str(frame_idx) for frame_idx in frame_inds])
            raise ValueError(
                "Not enough instances or views found for any frame identifiers in "
                f"{frame_inds_str}."
            )

        return instances

    @staticmethod
    def get_all_views_at_frame(
        session: RecordingSession,
        frame_idx,
        cams_to_include: Optional[List[Camcorder]] = None,
    ) -> Dict[Camcorder, "LabeledFrame"]:
        """Get all views at a given frame index.

        Args:
            session: The `RecordingSession` containing the `Camcorder`s.
            frame_idx: Frame index to get views from (0-indexed).
            cams_to_include: List of `Camcorder`s to include. Default is all.

        Returns:
            Dict with `Camcorder` keys and `LabeledFrame` values.
        """

        views: Dict[Camcorder, "LabeledFrame"] = {}
        videos: Dict[Camcorder, Video] = session.get_videos_from_selected_cameras(
            cams_to_include=cams_to_include
        )
        for cam, video in videos.items():
            lfs: List["LabeledFrame"] = session.labels.get((video, [frame_idx]))
            if len(lfs) == 0:
                logger.debug(
                    f"No LabeledFrames found for video {video} at {frame_idx}."
                )
                continue

            lf = lfs[0]
            if len(lf.instances) == 0:
                logger.warning(
                    f"No Instances found for {lf}."
                    " There should not be empty LabeledFrames."
                )
                continue

            views[cam] = lf

        return views

    @staticmethod
    def get_instance_grouping_and_reprojected_coords(
        session: RecordingSession,
        frame_idx: int,
        instance_hypotheses: Dict[int, Dict[Camcorder, List[Instance]]],
    ):
        """Get instance grouping and reprojected coords with lowest reprojection error.

        Triangulation of all possible groupings needs to be performed... Thus, we return
        the best grouping's triangulation in this step to then be used when updating the
        instance.

        Args:
            session: The `RecordingSession` containing the `Camcorder`s.
            frame_idx: Frame index to get views from (0-indexed).
            instance_hypotheses: Dict with frame identifier keys (not the frame index)
                and values of another inner dict with `Camcorder` keys and
                `List[Instance]` values.


        Returns:
            best_instances_and_reprojected_coords: Dict with `Camcorder` keys with
                `Tuple[Instance, np.ndarray]` values.
        """

        # Calculate reprojection error for each instance grouping
        (
            reprojection_error_per_frame,
            instances_and_coords,
        ) = TriangulateSession.calculate_error_per_frame(
            session=session,
            instances=instance_hypotheses,
        )

        # Just for type hinting
        reprojection_error_per_frame = cast(
            Dict[int, float], reprojection_error_per_frame
        )
        instances_and_coords = cast(
            Dict[int, Dict[Camcorder, Iterator[Tuple[Instance, np.ndarray]]]],
            instances_and_coords,
        )

        # Get instance grouping with lowest reprojection error
        best_instances, frame_id_min_error = TriangulateSession._get_instance_grouping(
            instances=instance_hypotheses,
            reprojection_error_per_frame=reprojection_error_per_frame,
        )

        # Assign to `InstanceGroup`s
        session.update_instance_group(frame_idx, best_instances)

        # Just for type hinting
        best_instances = cast(Dict[Camcorder, List[Instance]], best_instances)
        instances_and_coords = cast(
            Dict[int, Dict[Camcorder, Iterator[Tuple[Instance, np.ndarray]]]],
            instances_and_coords,
        )

        # Get the best reprojection
        best_instances_and_reprojected_coords: Dict[
            Camcorder, Iterator[Tuple[Instance, np.ndarray]]
        ] = instances_and_coords[frame_id_min_error]

        return best_instances_and_reprojected_coords

    @staticmethod
    def _get_instance_grouping(
        instances: Dict[int, Dict[Camcorder, List[Instance]]],
        reprojection_error_per_frame: Dict[int, float],
    ) -> Tuple[Dict[Camcorder, List[Instance]], int]:
        """Get instance grouping with lowest reprojection error.

        Args:
            instances: Dict with frame identifier keys (not the frame index) and values
                of another inner dict with `Camcorder` keys and `List[Instance]` values.
            reprojection_error_per_frame: Dict with frame identifier keys (not the frame
                index) and values of reprojection error for the frame.

        Returns:
            best_instances: Dict with `Camcorder` keys and `List[Instance]` values.
            frame_id_min_error: The frame identifier with the lowest reprojection
        """

        frame_id_min_error: int = min(
            reprojection_error_per_frame, key=reprojection_error_per_frame.get
        )

        best_instances: Dict[Camcorder, List[Instance]] = instances[frame_id_min_error]

        return best_instances, frame_id_min_error

    @staticmethod
    def _calculate_reprojection_error(
        session: RecordingSession,
        instances: Dict[int, Dict[Camcorder, List[Instance]]],
        per_instance: bool = False,
        per_view: bool = False,
    ) -> Tuple[
        Dict[int, Union[float, Dict[Camcorder, List[Tuple[Instance, float]]]]],
        Dict[int, Dict[Camcorder, Iterator[Tuple[Instance, np.ndarray]]]],
    ]:
        """Calculate reprojection error per frame or per instance.

        Args:
            session: The `RecordingSession` containing the `Camcorder`s.
            instances: Dict with frame identifier keys (not the frame index) and values
                of another inner dict with `Camcorder` keys and `List[Instance]` values.
            per_instance: If True, then return a dict with frame identifier keys and
                values of another inner dict with `Camcorder` keys and
                `List[Tuple[Instance, float]]` values.
            per_view: If True, then return a dict with frame identifier keys and values
                of another inner dict with `Camcorder` keys and
                `Tuple[Tuple[str, str], float]` values. If per_instance is True, then that takes precendence.

        Returns:
            reprojection_per_frame: Dict with frame identifier keys (not the frame index) and values of another
                inner dict with `Camcorder` keys and `List[Tuple[Instance, float]]` values
                if per_instance is True, otherwise a dict with frame identifier keys and
                values of reprojection error for the frame.
            instances_and_coords: Dict with frame identifier keys (not the frame index)
                and values of another inner dict with `Camcorder` keys and
                `Iterator[Tuple[Instance, np.ndarray]]` values that contain the instance
                and the reprojected coordinates.

        """

        reprojection_error_per_frame = {}

        # Triangulate and reproject instance coordinates.
        instances_and_coords: Dict[
            int, Dict[Camcorder, Iterator[Tuple[Instance, np.ndarray]]]
        ] = TriangulateSession.calculate_reprojected_points(
            session=session, instances=instances
        )
        for frame_id, instances_in_frame in instances_and_coords.items():
            frame_error: Union[Dict, float] = {} if per_instance or per_view else 0
            for cam, instances_in_view in instances_in_frame.items():
                # Compare instance coordinates here
                instance_ids: List[Union[Track, str]] = []
                view_error: Union[List, int] = [] if per_instance else 0
                for inst, inst_coords in instances_in_view:
                    node_errors = np.nan_to_num(inst.numpy() - inst_coords)
                    instance_error = np.linalg.norm(node_errors)

                    if per_instance:
                        view_error = cast(List, view_error)
                        view_error.append((inst, instance_error))
                    else:
                        view_error = cast(int, view_error)
                        view_error += instance_error

                    inst_id: Union[Track, str] = (
                        inst.track if inst.track is not None else "None"
                    )
                    instance_ids.append(inst_id)

                if per_instance:
                    frame_error = cast(Dict, frame_error)
                    frame_error[cam] = view_error
                elif per_view:
                    view_error = cast(int, view_error)
                    frame_error = cast(
                        Dict[Camcorder, Tuple[Tuple[Union[Track, str], ...], int]],
                        frame_error,
                    )
                    frame_error[cam] = (tuple(instance_ids), view_error)
                else:
                    view_error = cast(int, view_error)
                    frame_error = cast(int, frame_error)
                    frame_error += view_error

            reprojection_error_per_frame[frame_id] = frame_error

        return reprojection_error_per_frame, instances_and_coords

    @staticmethod
    def calculate_error_per_instance(
        session: RecordingSession, instances: Dict[int, Dict[Camcorder, List[Instance]]]
    ) -> Tuple[
        Dict[int, Dict[Camcorder, List[Tuple[Instance, float]]]],
        Dict[int, Dict[Camcorder, Iterator[Tuple[Instance, np.ndarray]]]],
    ]:
        """Calculate reprojection error per instance.

        Args:
            session: The `RecordingSession` containing the `Camcorder`s.
            instances: Dict with frame identifier keys (not the frame index) and values
                of another inner dict with `Camcorder` keys and `List[Instance]` values.

        Returns:
            reprojection_error_per_instance: Dict with frame identifier keys (not the
                frame index) and values of another inner dict with `Camcorder` keys and
                `List[Tuple[Instance, float]]` values.
            instances_and_coords: Dict with frame identifier keys (not the frame index)
                and values of another inner dict with `Camcorder` keys and
                `Iterator[Tuple[Instance, np.ndarray]]` values that contain the instance
                and the reprojected coordinates.
        """

        (
            reprojection_error_per_instance,
            instances_and_coords,
        ) = TriangulateSession._calculate_reprojection_error(
            session=session, instances=instances, per_instance=True
        )

        return reprojection_error_per_instance, instances_and_coords

    @staticmethod
    def calculate_error_per_view(
        session: RecordingSession, instances: Dict[int, Dict[Camcorder, List[Instance]]]
    ) -> Tuple[
        Dict[int, Dict[Camcorder, float]],
        Dict[int, Dict[Camcorder, Iterator[Tuple[Instance, np.ndarray]]]],
    ]:
        """Calculate reprojection error per instance.

        Args:
            session: The `RecordingSession` containing the `Camcorder`s.
            instances: Dict with frame identifier keys (not the frame index) and values
                of another inner dict with `Camcorder` keys and `List[Instance]` values.

        Returns:
            reprojection_error_per_view: Dict with frame identifier keys (not the frame
                index) and values of another inner dict with `Camcorder` keys and
                `float` values.
            instances_and_coords: Dict with frame identifier keys (not the frame index)
                and values of another inner dict with `Camcorder` keys and
                `Iterator[Tuple[Instance, np.ndarray]]` values that contain the instance
                and the reprojected coordinates.
        """

        (
            reprojection_error_per_view,
            instances_and_coords,
        ) = TriangulateSession._calculate_reprojection_error(
            session=session, instances=instances, per_view=True
        )

        return reprojection_error_per_view, instances_and_coords

    @staticmethod
    def calculate_error_per_frame(
        session: RecordingSession, instances: Dict[int, Dict[Camcorder, List[Instance]]]
    ) -> Tuple[
        Dict[int, float],
        Dict[int, Dict[Camcorder, Iterator[Tuple[Instance, np.ndarray]]]],
    ]:
        """Calculate reprojection error per frame.

        Args:
            session: The `RecordingSession` containing the `Camcorder`s.
            instances: Dict with frame identifier keys (not the frame index) and values
                of another inner dict with `Camcorder` keys and `List[Instance]` values.

        Returns:
            reprojection_error_per_frame: Dict with frame identifier keys (not the frame
                index) and values of reprojection error for the frame.
            instances_and_coords: Dict with frame identifier keys (not the frame index)
                and values of another inner dict with `Camcorder` keys and
                `Iterator[Tuple[Instance, np.ndarray]]` values that contain the instance
                and the reprojected coordinates.
        """

        (
            reprojection_error_per_frame,
            instances_and_coords,
        ) = TriangulateSession._calculate_reprojection_error(
            session=session, instances=instances, per_instance=False
        )

        return reprojection_error_per_frame, instances_and_coords

    @staticmethod
    def get_products_of_instances(
        session: RecordingSession,
        frame_idx: int,
        selected_cam: Camcorder,
        cams_to_include: Optional[List[Camcorder]] = None,
    ) -> Dict[int, Dict[Camcorder, List[Instance]]]:
        """Get all (multi-instance) possible products of instances across views.

        Args:
            session: The `RecordingSession` containing the `Camcorder`s.
            frame_idx: Frame index to get instances from (0-indexed).
            selected_cam: The `Camcorder` object to determine the current view.
            cams_to_include: List of `Camcorder`s to include. Default is all.
            require_multiple_views: If True, then raise and error if one or less views
                or instances are found.

        Returns:
            Dict with frame identifier keys (not the frame index) and values of another
            inner dict with `Camcorder` keys and `List[Instance]` values. Each
            `List[Instance]` is of length "max number of instances in frame set".
        """

        # Get all instances accross views at this frame index, then remove selected
        instances: Dict[
            Camcorder, List[Instance]
        ] = TriangulateSession.get_instances_across_views(
            session=session,
            frame_idx=frame_idx,
            cams_to_include=cams_to_include,
            track=-1,  # Get all instances regardless of track.
            require_multiple_views=True,
        )

        # Get the skeleton from an example instance
        skeleton = next(iter(instances.values()))[0].skeleton

        # Find max number of instances in other views
        max_num_instances = max([len(instances) for instances in instances.values()])

        # Create a dummy instance of all nan values
        dummy_instance = Instance.from_numpy(
            np.full(
                shape=(len(skeleton.nodes), 2),
                fill_value=np.nan,
            ),
            skeleton=skeleton,
        )

        def _fill_in_missing_instances(instances_in_view: List[Instance]):
            """Fill in missing instances with dummy instances up to max number of instances.

            Args:
                instances_in_view: List of instances in a view.
            """

            num_instances = len(instances_in_view)

            if num_instances < max_num_instances:
                num_missing = max_num_instances - num_instances

                # Extend the list first
                instances_in_view.extend([dummy_instance] * num_missing)

            return instances_in_view

        # The existing grouping of instances
        instance_group: Optional[
            Dict[Camcorder, List[Instance]]
        ] = session.get_instance_group(frame_idx=frame_idx)

        instances_hypotheses: Dict[int, Dict[Camcorder, List[Instance]]] = {}
        # TODO(LM): This should be skipped if we are doing greedy matching, not if instance_group is None
        if instance_group is None:
            # Get permutations of instances from other views
            instances_permutations: Dict[Camcorder, Iterator[Tuple]] = {}
            for cam, instances_in_view in instances.items():
                # Append a dummy instance to all lists of instances if less than the max length
                instances_in_view = _fill_in_missing_instances(instances_in_view)

                # Permute instances into all possible orderings w/in a view
                instances_permutations[cam] = permutations(instances_in_view)

            # Get products of instances from other views into all possible groupings
            # Ordering of dict_values is preserved in Python 3.7+
            products_of_instances: Iterator[Iterator[Tuple]] = product(
                *instances_permutations.values()
            )

            # Reorganize products by cam and add selected instance to each permutation
            for frame_id, prod in enumerate(products_of_instances):
                instances_hypotheses[frame_id] = {
                    cam: list(inst) for cam, inst in zip(instances.keys(), prod)
                }
        else:
            # Remove instances in selected view from instance grouping, we can't assume
            # that all instances in the selected view will be in the instance_group
            instance_group.pop(selected_cam, None)

            # Get instances in current view
            instances_in_view = instances[selected_cam]

            # Fill in with dummy instances if less than max number of instances
            instances_in_view = _fill_in_missing_instances(instances_in_view)

            # Permute instances into all possible orderings w/in a view
            instances_permutations = permutations(instances_in_view)

            # Create hypotheses
            for frame_id, perm in enumerate(instances_permutations):
                instances_hypotheses[frame_id] = instance_group.copy()
                instances_hypotheses[frame_id].update({selected_cam: list(perm)})

        # Expect "max # instances in view" ** "# views" frames (a.k.a. hypotheses)
        return instances_hypotheses

    @staticmethod
    def get_instances_matrices(
        instances: Dict[int, Dict[Camcorder, List[Instance]]],
        session: Optional[RecordingSession] = None,
    ) -> Tuple[np.ndarray, List[Camcorder]]:
        """Gather instances from views into M x F x T x N x 2 an array.

        M: # views, F: # frames = 1, T: # tracks, N: # nodes, 2: x, y

        Note that frames indices are not directly used, but rather meant to act as a
        marker for independent options (see `TriangulateSession.get_instance_groups`).

        Args:
            instances: Dict with frame indices as keys and another Dict with `Camcorder`
                keys and `List[Instance]` values.
            session: The `RecordingSession` containing the `Camcorder`s. Used to order
                the instances in the matrix as expected for triangulation.

        Returns:
            M x F x T x N x 2 array of instances coordinates and the ordered list of
            `Camcorder`s by which the instances are ordered.
        """

        cams_ordered = None

        # Get M X T X N X 2 array of instances coordinates for each frame
        inst_coords_frames = []
        for instances_in_frame in instances.values():
            # Get correct camera ordering
            if cams_ordered is None:
                if session is None:
                    logger.warning(
                        "No session provided. Cannot organize instance coordinates to "
                        "be compatible for triangulation."
                    )
                    cams_ordered = [cam for cam in instances_in_frame]
                else:
                    cams_ordered = [
                        cam for cam in session.cameras if cam in instances_in_frame
                    ]

            # Get list of instances matrices from each view
            inst_coords_in_views = [
                np.stack(
                    [inst.numpy() for inst in instances_in_frame[cam]],
                    axis=0,
                )
                for cam in cams_ordered
            ]  # len(M), List[T x N x 2]

            inst_coords_views = np.stack(inst_coords_in_views, axis=0)  # M x T x N x 2
            inst_coords_frames.append(
                inst_coords_views
            )  # len=frame_idx, List[M x T x N x 2]

        inst_coords = np.stack(inst_coords_frames, axis=1)  # M x F x T x N x 2
        cams_ordered = cast(List[Camcorder], cams_ordered)  # Could be None if no frames

        return inst_coords, cams_ordered

    @staticmethod
    def calculate_excluded_views(
        session: RecordingSession,
        cameras_being_used: Union[Dict[Camcorder, List[Instance]], List[Camcorder]],
    ) -> Tuple[str]:
        """Get excluded views from dictionary of `Camcorder` to `Instance`.

        Args:
            session: The `RecordingSession` containing the `Camcorder`s.
            cameras_being_used: List of `Camcorder`s.

        Returns:
            Tuple of excluded view names.
        """

        # Calculate excluded views from included cameras
        cams_excluded = set(session.cameras) - set(cameras_being_used)
        excluded_views = tuple(cam.name for cam in cams_excluded)
        excluded_views = cast(Tuple[str], excluded_views)  # cam.name could be Any

        return excluded_views

    @staticmethod
    def calculate_excluded_views_multiple_frames(
        session: RecordingSession,
        instances: Dict[int, Dict[Camcorder, List[Instance]]],
    ) -> Tuple[str]:
        """Get excluded views from dictionary of `Camcorder` to `Instance`.

        Args:
            session: The `RecordingSession` containing the `Camcorder`s.
            instances: Dict with frame identifier keys (does not necessarily need to be
                the frame index) and values of another inner dict with `Camcorder` keys
                and `List[Instance]` values.

        Returns:
            Tuple of excluded view names.

        Raises:
            ValueError if excluded views are not the same across frames.
        """

        # Calculate excluded views from included cameras
        excluded_views = None
        for frame_idx, instances_in_frame in instances.items():
            excluded_views_prev = excluded_views
            excluded_views = TriangulateSession.calculate_excluded_views(
                session=session, cameras_being_used=instances_in_frame
            )
            if excluded_views_prev is None:
                prev_frame_idx = frame_idx
                continue
            elif excluded_views != excluded_views_prev:
                raise ValueError(
                    "Excluded views are not the same across frames. "
                    f"\n\tExcluded views in frame identifier {prev_frame_idx}: {excluded_views_prev}. "
                    f"\n\tExcluded views in frame identifier {frame_idx}: {excluded_views}."
                )
            prev_frame_idx = frame_idx

        excluded_views = cast(Tuple[str], excluded_views)  # Could be None if no frames

        return excluded_views

    @staticmethod
    def _calculate_reprojected_points(
        session: RecordingSession, instances: Dict[int, Dict[Camcorder, List[Instance]]]
    ) -> Tuple[np.ndarray, List[Camcorder]]:
        """Triangulate and reproject instance coordinates.

        Note that the order of the instances in the list must match the order of the
        cameras in the `CameraCluster`, that is why we require instances be passed in as
        a dictionary mapping back to its `Camcorder`.
        https://github.com/lambdaloop/aniposelib/blob/d03b485c4e178d7cff076e9fe1ac36837db49158/aniposelib/cameras.py#L491

        Also, this function does not handle grouping instances with their respective
        coordinates by reordering by camera.
        See `TriangulateSession.calculate_reprojected_points`.

        Args:
            session: The `RecordingSession` containing the `Camcorder`s.
            instances: Dict with frame identifier keys (does not necessarily need to be
                the frame index) and values of another inner dict with `Camcorder` keys
                and `List[Instance]` values.
        Returns:
            A dictionary with frame identifier keys (does not necessarily need to be the
            frame index) and values of another inner dict with `Camcorder` keys and
            a zip of the `List[Instance]` and reprojected instance coordinates of shape
            (T, N, 2) ordered by the `Camcorder` order in the `CameraCluster`.
        """

        # Derive the excluded views from the included cameras and ensures all frames
        # have the same excluded views.
        excluded_views = TriangulateSession.calculate_excluded_views_multiple_frames(
            instances=instances, session=session
        )

        # Gather instances into M x F x T x N x 2 arrays (require specific order)
        # (M = # views, F = # frames, T = # tracks, N = # nodes, 2 = x, y)
        inst_coords, cams_ordered = TriangulateSession.get_instances_matrices(
            instances=instances, session=session
        )  # M x F x T x N x 2
        points_3d = triangulate(
            p2d=inst_coords,
            calib=session.camera_cluster,
            excluded_views=excluded_views,
        )  # F, T, N, 3

        # Get the reprojected 2D points from the 3D points
        inst_coords_reprojected = reproject(
            points_3d, calib=session.camera_cluster, excluded_views=excluded_views
        )  # M x F x T x N x 2

        return inst_coords_reprojected, cams_ordered

    @staticmethod
    def group_instances_and_coords(
        instances: Dict[int, Dict[Camcorder, List[Instance]]],
        inst_coords_reprojected: np.ndarray,
        cams_ordered: List[Camcorder],
    ) -> Dict[int, Dict[Camcorder, Iterator[Tuple[Instance, np.ndarray]]]]:
        """Group instances and reprojected coordinates by frame and view.

        Args:
            instances: Dict with frame identifier keys (does not necessarily need to be
                the frame index) and values of another inner dict with `Camcorder` keys
                and `List[Instance]` values.
            inst_coords_reprojected: M x F x T x N x 2 array of reprojected instance
                coordinates.
            cams_ordered: List of `Camcorder`s ordered by the `CameraCluster`
                representing both the order and subset of cameras used to calculate
                `inst_coords_reprojected`.

        Returns:
            A dictionary with frame identifier keys (does not necessarily need to be the
            frame index) and values of another inner dict with `Camcorder` keys and
            a zip of the `List[Instance]` and reprojected instance coordinates list with
            items of shape (N, 2) ordered by the `Camcorder` order in the `CameraCluster`.
        """

        # Split the reprojected coordinates into a list corresponding to instances list.
        insts_coords_list: List[List[np.ndarray]] = [
            [  # Annoyingly, np.split leaves a singleton dimension, so we have to squeeze.
                np.squeeze(insts_coords_in_view, axis=0)
                for insts_coords_in_view in np.split(
                    np.squeeze(insts_coords_in_frame, axis=1),
                    insts_coords_in_frame.shape[0],
                    axis=0,
                )  # len(M) of T x N x 2
                for insts_coords_track in np.split(
                    np.squeeze(insts_coords_in_view, axis=0),
                    insts_coords_in_view.shape[0],
                    axis=0,
                )  # len(T) of N x 2
            ]
            for insts_coords_in_frame in np.split(
                inst_coords_reprojected, inst_coords_reprojected.shape[1], axis=1
            )  # len(F) of M x T x N x 2
        ]  # len(F) of len(M) of len(T) of N x 2

        # Group together the reordered (by cam) instances and the reprojected coords.
        insts_and_coords: Dict[
            int, Dict[Camcorder, Iterator[Tuple[Instance, np.ndarray]]]
        ] = (
            {}
        )  # Dict len(F) of dict len(M) of zipped lists of len(T) instances and array of N x 2
        for frame_idx, instances_in_frame in instances.items():  # len(F) of dict
            insts_and_coords_in_frame: Dict[
                Camcorder, Iterator[Tuple[Instance, np.ndarray]]
            ] = {}
            for cam_idx, cam in enumerate(cams_ordered):
                instances_in_frame_ordered: List[Instance] = instances_in_frame[
                    cam
                ]  # Reorder by cam to match coordinates, len(T)
                insts_coords_in_frame: np.ndarray = insts_coords_list[frame_idx][
                    cam_idx
                ]  # len(T) of N x 2

                # TODO(LM): I think we will need a reconsumable iterator here.
<<<<<<< HEAD
                insts_and_coords_in_view: Tuple[Instance, np.ndarray] = zip(
=======
                insts_and_coords_in_frame[cam] = zip(
>>>>>>> a3aca14d
                    instances_in_frame_ordered,
                    insts_coords_in_frame,
                )
                insts_and_coords_in_frame[cam] = insts_and_coords_in_view

            insts_and_coords[frame_idx] = insts_and_coords_in_frame

        return insts_and_coords

    @staticmethod
    def calculate_reprojected_points(
        session: RecordingSession, instances: Dict[int, Dict[Camcorder, List[Instance]]]
    ):
        """Triangulate, reproject, and group coordinates of `Instances`.

        Args:
            session: The `RecordingSession` containing the `Camcorder`s.
            instances: Dict with frame identifier keys (does not necessarily need to be
                the frame index) and values of another inner dict with `Camcorder` keys
                and `List[Instance]` values.

        Returns:
            A dictionary with frame identifier keys (does not necessarily need to be the
            frame index) and values of another inner dict with `Camcorder` keys and
            a zip of the `List[Instance]` and reprojected instance coordinates list with
            items of shape (N, 2) ordered by the `Camcorder` order in the `CameraCluster`.
        """

        # Triangulate and reproject instance coordinates.
        (
            inst_coords_reprojected,
            cams_ordered,
        ) = TriangulateSession._calculate_reprojected_points(
            session=session, instances=instances
        )

        # Reorder instances (by cam) and the reprojected coords.
        instances_and_coords: Dict[
            int, Dict[Camcorder, Iterator[Tuple[Instance, np.ndarray]]]
        ] = TriangulateSession.group_instances_and_coords(
            inst_coords_reprojected=inst_coords_reprojected,
            instances=instances,
            cams_ordered=cams_ordered,
        )

        return instances_and_coords

    @staticmethod
    def update_instances(
        instances_and_coords: Dict[Camcorder, Iterator[Tuple[Instance, np.ndarray]]]
    ):
        """Update coordinates of `Instances`.

        Args:
            instances_and_coords: Dict with `Camcorder` keys and
                `Iterator[Tuple[Instance, np.ndarray]]` values containing the Instance
                and it's reprojected coordinates.

        Returns:
            None
        """

        # Update the instance coordinates.
        for instances_in_view in instances_and_coords.values():
            for inst, inst_coord in instances_in_view:
                inst.update_points(points=inst_coord, exclude_complete=True)


def open_website(url: str):
    """Open website in default browser.

    Args:
        url: URL to open.
    """
    QtGui.QDesktopServices.openUrl(QtCore.QUrl(url))


class OpenWebsite(AppCommand):
    @staticmethod
    def do_action(context: CommandContext, params: dict):
        open_website(params["url"])


class CheckForUpdates(AppCommand):
    @staticmethod
    def do_action(context: CommandContext, params: dict):
        success = context.app.release_checker.check_for_releases()
        if success:
            stable = context.app.release_checker.latest_stable
            prerelease = context.app.release_checker.latest_prerelease
            context.state["stable_version_menu"].setText(f"  Stable: {stable.version}")
            context.state["stable_version_menu"].setEnabled(True)
            context.state["prerelease_version_menu"].setText(
                f"  Prerelease: {prerelease.version}"
            )
            context.state["prerelease_version_menu"].setEnabled(True)

    # TODO: Provide GUI feedback about result.


class OpenStableVersion(AppCommand):
    @staticmethod
    def do_action(context: CommandContext, params: dict):
        rls = context.app.release_checker.latest_stable
        if rls is not None:
            context.openWebsite(rls.url)


class OpenPrereleaseVersion(AppCommand):
    @staticmethod
    def do_action(context: CommandContext, params: dict):
        rls = context.app.release_checker.latest_prerelease
        if rls is not None:
            context.openWebsite(rls.url)


def copy_to_clipboard(text: str):
    """Copy a string to the system clipboard.

    Args:
        text: String to copy to clipboard.
    """
    clipboard = QtWidgets.QApplication.clipboard()
    clipboard.clear(mode=clipboard.Clipboard)
    clipboard.setText(text, mode=clipboard.Clipboard)<|MERGE_RESOLUTION|>--- conflicted
+++ resolved
@@ -4388,11 +4388,7 @@
                 ]  # len(T) of N x 2
 
                 # TODO(LM): I think we will need a reconsumable iterator here.
-<<<<<<< HEAD
                 insts_and_coords_in_view: Tuple[Instance, np.ndarray] = zip(
-=======
-                insts_and_coords_in_frame[cam] = zip(
->>>>>>> a3aca14d
                     instances_in_frame_ordered,
                     insts_coords_in_frame,
                 )
