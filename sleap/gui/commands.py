"""
Module for gui command context and commands objects.

Each open project (i.e., `MainWindow`) will have its own `CommandContext`.
The context enables commands to access and modify the `GuiState` and `Labels`,
as well as potentially maintaining a command history (so we can add support for
undo!). See `sleap.gui.app` for how the context is created and used.

Every command will have both a method in `CommandContext` (this is what should
be used to trigger the command, e.g., connected to the menu action) and a
class which inherits from `AppCommand` (or a more specialized class such as
`NavCommand`, `GoIteratorCommand`, or `EditCommand`). Note that this code relies
on inheritance, so some care and attention is required.

A typical command will override the `ask` and `do_action` methods. If the
command updates something which affects the GUI, it should override the `topic`
attribute (this then gets passed back to the `update_callback` from the context.
If a command doesn't require any input from the user, then it doesn't need to
override the `ask` method.

If it's not possible to separate the GUI "ask" and the non-GUI "do" code, then
instead of `ask` and `do_action` you should add an `ask_and_do` method
(for instance, `DeleteDialogCommand` and `MergeProject` show dialogues which
handle both the GUI and the action). Ideally we'd endorse separation of "ask"
and "do" for all commands (this is important if we're going to implement undo)--
for now it's at least easy to see where this separation is violated.
"""

import logging
import operator
import os
import re
import subprocess
import sys
import traceback
from enum import Enum
from glob import glob
from pathlib import Path, PurePath
from typing import Callable, Dict, Iterator, List, Optional, Tuple, Type, Union, cast

import attr
import cv2
import numpy as np
from sleap_anipose import triangulate, reproject
from qtpy import QtCore, QtGui, QtWidgets

from sleap.gui.dialogs.delete import DeleteDialog
from sleap.gui.dialogs.filedialog import FileDialog
from sleap.gui.dialogs.importvideos import ImportVideos
from sleap.gui.dialogs.merge import MergeDialog, ReplaceSkeletonTableDialog
from sleap.gui.dialogs.message import MessageDialog
from sleap.gui.dialogs.missingfiles import MissingFilesDialog
from sleap.gui.state import GuiState
from sleap.gui.suggestions import VideoFrameSuggestions
from sleap.instance import Instance, LabeledFrame, Point, PredictedInstance, Track
from sleap.io.cameras import Camcorder, RecordingSession
from sleap.io.convert import default_analysis_filename
from sleap.io.dataset import Labels
from sleap.io.format.adaptor import Adaptor
from sleap.io.format.csv import CSVAdaptor
from sleap.io.format.ndx_pose import NDXPoseAdaptor
from sleap.io.video import Video
from sleap.skeleton import Node, Skeleton
from sleap.util import get_package_file

# Indicates whether we support multiple project windows (i.e., "open" opens new window)
OPEN_IN_NEW = True

logger = logging.getLogger(__name__)


class UpdateTopic(Enum):
    """Topics so context can tell callback what was updated by the command."""

    all = 1
    video = 2
    skeleton = 3
    labels = 4
    on_frame = 5
    suggestions = 6
    tracks = 7
    frame = 8
    project = 9
    project_instances = 10


class AppCommand:
    """Base class for specific commands.

    Note that this is not an abstract base class. For specific commands, you
    should override `ask` and/or `do_action` methods, or add an `ask_and_do`
    method. In many cases you'll want to override the `topics` and `does_edits`
    attributes. That said, these are not virtual methods/attributes and have
    are implemented in the base class with default behaviors (i.e., doing
    nothing).

    You should not override `execute` or `do_with_signal`.

    Attributes:
        topics: List of `UpdateTopic` items. Override this to indicate what
            should be updated after command is executed.
        does_edits: Whether command will modify data that could be saved.
    """

    topics: List[UpdateTopic] = []
    does_edits: bool = False

    def execute(self, context: "CommandContext", params: dict = None):
        """Entry point for running command.

        This calls internal methods to gather information required for
        execution, perform the action, and notify about changes.

        Ideally, any information gathering should be performed in the `ask`
        method, and be added to the `params` dictionary which then gets
        passed to `do_action`. The `ask` method should not modify state.

        (This will make it easier to add support for undo,
        using an `undo_action` which will be given the same `params`
        dictionary.)

        If it's not possible to easily separate information gathering from
        performing the action, the child class should implement `ask_and_do`,
        which it turn should call `do_with_signal` to notify about changes.

        Args:
            context: This is the `CommandContext` in which the command will
                execute. Commands will use this to access `MainWindow`,
                `GuiState`, and `Labels`.
            params: Dictionary of any params for command.
        """
        params = params or dict()

        if hasattr(self, "ask_and_do") and callable(self.ask_and_do):
            self.ask_and_do(context, params)
        else:
            okay = self.ask(context, params)
            if okay:
                self.do_with_signal(context, params)

    @staticmethod
    def ask(context: "CommandContext", params: dict) -> bool:
        """Method for information gathering.

        Returns:
            Whether to perform action. By default returns True, but this is
            where we should return False if we prompt user for confirmation
            and they abort.
        """
        return True

    @staticmethod
    def do_action(context: "CommandContext", params: dict):
        """Method for performing action."""
        pass

    @classmethod
    def do_with_signal(cls, context: "CommandContext", params: dict):
        """Wrapper to perform action and notify/track changes.

        Don't override this method!
        """
        cls.do_action(context, params)
        if cls.topics:
            context.signal_update(cls.topics)
        if cls.does_edits:
            context.changestack_push(cls.__name__)


@attr.s(auto_attribs=True)
class FakeApp:
    """Use if you want to execute commands independently of the GUI app."""

    labels: Labels


@attr.s(auto_attribs=True, eq=False)
class CommandContext:
    """
    Context within in which commands are executed.

    When you create a new command, you should both create a class for the
    command (which inherits from `CommandClass`) and add a distinct method
    for the command in the `CommandContext` class. This method is what should
    be connected/called from other code to invoke the command.

    Attributes:
        state: The `GuiState` object used to store state and pass messages.
        app: The `MainWindow`, available for commands that modify the app.
        update_callback: A callback to receive update notifications.
            This function should accept a list of `UpdateTopic` items.
    """

    state: GuiState
    app: "MainWindow"

    update_callback: Optional[Callable] = None
    _change_stack: List = attr.ib(default=attr.Factory(list))

    @classmethod
    def from_labels(cls, labels: Labels) -> "CommandContext":
        """Creates a command context for use independently of GUI app."""
        state = GuiState()
        state["labels"] = labels
        app = FakeApp(labels)
        return cls(state=state, app=app)

    @property
    def labels(self) -> Labels:
        """Alias to app.labels."""
        return self.app.labels

    def signal_update(self, what: List[UpdateTopic]):
        """Calls the update callback after data has been changed."""
        if callable(self.update_callback):
            self.update_callback(what)

    def changestack_push(self, change: str = ""):
        """Adds to stack of changes made by user."""
        # Currently the change doesn't store any data, and we're only using this
        # to determine if there are unsaved changes. Eventually we could use this
        # to support undo/redo.
        self._change_stack.append(change)
        # print(len(self._change_stack))
        self.state["has_changes"] = True

    def changestack_savepoint(self):
        """Marks that project was just saved."""
        self.changestack_push("SAVE")
        self.state["has_changes"] = False

    def changestack_clear(self):
        """Clears stack of changes."""
        self._change_stack = list()
        self.state["has_changes"] = False

    @property
    def has_any_changes(self):
        return len(self._change_stack) > 0

    def execute(self, command: Type[AppCommand], **kwargs):
        """Execute command in this context, passing named arguments."""
        command().execute(context=self, params=kwargs)

    # File commands

    def newProject(self):
        """Create a new project in a new window."""
        self.execute(NewProject)

    def loadLabelsObject(self, labels: Labels, filename: Optional[str] = None):
        """Loads a `Labels` object into the GUI, replacing any currently loaded.

        Args:
            labels: The `Labels` object to load.
            filename: The filename where this file is saved, if any.

        Returns:
            None.

        """
        self.execute(LoadLabelsObject, labels=labels, filename=filename)

    def loadProjectFile(self, filename: Union[str, Labels]):
        """Loads given labels file into GUI.

        Args:
            filename: The path to the saved labels dataset or the `Labels` object.
                If None, then don't do anything.

        Returns:
            None
        """
        self.execute(LoadProjectFile, filename=filename)

    def openProject(self, filename: Optional[str] = None, first_open: bool = False):
        """Allows user to select and then open a saved project.

        Args:
            filename: Filename of the project to be opened. If None, a file browser
                dialog will prompt the user for a path.
            first_open: Whether this is the first window opened. If True,
                then the new project is loaded into the current window
                rather than a new application window.

        Returns:
            None.
        """
        self.execute(OpenProject, filename=filename, first_open=first_open)

    def importAT(self):
        """Imports AlphaTracker datasets."""
        self.execute(ImportAlphaTracker)

    def importNWB(self):
        """Imports NWB datasets."""
        self.execute(ImportNWB)

    def importDPK(self):
        """Imports DeepPoseKit datasets."""
        self.execute(ImportDeepPoseKit)

    def importCoco(self):
        """Imports COCO datasets."""
        self.execute(ImportCoco)

    def importDLC(self):
        """Imports DeepLabCut datasets."""
        self.execute(ImportDeepLabCut)

    def importDLCFolder(self):
        """Imports multiple DeepLabCut datasets."""
        self.execute(ImportDeepLabCutFolder)

    def importLEAP(self):
        """Imports LEAP matlab datasets."""
        self.execute(ImportLEAP)

    def importAnalysisFile(self):
        """Imports SLEAP analysis hdf5 files."""
        self.execute(ImportAnalysisFile)

    def saveProject(self):
        """Show gui to save project (or save as if not yet saved)."""
        self.execute(SaveProject)

    def saveProjectAs(self):
        """Show gui to save project as a new file."""
        self.execute(SaveProjectAs)

    def exportAnalysisFile(self, all_videos: bool = False):
        """Shows gui for exporting analysis h5 file."""
        self.execute(ExportAnalysisFile, all_videos=all_videos, csv=False)

    def exportCSVFile(self, all_videos: bool = False):
        """Shows gui for exporting analysis csv file."""
        self.execute(ExportAnalysisFile, all_videos=all_videos, csv=True)

    def exportNWB(self):
        """Show gui for exporting nwb file."""
        self.execute(SaveProjectAs, adaptor=NDXPoseAdaptor())

    def exportLabeledClip(self):
        """Shows gui for exporting clip with visual annotations."""
        self.execute(ExportLabeledClip)

    def exportUserLabelsPackage(self):
        """Gui for exporting the dataset with user-labeled images."""
        self.execute(ExportUserLabelsPackage)

    def exportTrainingPackage(self):
        """Gui for exporting the dataset with user-labeled images and suggestions."""
        self.execute(ExportTrainingPackage)

    def exportFullPackage(self):
        """Gui for exporting the dataset with any labeled frames and suggestions."""
        self.execute(ExportFullPackage)

    # Navigation Commands

    def previousLabeledFrame(self):
        """Goes to labeled frame prior to current frame."""
        self.execute(GoPreviousLabeledFrame)

    def nextLabeledFrame(self):
        """Goes to labeled frame after current frame."""
        self.execute(GoNextLabeledFrame)

    def nextUserLabeledFrame(self):
        """Goes to next labeled frame with user instances."""
        self.execute(GoNextUserLabeledFrame)

    def lastInteractedFrame(self):
        """Goes to last frame that user interacted with."""
        self.execute(GoLastInteractedFrame)

    def nextSuggestedFrame(self):
        """Goes to next suggested frame."""
        self.execute(GoNextSuggestedFrame)

    def prevSuggestedFrame(self):
        """Goes to previous suggested frame."""
        self.execute(GoPrevSuggestedFrame)

    def addCurrentFrameAsSuggestion(self):
        """Add current frame as a suggestion."""
        self.execute(AddSuggestion)

    def removeSuggestion(self):
        """Remove the selected frame from suggestions."""
        self.execute(RemoveSuggestion)

    def clearSuggestions(self):
        """Clear all suggestions."""
        self.execute(ClearSuggestions)

    def nextTrackFrame(self):
        """Goes to next frame on which a track starts."""
        self.execute(GoNextTrackFrame)

    def gotoFrame(self):
        """Shows gui to go to frame by number."""
        self.execute(GoFrameGui)

    def selectToFrame(self):
        """Shows gui to go to frame by number."""
        self.execute(SelectToFrameGui)

    def gotoVideoAndFrame(self, video: Video, frame_idx: int):
        """Activates video and goes to frame."""
        NavCommand.go_to(self, frame_idx, video)

    # Editing Commands

    def toggleGrayscale(self):
        """Toggles grayscale setting for current video."""
        self.execute(ToggleGrayscale)

    def addVideo(self):
        """Shows gui for adding videos to project."""
        self.execute(AddVideo)

    def showImportVideos(self, filenames: List[str]):
        """Show video importer GUI without the file browser."""
        self.execute(ShowImportVideos, filenames=filenames)

    def replaceVideo(self):
        """Shows gui for replacing videos to project."""
        self.execute(ReplaceVideo)

    def removeVideo(self):
        """Removes selected video from project."""
        self.execute(RemoveVideo)

    def addSession(self):
        """Shows gui for adding `RecordingSession`s to the project."""
        self.execute(AddSession)

    def openSkeletonTemplate(self):
        """Shows gui for loading saved skeleton into project."""
        self.execute(OpenSkeleton, template=True)

    def openSkeleton(self):
        """Shows gui for loading saved skeleton into project."""
        self.execute(OpenSkeleton)

    def saveSkeleton(self):
        """Shows gui for saving skeleton from project."""
        self.execute(SaveSkeleton)

    def newNode(self):
        """Adds new node to skeleton."""
        self.execute(NewNode)

    def deleteNode(self):
        """Removes (currently selected) node from skeleton."""
        self.execute(DeleteNode)

    def setNodeName(self, skeleton, node, name):
        """Changes name of node in skeleton."""
        self.execute(SetNodeName, skeleton=skeleton, node=node, name=name)

    def setNodeSymmetry(self, skeleton, node, symmetry: str):
        """Sets node symmetry in skeleton."""
        self.execute(SetNodeSymmetry, skeleton=skeleton, node=node, symmetry=symmetry)

    def updateEdges(self):
        """Called when edges in skeleton have been changed."""
        self.signal_update([UpdateTopic.skeleton])

    def newEdge(self, src_node, dst_node):
        """Adds new edge to skeleton."""
        self.execute(NewEdge, src_node=src_node, dst_node=dst_node)

    def deleteEdge(self):
        """Removes (currently selected) edge from skeleton."""
        self.execute(DeleteEdge)

    def deletePredictions(self):
        """Deletes all predicted instances in project."""
        self.execute(DeleteAllPredictions)

    def deleteFramePredictions(self):
        """Deletes all predictions on current frame."""
        self.execute(DeleteFramePredictions)

    def deleteClipPredictions(self):
        """Deletes all predictions within selected range of video frames."""
        self.execute(DeleteClipPredictions)

    def deleteAreaPredictions(self):
        """Gui for deleting instances within some rect on frame images."""
        self.execute(DeleteAreaPredictions)

    def deleteLowScorePredictions(self):
        """Gui for deleting instances below some score threshold."""
        self.execute(DeleteLowScorePredictions)

    def deleteFrameLimitPredictions(self):
        """Gui for deleting instances beyond some number in each frame."""
        self.execute(DeleteFrameLimitPredictions)

    def completeInstanceNodes(self, instance: Instance):
        """Adds missing nodes to given instance."""
        self.execute(AddMissingInstanceNodes, instance=instance)

    def newInstance(
        self,
        copy_instance: Optional[Instance] = None,
        init_method: str = "best",
        location: Optional[QtCore.QPoint] = None,
        mark_complete: bool = False,
    ):
        """Creates a new instance, copying node coordinates as appropriate.

        Args:
            copy_instance: The :class:`Instance` (or
                :class:`PredictedInstance`) which we want to copy.
            init_method: Method to use for positioning nodes.
            location: The location where instance should be added (if node init
                method supports custom location).
        """
        self.execute(
            AddInstance,
            copy_instance=copy_instance,
            init_method=init_method,
            location=location,
            mark_complete=mark_complete,
        )

    def setPointLocations(
        self, instance: Instance, nodes_locations: Dict[Node, Tuple[int, int]]
    ):
        """Sets locations for node(s) for an instance."""
        self.execute(
            SetInstancePointLocations,
            instance=instance,
            nodes_locations=nodes_locations,
        )

    def setInstancePointVisibility(self, instance: Instance, node: Node, visible: bool):
        """Toggles visibility set for a node for an instance."""
        self.execute(
            SetInstancePointVisibility, instance=instance, node=node, visible=visible
        )

    def addUserInstancesFromPredictions(self):
        """Create user instance from a predicted instance."""
        self.execute(AddUserInstancesFromPredictions)

    def copyInstance(self):
        """Copy the selected instance to the instance clipboard."""
        self.execute(CopyInstance)

    def pasteInstance(self):
        """Paste the instance from the clipboard as a new copy."""
        self.execute(PasteInstance)

    def deleteSelectedInstance(self):
        """Deletes currently selected instance."""
        self.execute(DeleteSelectedInstance)

    def deleteSelectedInstanceTrack(self):
        """Deletes all instances from track of currently selected instance."""
        self.execute(DeleteSelectedInstanceTrack)

    def deleteDialog(self):
        """Deletes using options selected in a dialog."""
        self.execute(DeleteDialogCommand)

    def addTrack(self):
        """Creates new track and moves selected instance into this track."""
        self.execute(AddTrack)

    def setInstanceTrack(self, new_track: "Track"):
        """Sets track for selected instance."""
        self.execute(SetSelectedInstanceTrack, new_track=new_track)

    def deleteTrack(self, track: "Track"):
        """Delete a track and remove from all instances."""
        self.execute(DeleteTrack, track=track)

    def deleteMultipleTracks(self, delete_all: bool = False):
        """Delete all tracks."""
        self.execute(DeleteMultipleTracks, delete_all=delete_all)

    def copyInstanceTrack(self):
        """Copies the selected instance's track to the track clipboard."""
        self.execute(CopyInstanceTrack)

    def pasteInstanceTrack(self):
        """Pastes the track in the clipboard to the selected instance."""
        self.execute(PasteInstanceTrack)

    def setTrackName(self, track: "Track", name: str):
        """Sets name for track."""
        self.execute(SetTrackName, track=track, name=name)

    def transposeInstance(self):
        """Transposes tracks for two instances.

        If there are only two instances, then this swaps tracks.
        Otherwise, it allows user to select the instances for which we want
        to swap tracks.
        """
        self.execute(TransposeInstances)

    def mergeProject(self, filenames: Optional[List[str]] = None):
        """Starts gui for importing another dataset into currently one."""
        self.execute(MergeProject, filenames=filenames)

    def generateSuggestions(self, params: Dict):
        """Generates suggestions using given params dictionary."""
        self.execute(GenerateSuggestions, **params)

    def triangulateSession(
        self,
        frame_idx: Optional[int] = None,
        video: Optional[Video] = None,
        instance: Optional[Instance] = None,
        session: Optional[RecordingSession] = None,
        cams_to_include: Optional[List[Camcorder]] = None,
    ):
        """Triangulates `Instance`s for selected views in a `RecordingSession`."""
        self.execute(
            TriangulateSession,
            frame_idx=frame_idx,
            video=video,
            instance=instance,
            session=session,
            cams_to_include=cams_to_include,
        )

    def openWebsite(self, url):
        """Open a website from URL using the native system browser."""
        self.execute(OpenWebsite, url=url)

    def checkForUpdates(self):
        """Check for updates online."""
        self.execute(CheckForUpdates)

    def openStableVersion(self):
        """Open the current stable version."""
        self.execute(OpenStableVersion)

    def openPrereleaseVersion(self):
        """Open the current prerelease version."""
        self.execute(OpenPrereleaseVersion)


# File Commands


class NewProject(AppCommand):
    @staticmethod
    def do_action(context: CommandContext, params: dict):
        window = context.app.__class__()
        window.showMaximized()


class LoadLabelsObject(AppCommand):
    @staticmethod
    def do_action(context: "CommandContext", params: dict):
        """Loads a `Labels` object into the GUI, replacing any currently loaded.

        Args:
            labels: The `Labels` object to load.
            filename: The filename where this file is saved, if any.

        Returns:
            None.
        """
        filename = params.get("filename", None)  # If called with just a Labels object
        labels: Labels = params["labels"]

        context.state["labels"] = labels
        context.state["filename"] = filename

        context.changestack_clear()
        context.app.color_manager.labels = context.labels
        context.app.color_manager.set_palette(context.state["palette"])

        context.app._load_overlays()

        if len(labels.skeletons):
            context.state["skeleton"] = labels.skeletons[0]

        # Load first video
        if len(labels.videos):
            context.state["video"] = labels.videos[0]

        context.state["project_loaded"] = True
        context.state["has_changes"] = params.get("changed_on_load", False) or (
            filename is None
        )

        # This is not listed as an edit command since we want a clean changestack
        context.app.on_data_update([UpdateTopic.project, UpdateTopic.all])


class LoadProjectFile(LoadLabelsObject):
    @staticmethod
    def ask(context: "CommandContext", params: dict):
        filename = params["filename"]

        if len(filename) == 0:
            return

        has_loaded = False
        labels = None
        if isinstance(filename, Labels):
            labels = filename
            filename = None
            has_loaded = True
        else:
            gui_video_callback = Labels.make_gui_video_callback(
                search_paths=[os.path.dirname(filename)], context=params
            )
            try:
                labels = Labels.load_file(filename, video_search=gui_video_callback)
                has_loaded = True
            except ValueError as e:
                print(e)
                QtWidgets.QMessageBox(text=f"Unable to load {filename}.").exec_()

        params["labels"] = labels

        return has_loaded


class OpenProject(AppCommand):
    @staticmethod
    def do_action(context: "CommandContext", params: dict):
        filename = params["filename"]

        do_open_in_new = OPEN_IN_NEW and not params.get("first_open", False)

        # If no project has been loaded in this window and no changes have been
        # made by user, then it's an empty project window so we'll load project
        # into this window rather than creating a new window.
        if not context.state["project_loaded"] and not context.has_any_changes:
            do_open_in_new = False

        if do_open_in_new:
            new_window = context.app.__class__()
            new_window.showMaximized()
            new_window.commands.loadProjectFile(filename)
        else:
            context.loadProjectFile(filename)

    @staticmethod
    def ask(context: "CommandContext", params: dict) -> bool:
        if params["filename"] is None:
            filters = [
                "SLEAP HDF5 dataset (*.slp *.h5 *.hdf5)",
                "JSON labels (*.json *.json.zip)",
            ]

            filename, selected_filter = FileDialog.open(
                context.app,
                dir=None,
                caption="Import labeled data...",
                filter=";;".join(filters),
            )

            if len(filename) == 0:
                return False

            params["filename"] = filename
        return True


class ImportAlphaTracker(AppCommand):
    @staticmethod
    def do_action(context: "CommandContext", params: dict):
        video_path = params["video_path"] if "video_path" in params else None

        labels = Labels.load_alphatracker(
            filename=params["filename"],
            full_video=video_path,
        )

        new_window = context.app.__class__()
        new_window.showMaximized()
        new_window.commands.loadLabelsObject(labels=labels)

    @staticmethod
    def ask(context: "CommandContext", params: dict) -> bool:
        filters = ["JSON (*.json)"]

        filename, selected_filter = FileDialog.open(
            context.app,
            dir=None,
            caption="Import AlphaTracker dataset...",
            filter=";;".join(filters),
        )

        if len(filename) == 0:
            return False

        file_dir = os.path.dirname(filename)
        video_path = os.path.join(file_dir, "video.mp4")

        if os.path.exists(video_path):
            params["video_path"] = video_path

        params["filename"] = filename

        return True


class ImportNWB(AppCommand):
    @staticmethod
    def do_action(context: "CommandContext", params: dict):
        labels = Labels.load_nwb(filename=params["filename"])

        new_window = context.app.__class__()
        new_window.showMaximized()
        new_window.commands.loadLabelsObject(labels=labels)

    @staticmethod
    def ask(context: "CommandContext", params: dict) -> bool:
        adaptor = NDXPoseAdaptor()
        filters = [f"(*.{ext})" for ext in adaptor.all_exts]
        filters[0] = f"{adaptor.name} {filters[0]}"

        filename, selected_filter = FileDialog.open(
            context.app,
            dir=None,
            caption="Import NWB dataset...",
            filter=";;".join(filters),
        )

        if len(filename) == 0:
            return False

        file_dir = os.path.dirname(filename)

        params["filename"] = filename

        return True


class ImportDeepPoseKit(AppCommand):
    @staticmethod
    def do_action(context: "CommandContext", params: dict):
        labels = Labels.from_deepposekit(
            filename=params["filename"],
            video_path=params["video_path"],
            skeleton_path=params["skeleton_path"],
        )

        new_window = context.app.__class__()
        new_window.showMaximized()
        new_window.commands.loadLabelsObject(labels=labels)

    @staticmethod
    def ask(context: "CommandContext", params: dict) -> bool:
        filters = ["HDF5 (*.h5 *.hdf5)"]

        filename, selected_filter = FileDialog.open(
            context.app,
            dir=None,
            caption="Import DeepPoseKit dataset...",
            filter=";;".join(filters),
        )

        if len(filename) == 0:
            return False

        file_dir = os.path.dirname(filename)
        paths = [
            os.path.join(file_dir, "video.mp4"),
            os.path.join(file_dir, "skeleton.csv"),
        ]

        missing = [not os.path.exists(path) for path in paths]

        if sum(missing):
            okay = MissingFilesDialog(filenames=paths, missing=missing).exec_()

            if not okay or sum(missing):
                return False

        params["filename"] = filename
        params["video_path"] = paths[0]
        params["skeleton_path"] = paths[1]

        return True


class ImportLEAP(AppCommand):
    @staticmethod
    def do_action(context: "CommandContext", params: dict):
        labels = Labels.load_leap_matlab(
            filename=params["filename"],
        )

        new_window = context.app.__class__()
        new_window.showMaximized()
        new_window.commands.loadLabelsObject(labels=labels)

    @staticmethod
    def ask(context: "CommandContext", params: dict) -> bool:
        filters = ["Matlab (*.mat)"]

        filename, selected_filter = FileDialog.open(
            context.app,
            dir=None,
            caption="Import LEAP Matlab dataset...",
            filter=";;".join(filters),
        )

        if len(filename) == 0:
            return False

        params["filename"] = filename

        return True


class ImportCoco(AppCommand):
    @staticmethod
    def do_action(context: "CommandContext", params: dict):
        labels = Labels.load_coco(
            filename=params["filename"], img_dir=params["img_dir"], use_missing_gui=True
        )

        new_window = context.app.__class__()
        new_window.showMaximized()
        new_window.commands.loadLabelsObject(labels=labels)

    @staticmethod
    def ask(context: "CommandContext", params: dict) -> bool:
        filters = ["JSON (*.json)"]

        filename, selected_filter = FileDialog.open(
            context.app,
            dir=None,
            caption="Import COCO dataset...",
            filter=";;".join(filters),
        )

        if len(filename) == 0:
            return False

        params["filename"] = filename
        params["img_dir"] = os.path.dirname(filename)

        return True


class ImportDeepLabCut(AppCommand):
    @staticmethod
    def do_action(context: "CommandContext", params: dict):
        labels = Labels.load_deeplabcut(filename=params["filename"])

        new_window = context.app.__class__()
        new_window.showMaximized()
        new_window.commands.loadLabelsObject(labels=labels)

    @staticmethod
    def ask(context: "CommandContext", params: dict) -> bool:
        filters = ["DeepLabCut dataset (*.yaml *.csv)"]

        filename, selected_filter = FileDialog.open(
            context.app,
            dir=None,
            caption="Import DeepLabCut dataset...",
            filter=";;".join(filters),
        )

        if len(filename) == 0:
            return False

        params["filename"] = filename

        return True


class ImportDeepLabCutFolder(AppCommand):
    @staticmethod
    def do_action(context: "CommandContext", params: dict):
        csv_files = ImportDeepLabCutFolder.find_dlc_files_in_folder(
            params["folder_name"]
        )
        if csv_files:
            win = MessageDialog(
                f"Importing {len(csv_files)} DeepLabCut datasets...", context.app
            )
            merged_labels = ImportDeepLabCutFolder.import_labels_from_dlc_files(
                csv_files
            )
            win.hide()

            new_window = context.app.__class__()
            new_window.showMaximized()
            new_window.commands.loadLabelsObject(labels=merged_labels)

    @staticmethod
    def ask(context: "CommandContext", params: dict) -> bool:
        folder_name = FileDialog.openDir(
            context.app,
            dir=None,
            caption="Select a folder with DeepLabCut datasets...",
        )

        if len(folder_name) == 0:
            return False
        params["folder_name"] = folder_name
        return True

    @staticmethod
    def find_dlc_files_in_folder(folder_name: str) -> List[str]:
        return glob(f"{folder_name}/*/*.csv")

    @staticmethod
    def import_labels_from_dlc_files(csv_files: List[str]) -> Labels:
        merged_labels = None
        for csv_file in csv_files:
            labels = Labels.load_file(csv_file, as_format="deeplabcut")
            if merged_labels is None:
                merged_labels = labels
            else:
                merged_labels.extend_from(labels, unify=True)
        return merged_labels


class ImportAnalysisFile(AppCommand):
    @staticmethod
    def do_action(context: "CommandContext", params: dict):
        from sleap.io.format import read

        labels = read(
            params["filename"],
            for_object="labels",
            as_format="analysis",
            video=params["video"],
        )

        new_window = context.app.__class__()
        new_window.showMaximized()
        new_window.commands.loadLabelsObject(labels=labels)

    @staticmethod
    def ask(context: "CommandContext", params: dict) -> bool:
        filename, selected_filter = FileDialog.open(
            context.app,
            dir=None,
            caption="Import SLEAP Analysis HDF5...",
            filter="SLEAP Analysis HDF5 (*.h5 *.hdf5)",
        )

        if len(filename) == 0:
            return False

        QtWidgets.QMessageBox(text="Please locate the video for this dataset.").exec_()

        video_param_list = ImportVideos().ask()

        if not video_param_list:
            return False

        params["filename"] = filename
        params["video"] = ImportVideos.create_video(video_param_list[0])

        return True


def get_new_version_filename(filename: str) -> str:
    """Increment version number in filenames that end in `.v###.slp`."""
    p = PurePath(filename)

    match = re.match(".*\\.v(\\d+)\\.slp", filename)
    if match is not None:
        old_ver = match.group(1)
        new_ver = str(int(old_ver) + 1).zfill(len(old_ver))
        filename = filename.replace(f".v{old_ver}.slp", f".v{new_ver}.slp")
        filename = str(PurePath(filename))
    else:
        filename = str(p.with_name(f"{p.stem} copy{p.suffix}"))

    return filename


class SaveProjectAs(AppCommand):
    @staticmethod
    def _try_save(context, labels: Labels, filename: str):
        """Helper function which attempts save and handles errors."""
        success = False
        try:
            extension = (PurePath(filename).suffix)[1:]
            extension = None if (extension == "slp") else extension
            Labels.save_file(labels=labels, filename=filename, as_format=extension)
            success = True
            # Mark savepoint in change stack
            context.changestack_savepoint()

        except Exception as e:
            message = (
                f"An error occured when attempting to save:\n {e}\n\n"
                "Try saving your project with a different filename or in a different "
                "format."
            )
            QtWidgets.QMessageBox(text=message).exec_()

        # Redraw. Not sure why, but sometimes we need to do this.
        context.app.plotFrame()

        return success

    @classmethod
    def do_action(cls, context: CommandContext, params: dict):
        if cls._try_save(context, context.state["labels"], params["filename"]):
            # If save was successful
            context.state["filename"] = params["filename"]

    @staticmethod
    def ask(context: CommandContext, params: dict) -> bool:
        default_name = context.state["filename"] or "labels.v000.slp"
        if "adaptor" in params:
            adaptor: Adaptor = params["adaptor"]
            default_name += f".{adaptor.default_ext}"
            filters = [f"(*.{ext})" for ext in adaptor.all_exts]
            filters[0] = f"{adaptor.name} {filters[0]}"
        else:
            filters = ["SLEAP labels dataset (*.slp)"]
            if default_name:
                default_name = get_new_version_filename(default_name)

        filename, selected_filter = FileDialog.save(
            context.app,
            caption="Save As...",
            dir=default_name,
            filter=";;".join(filters),
        )

        if len(filename) == 0:
            return False

        params["filename"] = filename
        return True


class ExportAnalysisFile(AppCommand):
    export_formats = {
        "SLEAP Analysis HDF5 (*.h5)": "h5",
        "NIX for Tracking data (*.nix)": "nix",
    }
    export_filter = ";;".join(export_formats.keys())

    export_formats_csv = {
        "CSV (*.csv)": "csv",
    }
    export_filter_csv = ";;".join(export_formats_csv.keys())

    @classmethod
    def do_action(cls, context: CommandContext, params: dict):
        from sleap.io.format.nix import NixAdaptor
        from sleap.io.format.sleap_analysis import SleapAnalysisAdaptor

        for output_path, video in params["analysis_videos"]:
            if params["csv"]:
                adaptor = CSVAdaptor
            elif Path(output_path).suffix[1:] == "nix":
                adaptor = NixAdaptor
            else:
                adaptor = SleapAnalysisAdaptor
            adaptor.write(
                filename=output_path,
                source_object=context.labels,
                source_path=context.state["filename"],
                video=video,
            )

    @staticmethod
    def ask(context: CommandContext, params: dict) -> bool:
        def ask_for_filename(default_name: str, csv: bool) -> str:
            """Allow user to specify the filename"""
            filter = (
                ExportAnalysisFile.export_filter_csv
                if csv
                else ExportAnalysisFile.export_filter
            )
            filename, selected_filter = FileDialog.save(
                context.app,
                caption="Export Analysis File...",
                dir=default_name,
                filter=filter,
            )
            return filename

        # Ensure labels has labeled frames
        labels = context.labels
        is_csv = params["csv"]
        if len(labels.labeled_frames) == 0:
            raise ValueError("No labeled frames in project. Nothing to export.")

        # Get a subset of videos
        if params["all_videos"]:
            all_videos = context.labels.videos
        else:
            all_videos = [context.state["video"] or context.labels.videos[0]]

        # Only use videos with labeled frames
        videos = [video for video in all_videos if len(labels.get(video)) != 0]
        if len(videos) == 0:
            raise ValueError("No labeled frames in video(s). Nothing to export.")

        # Specify (how to get) the output filename
        default_name = context.state["filename"] or "labels"
        fn = PurePath(default_name)
        file_extension = "csv" if is_csv else "h5"
        if len(videos) == 1:
            # Allow user to specify the filename
            use_default = False
            dirname = str(fn.parent)
        else:
            # Allow user to specify directory, but use default filenames
            use_default = True
            dirname = FileDialog.openDir(
                context.app,
                caption="Select Folder to Export Analysis Files...",
                dir=str(fn.parent),
            )
            export_format = (
                ExportAnalysisFile.export_formats_csv
                if is_csv
                else ExportAnalysisFile.export_formats
            )
            if len(export_format) > 1:
                item, ok = QtWidgets.QInputDialog.getItem(
                    context.app,
                    "Select export format",
                    "Available export formats",
                    list(export_format.keys()),
                    0,
                    False,
                )
                if not ok:
                    return False
                file_extension = export_format[item]
            if len(dirname) == 0:
                return False

        # Create list of video / output paths
        output_paths = []
        analysis_videos = []
        for video in videos:
            # Create the filename
            default_name = default_analysis_filename(
                labels=labels,
                video=video,
                output_path=dirname,
                output_prefix=str(fn.stem),
                format_suffix=file_extension,
            )

            filename = (
                default_name if use_default else ask_for_filename(default_name, is_csv)
            )
            # Check that filename is valid and create list of video / output paths
            if len(filename) != 0:
                analysis_videos.append(video)
                output_paths.append(filename)

        # Chack that output paths are valid
        if len(output_paths) == 0:
            return False

        params["analysis_videos"] = zip(output_paths, videos)
        return True


class SaveProject(SaveProjectAs):
    @classmethod
    def ask(cls, context: CommandContext, params: dict) -> bool:
        if context.state["filename"] is not None:
            params["filename"] = context.state["filename"]
            return True

        # No filename (must be new project), so treat as "Save as"
        return SaveProjectAs.ask(context, params)


def open_file(filename: str):
    """Opens file in native system file browser or registered application.

    Args:
        filename: Path to file or folder.

    Notes:
        Source: https://stackoverflow.com/a/16204023
    """
    if sys.platform == "win32":
        os.startfile(filename)
    else:
        opener = "open" if sys.platform == "darwin" else "xdg-open"
        subprocess.call([opener, filename])


class ExportLabeledClip(AppCommand):
    @staticmethod
    def do_action(context: CommandContext, params: dict):
        from sleap.io.visuals import save_labeled_video

        save_labeled_video(
            filename=params["filename"],
            labels=context.state["labels"],
            video=context.state["video"],
            frames=list(params["frames"]),
            fps=params["fps"],
            color_manager=params["color_manager"],
            background=params["background"],
            show_edges=params["show edges"],
            edge_is_wedge=params["edge_is_wedge"],
            marker_size=params["marker size"],
            scale=params["scale"],
            crop_size_xy=params["crop"],
            gui_progress=True,
        )

        if params["open_when_done"]:
            # Open the file using default video playing app
            open_file(params["filename"])

    @staticmethod
    def ask(context: CommandContext, params: dict) -> bool:
        from sleap.gui.dialogs.export_clip import ExportClipDialog

        dialog = ExportClipDialog()

        # Set default fps from video (if video has fps attribute)
        dialog.form_widget.set_form_data(
            dict(fps=getattr(context.state["video"], "fps", 30))
        )

        # Show modal dialog and get form results
        export_options = dialog.get_results()

        # Check if user hit cancel
        if export_options is None:
            return False

        # Use VideoWriter to determine default video type to use
        from sleap.io.videowriter import VideoWriter

        # For OpenCV we default to avi since the bundled ffmpeg
        # makes mp4's that most programs can't open (VLC can).
        default_out_filename = context.state["filename"] + ".avi"

        # But if we can write mpegs using sci-kit video, use .mp4
        # since it has trouble writing .avi files.
        if VideoWriter.can_use_skvideo():
            default_out_filename = context.state["filename"] + ".mp4"

        # Ask where use wants to save video file
        filename, _ = FileDialog.save(
            context.app,
            caption="Save Video As...",
            dir=default_out_filename,
            filter="Video (*.avi *mp4)",
        )

        # Check if user hit cancel
        if len(filename) == 0:
            return False

        params["filename"] = filename
        params["fps"] = export_options["fps"]
        params["scale"] = export_options["scale"]
        params["open_when_done"] = export_options["open_when_done"]
        params["background"] = export_options["background"]

        params["crop"] = None

        # Determine crop size relative to original size and scale
        # (crop size should be *final* output size, thus already scaled).
        w = int(context.state["video"].width * params["scale"])
        h = int(context.state["video"].height * params["scale"])
        if export_options["crop"] == "Half":
            params["crop"] = (w // 2, h // 2)
        elif export_options["crop"] == "Quarter":
            params["crop"] = (w // 4, h // 4)

        if export_options["use_gui_visuals"]:
            params["color_manager"] = context.app.color_manager
        else:
            params["color_manager"] = None

        params["show edges"] = context.state.get("show edges", default=True)
        params["edge_is_wedge"] = (
            context.state.get("edge style", default="").lower() == "wedge"
        )

        params["marker size"] = context.state.get("marker size", default=4)

        # If user selected a clip, use that; otherwise include all frames.
        if context.state["has_frame_range"]:
            params["frames"] = range(*context.state["frame_range"])
        else:
            params["frames"] = range(context.state["video"].frames)

        return True


def export_dataset_gui(
    labels: Labels,
    filename: str,
    all_labeled: bool = False,
    suggested: bool = False,
    verbose: bool = True,
) -> str:
    """Export dataset with image data and display progress GUI dialog.

    Args:
        labels: `sleap.Labels` dataset to export.
        filename: Output filename. Should end in `.pkg.slp`.
        all_labeled: If `True`, export all labeled frames, including frames with no user
            instances. Defaults to `False`.
        suggested: If `True`, include image data for suggested frames. Defaults to
            `False`.
        verbose: If `True`, display progress dialog. Defaults to `True`.
    """
    if verbose:
        win = QtWidgets.QProgressDialog(
            "Exporting dataset with frame images...", "Cancel", 0, 1
        )

    def update_progress(n, n_total):
        if win.wasCanceled():
            return False
        win.setMaximum(n_total)
        win.setValue(n)
        win.setLabelText(
            "Exporting dataset with frame images...<br>"
            f"{n}/{n_total} (<b>{(n/n_total)*100:.1f}%</b>)"
        )
        QtWidgets.QApplication.instance().processEvents()
        return True

    Labels.save_file(
        labels,
        filename,
        default_suffix="slp",
        save_frame_data=True,
        all_labeled=all_labeled,
        suggested=suggested,
        progress_callback=update_progress if verbose else None,
    )

    if verbose:
        if win.wasCanceled():
            # Delete output if saving was canceled.
            os.remove(filename)
            return "canceled"

        win.hide()

    return filename


class ExportDatasetWithImages(AppCommand):
    all_labeled = False
    suggested = False

    @classmethod
    def do_action(cls, context: CommandContext, params: dict):
        export_dataset_gui(
            labels=context.state["labels"],
            filename=params["filename"],
            all_labeled=cls.all_labeled,
            suggested=cls.suggested,
            verbose=params.get("verbose", True),
        )

    @staticmethod
    def ask(context: CommandContext, params: dict) -> bool:
        filters = [
            "SLEAP HDF5 dataset (*.slp *.h5)",
            "Compressed JSON dataset (*.json *.json.zip)",
        ]

        dirname = os.path.dirname(context.state["filename"])
        basename = os.path.basename(context.state["filename"])

        new_basename = f"{os.path.splitext(basename)[0]}.pkg.slp"
        new_filename = os.path.join(dirname, new_basename)

        filename, _ = FileDialog.save(
            context.app,
            caption="Save Labeled Frames As...",
            dir=new_filename,
            filter=";;".join(filters),
        )
        if len(filename) == 0:
            return False

        params["filename"] = filename
        return True


class ExportUserLabelsPackage(ExportDatasetWithImages):
    all_labeled = False
    suggested = False


class ExportTrainingPackage(ExportDatasetWithImages):
    all_labeled = False
    suggested = True


class ExportFullPackage(ExportDatasetWithImages):
    all_labeled = True
    suggested = True


# Navigation Commands


class GoIteratorCommand(AppCommand):
    @staticmethod
    def _plot_if_next(context, frame_iterator: Iterator) -> bool:
        """Plots next frame (if there is one) from iterator.

        Arguments:
            frame_iterator: The iterator from which we'll try to get next
            :class:`LabeledFrame`.

        Returns:
            True if we went to next frame.
        """
        try:
            next_lf = next(frame_iterator)
        except StopIteration:
            return False

        context.state["frame_idx"] = next_lf.frame_idx
        return True

    @staticmethod
    def _get_frame_iterator(context: CommandContext):
        raise NotImplementedError("Call to virtual method.")

    @classmethod
    def do_action(cls, context: CommandContext, params: dict):
        frames = cls._get_frame_iterator(context)
        cls._plot_if_next(context, frames)


class GoPreviousLabeledFrame(GoIteratorCommand):
    @staticmethod
    def _get_frame_iterator(context: CommandContext):
        return context.labels.frames(
            context.state["video"],
            from_frame_idx=context.state["frame_idx"],
            reverse=True,
        )


class GoNextLabeledFrame(GoIteratorCommand):
    @staticmethod
    def _get_frame_iterator(context: CommandContext):
        return context.labels.frames(
            context.state["video"], from_frame_idx=context.state["frame_idx"]
        )


class GoNextUserLabeledFrame(GoIteratorCommand):
    @staticmethod
    def _get_frame_iterator(context: CommandContext):
        frames = context.labels.frames(
            context.state["video"], from_frame_idx=context.state["frame_idx"]
        )
        # Filter to frames with user instances
        frames = filter(lambda lf: lf.has_user_instances, frames)
        return frames


class NavCommand(AppCommand):
    @staticmethod
    def go_to(context, frame_idx: int, video: Optional[Video] = None):
        if video is not None:
            context.state["video"] = video
        context.state["frame_idx"] = frame_idx


class GoLastInteractedFrame(NavCommand):
    @classmethod
    def do_action(cls, context: CommandContext, params: dict):
        if context.state["last_interacted_frame"] is not None:
            cls.go_to(
                context,
                frame_idx=context.state["last_interacted_frame"].frame_idx,
                video=context.state["last_interacted_frame"].video,
            )


class GoNextSuggestedFrame(NavCommand):
    seek_direction = 1

    @classmethod
    def do_action(cls, context: CommandContext, params: dict):
        next_suggestion_frame = context.labels.get_next_suggestion(
            context.state["video"], context.state["frame_idx"], cls.seek_direction
        )
        if next_suggestion_frame is not None:
            cls.go_to(
                context, next_suggestion_frame.frame_idx, next_suggestion_frame.video
            )
            selection_idx = context.labels.get_suggestions().index(
                next_suggestion_frame
            )
            context.state["suggestion_idx"] = selection_idx


class GoPrevSuggestedFrame(GoNextSuggestedFrame):
    seek_direction = -1


class GoNextTrackFrame(NavCommand):
    @classmethod
    def do_action(cls, context: CommandContext, params: dict):
        video = context.state["video"]
        cur_idx = context.state["frame_idx"]
        track_ranges = context.labels.get_track_occupancy(video)

        later_tracks = [
            (track_range.start, track)
            for track, track_range in track_ranges.items()
            if track_range.start is not None and track_range.start > cur_idx
        ]

        later_tracks.sort(key=operator.itemgetter(0))

        if later_tracks:
            next_idx, next_track = later_tracks[0]
            cls.go_to(context, next_idx)

            # Select the instance in the new track
            lf = context.labels.find(video, next_idx, return_new=True)[0]
            track_instances = [
                inst for inst in lf.instances_to_show if inst.track == next_track
            ]
            if track_instances:
                context.state["instance"] = track_instances[0]


class GoFrameGui(NavCommand):
    @classmethod
    def do_action(cls, context: "CommandContext", params: dict):
        cls.go_to(context, params["frame_idx"])

    @classmethod
    def ask(cls, context: "CommandContext", params: dict) -> bool:
        frame_number, okay = QtWidgets.QInputDialog.getInt(
            context.app,
            "Go To Frame...",
            "Frame Number:",
            context.state["frame_idx"] + 1,
            1,
            context.state["video"].frames,
        )
        params["frame_idx"] = frame_number - 1

        return okay


class SelectToFrameGui(NavCommand):
    @classmethod
    def do_action(cls, context: "CommandContext", params: dict):
        context.app.player.setSeekbarSelection(
            params["from_frame_idx"], params["to_frame_idx"]
        )

    @classmethod
    def ask(cls, context: "CommandContext", params: dict) -> bool:
        frame_number, okay = QtWidgets.QInputDialog.getInt(
            context.app,
            "Select To Frame...",
            "Frame Number:",
            context.state["frame_idx"] + 1,
            1,
            context.state["video"].frames,
        )
        params["from_frame_idx"] = context.state["frame_idx"]
        params["to_frame_idx"] = frame_number - 1

        return okay


# Editing Commands


class EditCommand(AppCommand):
    """Class for commands which change data in project."""

    does_edits = True


class ToggleGrayscale(EditCommand):
    topics = [UpdateTopic.video, UpdateTopic.frame]

    @staticmethod
    def do_action(context: CommandContext, params: dict):
        """Reset the video backend."""

        def try_to_read_grayscale(video: Video):
            try:
                return video.backend.grayscale
            except:
                return None

        # Check that current video is set
        if len(context.labels.videos) == 0:
            raise ValueError("No videos detected in `Labels`.")

        # Intuitively find the "first" video that supports grayscale
        grayscale = try_to_read_grayscale(context.state["video"])
        if grayscale is None:
            for video in context.labels.videos:
                grayscale = try_to_read_grayscale(video)
                if grayscale is not None:
                    break

        if grayscale is None:
            raise ValueError("No videos support grayscale.")

        for idx, video in enumerate(context.labels.videos):
            try:
                video.backend.reset(grayscale=(not grayscale))
            except:
                print(
                    f"This video type {type(video.backend)} for video at index {idx} "
                    f"does not support grayscale yet."
                )


class AddVideo(EditCommand):
    topics = [UpdateTopic.video]

    @staticmethod
    def do_action(context: CommandContext, params: dict):
        import_list = params["import_list"]

        new_videos = ImportVideos.create_videos(import_list)
        video = None
        for video in new_videos:
            # Add to labels
            context.labels.add_video(video)
            context.changestack_push("add video")

        # Load if no video currently loaded
        if context.state["video"] is None:
            context.state["video"] = video

    @staticmethod
    def ask(context: CommandContext, params: dict) -> bool:
        """Shows gui for adding video to project."""
        params["import_list"] = ImportVideos().ask()

        return len(params["import_list"]) > 0


class ShowImportVideos(EditCommand):
    topics = [UpdateTopic.video]

    @staticmethod
    def do_action(context: CommandContext, params: dict):
        filenames = params["filenames"]
        import_list = ImportVideos().ask(filenames=filenames)
        new_videos = ImportVideos.create_videos(import_list)
        video = None
        for video in new_videos:
            # Add to labels
            context.labels.add_video(video)
            context.changestack_push("add video")

        # Load if no video currently loaded
        if context.state["video"] is None:
            context.state["video"] = video


class ReplaceVideo(EditCommand):
    topics = [UpdateTopic.video, UpdateTopic.frame]

    @staticmethod
    def do_action(context: CommandContext, params: dict) -> bool:
        import_list = params["import_list"]

        for import_item, video in import_list:
            import_params = import_item["params"]

            # TODO: Will need to create a new backend if import has different extension.
            if (
                Path(video.backend.filename).suffix
                != Path(import_params["filename"]).suffix
            ):
                raise TypeError(
                    "Importing videos with different extensions is not supported."
                )
            video.backend.reset(**import_params)

            # Remove frames in video past last frame index
            last_vid_frame = video.last_frame_idx
            lfs: List[LabeledFrame] = list(context.labels.get(video))
            if lfs is not None:
                lfs = [lf for lf in lfs if lf.frame_idx > last_vid_frame]
                context.labels.remove_frames(lfs)

            # Update seekbar and video length through callbacks
            context.state.emit("video")

    @staticmethod
    def ask(context: CommandContext, params: dict) -> bool:
        """Shows gui for replacing videos in project."""

        def _get_truncation_message(truncation_messages, path, video):
            reader = cv2.VideoCapture(path)
            last_vid_frame = int(reader.get(cv2.CAP_PROP_FRAME_COUNT))
            lfs: List[LabeledFrame] = list(context.labels.get(video))
            if lfs is not None:
                lfs.sort(key=lambda lf: lf.frame_idx)
                last_lf_frame = lfs[-1].frame_idx
                lfs = [lf for lf in lfs if lf.frame_idx > last_vid_frame]

                # Message to warn users that labels will be removed if proceed
                if last_lf_frame > last_vid_frame:
                    message = (
                        "<p><strong>Warning:</strong> Replacing this video will "
                        f"remove {len(lfs)} labeled frames.</p>"
                        f"<p><em>Current video</em>: <b>{Path(video.filename).name}</b>"
                        f" (last label at frame {last_lf_frame})<br>"
                        f"<em>Replacement video</em>: <b>{Path(path).name}"
                        f"</b> ({last_vid_frame} frames)</p>"
                    )
                    # Assumes that a project won't import the same video multiple times
                    truncation_messages[path] = message

            return truncation_messages

        # Warn user: newly added labels will be discarded if project is not saved
        if not context.state["filename"] or context.state["has_changes"]:
            QtWidgets.QMessageBox(
                text=("You have unsaved changes. Please save before replacing videos.")
            ).exec_()
            return False

        # Select the videos we want to swap
        old_paths = [video.backend.filename for video in context.labels.videos]
        paths = list(old_paths)
        okay = MissingFilesDialog(filenames=paths, replace=True).exec_()
        if not okay:
            return False

        # Only return an import list for videos we swap
        new_paths = [
            (path, video_idx)
            for video_idx, (path, old_path) in enumerate(zip(paths, old_paths))
            if path != old_path
        ]

        new_paths = []
        old_videos = dict()
        all_videos = context.labels.videos
        truncation_messages = dict()
        for video_idx, (path, old_path) in enumerate(zip(paths, old_paths)):
            if path != old_path:
                new_paths.append(path)
                old_videos[path] = all_videos[video_idx]
                truncation_messages = _get_truncation_message(
                    truncation_messages, path, video=all_videos[video_idx]
                )

        import_list = ImportVideos().ask(
            filenames=new_paths, messages=truncation_messages
        )
        # Remove videos that no longer correlate to filenames.
        old_videos_to_replace = [
            old_videos[imp["params"]["filename"]] for imp in import_list
        ]
        params["import_list"] = zip(import_list, old_videos_to_replace)

        return len(import_list) > 0


class RemoveVideo(EditCommand):
    topics = [UpdateTopic.video, UpdateTopic.suggestions, UpdateTopic.frame]

    @staticmethod
    def do_action(context: CommandContext, params: dict):
        videos = context.labels.videos
        row_idxs = context.state["selected_batch_video"]
        videos_to_be_removed = [videos[i] for i in row_idxs]

        # Remove selected videos in the project
        for video in videos_to_be_removed:
            context.labels.remove_video(video)

        # Update the view if state has the removed video
        if context.state["video"] in videos_to_be_removed:
            if len(context.labels.videos):
                context.state["video"] = context.labels.videos[-1]
            else:
                context.state["video"] = None

        if len(context.labels.videos) == 0:
            context.app.updateStatusMessage(" ")

    @staticmethod
    def ask(context: CommandContext, params: dict) -> bool:
        videos = context.labels.videos.copy()
        row_idxs = context.state["selected_batch_video"]
        video_file_names = []
        total_num_labeled_frames = 0
        for idx in row_idxs:
            video = videos[idx]
            if video is None:
                return False

            # Count labeled frames for this video
            n = len(context.labels.find(video))

            if n > 0:
                total_num_labeled_frames += n
                video_file_names.append(
                    f"{video}".split(", shape")[0].split("filename=")[-1].split("/")[-1]
                )

        # Warn if there are labels that will be deleted
        if len(video_file_names) >= 1:
            response = QtWidgets.QMessageBox.critical(
                context.app,
                "Removing video with labels",
                f"{total_num_labeled_frames} labeled frames in {', '.join(video_file_names)} will be deleted, "
                "are you sure you want to remove the videos?",
                QtWidgets.QMessageBox.Yes,
                QtWidgets.QMessageBox.No,
            )
            if response == QtWidgets.QMessageBox.No:
                return False
        return True


class AddSession(EditCommand):
    # topics = [UpdateTopic.session]

    @staticmethod
    def do_action(context: CommandContext, params: dict):
        camera_calibration = params["camera_calibration"]
        session = RecordingSession.load(filename=camera_calibration)

        # Add session
        context.labels.add_session(session)

        # Load if no video currently loaded
        if context.state["session"] is None:
            context.state["session"] = session

    @staticmethod
    def ask(context: CommandContext, params: dict) -> bool:
        """Shows gui for adding video to project."""
        filters = ["Camera calibration (*.toml)"]
        filename, selected_filter = FileDialog.open(
            context.app,
            dir=None,
            caption="Select camera calibration...",
            filter=";;".join(filters),
        )

        params["camera_calibration"] = filename

        return len(filename) > 0


class OpenSkeleton(EditCommand):
    topics = [UpdateTopic.skeleton]

    @staticmethod
    def load_skeleton(filename: str):
        if filename.endswith(".json"):
            new_skeleton = Skeleton.load_json(filename)
        elif filename.endswith((".h5", ".hdf5")):
            sk_list = Skeleton.load_all_hdf5(filename)
            new_skeleton = sk_list[0]
        return new_skeleton

    @staticmethod
    def compare_skeletons(
        skeleton: Skeleton, new_skeleton: Skeleton
    ) -> Tuple[List[str], List[str], List[str]]:
        delete_nodes = []
        add_nodes = []
        if skeleton.node_names != new_skeleton.node_names:
            # Compare skeletons
            base_nodes = skeleton.node_names
            new_nodes = new_skeleton.node_names
            delete_nodes = [node for node in base_nodes if node not in new_nodes]
            add_nodes = [node for node in new_nodes if node not in base_nodes]

        # We want to run this even if the skeletons are the same
        rename_nodes = [
            node for node in skeleton.node_names if node not in delete_nodes
        ]

        return rename_nodes, delete_nodes, add_nodes

    @staticmethod
    def delete_extra_skeletons(labels: Labels):
        if len(labels.skeletons) > 1:
            skeletons_used = list(
                set(
                    [
                        inst.skeleton
                        for lf in labels.labeled_frames
                        for inst in lf.instances
                    ]
                )
            )
            try:
                assert len(skeletons_used) == 1
            except AssertionError:
                raise ValueError("Too many skeletons used in project.")

            labels.skeletons = skeletons_used

    @staticmethod
    def get_template_skeleton_filename(context: CommandContext) -> str:
        """Helper function to get the template skeleton filename from dropdown.

        Args:
            context: The `CommandContext`.

        Returns:
            Path to the template skeleton shipped with SLEAP.
        """

        template = context.app.skeleton_dock.skeleton_templates.currentText()
        filename = get_package_file(f"skeletons/{template}.json")
        return filename

    @staticmethod
    def ask(context: CommandContext, params: dict) -> bool:
        filters = ["JSON skeleton (*.json)", "HDF5 skeleton (*.h5 *.hdf5)"]
        # Check whether to load from file or preset
        if params.get("template", False):
            # Get selected template from dropdown
            filename = OpenSkeleton.get_template_skeleton_filename(context)
        else:
            filename, selected_filter = FileDialog.open(
                context.app,
                dir=None,
                caption="Open skeleton...",
                filter=";;".join(filters),
            )

        if len(filename) == 0:
            return False

        okay = True
        if len(context.labels.skeletons) > 0:
            # Ask user permission to merge skeletons
            okay = False
            skeleton: Skeleton = context.labels.skeleton  # Assumes single skeleton

            # Load new skeleton and compare
            new_skeleton = OpenSkeleton.load_skeleton(filename)
            (rename_nodes, delete_nodes, add_nodes) = OpenSkeleton.compare_skeletons(
                skeleton, new_skeleton
            )

            if (len(delete_nodes) > 0) or (len(add_nodes) > 0):
                # Allow user to link mismatched nodes
                query = ReplaceSkeletonTableDialog(
                    rename_nodes=rename_nodes,
                    delete_nodes=delete_nodes,
                    add_nodes=add_nodes,
                )
                query.exec_()

                # Give the okay to add/delete nodes
                linked_nodes: Optional[Dict[str, str]] = query.result()
                if linked_nodes is not None:
                    delete_nodes = list(set(delete_nodes) - set(linked_nodes.values()))
                    add_nodes = list(set(add_nodes) - set(linked_nodes.keys()))
                    params["linked_nodes"] = linked_nodes
                    okay = True

            params["delete_nodes"] = delete_nodes
            params["add_nodes"] = add_nodes

        params["filename"] = filename
        return okay

    @staticmethod
    def do_action(context: CommandContext, params: dict):
        """Replace skeleton with new skeleton.

        Note that we modify the existing skeleton in-place to essentially match the new
        skeleton. However, we cannot rename the skeleton since `Skeleton.name` is used
        for hashing (see `Skeleton.name` setter).

        Args:
            context: CommandContext
            params: dict
                filename: str
                delete_nodes: List[str]
                add_nodes: List[str]
                linked_nodes: Dict[str, str]

        Returns:
            None
        """

        # TODO (LM): This is a hack to get around the fact that we do some dangerous
        # in-place operations on the skeleton. We should fix this.
        def try_and_skip_if_error(func, *args, **kwargs):
            """This is a helper function to try and skip if there is an error."""
            try:
                func(*args, **kwargs)
            except Exception as e:
                tb_str = traceback.format_exception(
                    etype=type(e), value=e, tb=e.__traceback__
                )
                logger.warning(
                    f"Recieved the following error while replacing skeleton:\n"
                    f"{''.join(tb_str)}"
                )

        # Load new skeleton
        filename = params["filename"]
        new_skeleton = OpenSkeleton.load_skeleton(filename)

        # Description and preview image only used for template skeletons
        new_skeleton.description = None
        new_skeleton.preview_image = None
        context.state["skeleton_description"] = new_skeleton.description
        context.state["skeleton_preview_image"] = new_skeleton.preview_image

        # Case 1: No skeleton exists in project
        if len(context.labels.skeletons) == 0:
            context.state["skeleton"] = new_skeleton
            context.labels.skeletons.append(context.state["skeleton"])
            return

        # Case 2: Skeleton(s) already exist(s) in project

        # Delete extra skeletons in project
        OpenSkeleton.delete_extra_skeletons(context.labels)
        skeleton = context.labels.skeleton  # Assume single skeleton

        if "delete_nodes" in params.keys():
            # We already compared skeletons in ask() method
            delete_nodes: List[str] = params["delete_nodes"]
            add_nodes: List[str] = params["add_nodes"]
        else:
            # Otherwise, load new skeleton and compare
            (rename_nodes, delete_nodes, add_nodes) = OpenSkeleton.compare_skeletons(
                skeleton, new_skeleton
            )

        # Delete pre-existing symmetry
        for src, dst in skeleton.symmetries:
            skeleton.delete_symmetry(src, dst)

        # Link mismatched nodes
        if "linked_nodes" in params.keys():
            linked_nodes = params["linked_nodes"]
            for new_name, old_name in linked_nodes.items():
                try_and_skip_if_error(skeleton.relabel_node, old_name, new_name)

        # Delete nodes from skeleton that are not in new skeleton
        for node in delete_nodes:
            try_and_skip_if_error(skeleton.delete_node, node)

        # Add nodes that only exist in the new skeleton
        for node in add_nodes:
            try_and_skip_if_error(skeleton.add_node, node)

        # Add edges
        skeleton.clear_edges()
        for src, dest in new_skeleton.edges:
            try_and_skip_if_error(skeleton.add_edge, src.name, dest.name)

        # Add new symmetry
        for src, dst in new_skeleton.symmetries:
            try_and_skip_if_error(skeleton.add_symmetry, src.name, dst.name)

        # Set state of context
        context.state["skeleton"] = skeleton


class SaveSkeleton(AppCommand):
    @staticmethod
    def ask(context: CommandContext, params: dict) -> bool:
        default_name = "skeleton.json"
        filters = ["JSON skeleton (*.json)", "HDF5 skeleton (*.h5 *.hdf5)"]
        filename, selected_filter = FileDialog.save(
            context.app,
            caption="Save As...",
            dir=default_name,
            filter=";;".join(filters),
        )

        if len(filename) == 0:
            return False

        params["filename"] = filename
        return True

    @staticmethod
    def do_action(context: CommandContext, params: dict):
        filename = params["filename"]
        if filename.endswith(".json"):
            context.state["skeleton"].save_json(filename)
        elif filename.endswith((".h5", ".hdf5")):
            context.state["skeleton"].save_hdf5(filename)


class NewNode(EditCommand):
    topics = [UpdateTopic.skeleton]

    @staticmethod
    def do_action(context: CommandContext, params: dict):
        # Find new part name
        part_name = "new_part"
        i = 1
        while part_name in context.state["skeleton"]:
            part_name = f"new_part_{i}"
            i += 1

        # Add the node to the skeleton
        context.state["skeleton"].add_node(part_name)


class DeleteNode(EditCommand):
    topics = [UpdateTopic.skeleton]

    @staticmethod
    def do_action(context: CommandContext, params: dict):
        node = context.state["selected_node"]
        context.state["skeleton"].delete_node(node)


class SetNodeName(EditCommand):
    topics = [UpdateTopic.skeleton]

    @staticmethod
    def do_action(context: CommandContext, params: dict):
        node = params["node"]
        name = params["name"]
        skeleton = params["skeleton"]

        if name in skeleton.node_names:
            # Merge
            context.labels.merge_nodes(name, node.name)
        else:
            # Simple relabel
            skeleton.relabel_node(node.name, name)


class SetNodeSymmetry(EditCommand):
    topics = [UpdateTopic.skeleton]

    @staticmethod
    def do_action(context: CommandContext, params: dict):
        node = params["node"]
        symmetry = params["symmetry"]
        skeleton = params["skeleton"]
        if symmetry and node != symmetry:
            skeleton.add_symmetry(node, symmetry)
        else:
            # Value was cleared by user, so delete symmetry
            symmetric_to = skeleton.get_symmetry(node)
            if symmetric_to is not None:
                skeleton.delete_symmetry(node, symmetric_to)


class NewEdge(EditCommand):
    topics = [UpdateTopic.skeleton]

    @staticmethod
    def do_action(context: CommandContext, params: dict):
        src_node = params["src_node"]
        dst_node = params["dst_node"]

        # Check if they're in the graph
        if (
            src_node not in context.state["skeleton"]
            or dst_node not in context.state["skeleton"]
        ):
            return

        # Add edge
        context.state["skeleton"].add_edge(source=src_node, destination=dst_node)


class DeleteEdge(EditCommand):
    topics = [UpdateTopic.skeleton]

    @staticmethod
    def ask(context: "CommandContext", params: dict) -> bool:
        params["edge"] = context.state["selected_edge"]
        return True

    @staticmethod
    def do_action(context: CommandContext, params: dict):
        edge = params["edge"]
        # Delete edge
        context.state["skeleton"].delete_edge(**edge)


class InstanceDeleteCommand(EditCommand):
    topics = [UpdateTopic.project_instances]

    @staticmethod
    def get_frame_instance_list(context: CommandContext, params: dict):
        raise NotImplementedError("Call to virtual method.")

    @staticmethod
    def _confirm_deletion(context: CommandContext, lf_inst_list: List) -> bool:
        """Helper function to confirm before deleting instances.

        Args:
            lf_inst_list: A list of (labeled frame, instance) tuples.
        """

        title = "Deleting instances"
        message = (
            f"There are {len(lf_inst_list)} instances which "
            f"would be deleted. Are you sure you want to delete these?"
        )

        # Confirm that we want to delete
        resp = QtWidgets.QMessageBox.critical(
            context.app,
            title,
            message,
            QtWidgets.QMessageBox.Yes,
            QtWidgets.QMessageBox.No,
        )

        if resp == QtWidgets.QMessageBox.No:
            return False

        return True

    @staticmethod
    def _do_deletion(context: CommandContext, lf_inst_list: List[int]):
        # Delete the instances
        lfs_to_remove = []
        for lf, inst in lf_inst_list:
            context.labels.remove_instance(lf, inst, in_transaction=True)
            if len(lf.instances) == 0:
                lfs_to_remove.append(lf)

        context.labels.remove_frames(lfs_to_remove)

        # Update caches since we skipped doing this after each deletion
        context.labels.update_cache()

        # Update visuals
        context.changestack_push("delete instances")

    @classmethod
    def do_action(cls, context: CommandContext, params: dict):
        cls._do_deletion(context, params["lf_instance_list"])

    @classmethod
    def ask(cls, context: CommandContext, params: dict) -> bool:
        lf_inst_list = cls.get_frame_instance_list(context, params)
        params["lf_instance_list"] = lf_inst_list

        return cls._confirm_deletion(context, lf_inst_list)


class DeleteAllPredictions(InstanceDeleteCommand):
    @staticmethod
    def get_frame_instance_list(
        context: CommandContext, params: dict
    ) -> List[Tuple[LabeledFrame, Instance]]:
        return [
            (lf, inst)
            for lf in context.labels
            for inst in lf
            if type(inst) == PredictedInstance
        ]


class DeleteFramePredictions(InstanceDeleteCommand):
    @staticmethod
    def _confirm_deletion(self, *args, **kwargs):
        # Don't require confirmation when deleting from current frame
        return True

    @staticmethod
    def get_frame_instance_list(context: CommandContext, params: dict):
        predicted_instances = [
            (lf, inst)
            for lf in context.labels.find(
                context.state["video"], frame_idx=context.state["frame_idx"]
            )
            for inst in lf
            if type(inst) == PredictedInstance
        ]

        return predicted_instances


class DeleteClipPredictions(InstanceDeleteCommand):
    @staticmethod
    def get_frame_instance_list(context: CommandContext, params: dict):
        predicted_instances = [
            (lf, inst)
            for lf in context.labels.find(
                context.state["video"], frame_idx=range(*context.state["frame_range"])
            )
            for inst in lf
            if type(inst) == PredictedInstance
        ]
        return predicted_instances


class DeleteAreaPredictions(InstanceDeleteCommand):
    @staticmethod
    def get_frame_instance_list(context: CommandContext, params: dict):
        min_corner = params["min_corner"]
        max_corner = params["max_corner"]

        def is_bounded(inst):
            points_array = inst.points_array
            valid_points = points_array[~np.isnan(points_array).any(axis=1)]

            is_gt_min = np.all(valid_points >= min_corner)
            is_lt_max = np.all(valid_points <= max_corner)
            return is_gt_min and is_lt_max

        # Find all instances contained in selected area
        predicted_instances = [
            (lf, inst)
            for lf in context.labels.find(context.state["video"])
            for inst in lf
            if type(inst) == PredictedInstance and is_bounded(inst)
        ]

        return predicted_instances

    @classmethod
    def ask_and_do(cls, context: CommandContext, params: dict):
        # Callback to delete after area has been selected
        def delete_area_callback(x0, y0, x1, y1):
            context.app.updateStatusMessage()

            # Make sure there was an area selected
            if x0 == x1 or y0 == y1:
                return

            params["min_corner"] = (x0, y0)
            params["max_corner"] = (x1, y1)

            predicted_instances = cls.get_frame_instance_list(context, params)

            if cls._confirm_deletion(context, predicted_instances):
                params["lf_instance_list"] = predicted_instances
                cls.do_with_signal(context, params)

        # Prompt the user to select area
        context.app.updateStatusMessage(
            f"Please select the area from which to remove instances. This will be applied to all frames."
        )
        context.app.player.onAreaSelection(delete_area_callback)


class DeleteLowScorePredictions(InstanceDeleteCommand):
    @staticmethod
    def get_frame_instance_list(context: CommandContext, params: dict):
        score_thresh = params["score_threshold"]
        predicted_instances = [
            (lf, inst)
            for lf in context.labels.find(context.state["video"])
            for inst in lf
            if type(inst) == PredictedInstance and inst.score < score_thresh
        ]
        return predicted_instances

    @classmethod
    def ask(cls, context: CommandContext, params: dict) -> bool:
        score_thresh, okay = QtWidgets.QInputDialog.getDouble(
            context.app, "Delete Instances with Low Score...", "Score Below:", 1, 0, 100
        )
        if okay:
            params["score_threshold"] = score_thresh
            return super().ask(context, params)


class DeleteFrameLimitPredictions(InstanceDeleteCommand):
    @staticmethod
    def get_frame_instance_list(context: CommandContext, params: dict):
        count_thresh = params["count_threshold"]
        predicted_instances = []
        # Find all instances contained in selected area
        for lf in context.labels.find(context.state["video"]):
            if len(lf.predicted_instances) > count_thresh:
                # Get all but the count_thresh many instances with the highest score
                extra_instances = sorted(
                    lf.predicted_instances, key=operator.attrgetter("score")
                )[:-count_thresh]
                predicted_instances.extend([(lf, inst) for inst in extra_instances])
        return predicted_instances

    @classmethod
    def ask(cls, context: CommandContext, params: dict) -> bool:
        count_thresh, okay = QtWidgets.QInputDialog.getInt(
            context.app,
            "Limit Instances in Frame...",
            "Maximum instances in a frame:",
            3,
            1,
            100,
        )
        if okay:
            params["count_threshold"] = count_thresh
            return super().ask(context, params)


class TransposeInstances(EditCommand):
    topics = [UpdateTopic.project_instances, UpdateTopic.tracks]

    @classmethod
    def do_action(cls, context: CommandContext, params: dict):
        instances = params["instances"]

        if len(instances) != 2:
            return

        # Swap tracks for current and subsequent frames when we have tracks
        old_track, new_track = instances[0].track, instances[1].track
        if old_track is not None and new_track is not None:
            frame_range = (context.state["frame_idx"], context.state["video"].frames)
            context.labels.track_swap(
                context.state["video"], new_track, old_track, frame_range
            )

    @classmethod
    def ask_and_do(cls, context: CommandContext, params: dict):
        def on_each(instances: list):
            word = "next" if len(instances) else "first"
            context.app.updateStatusMessage(
                f"Please select the {word} instance to transpose..."
            )

        def on_success(instances: list):
            params["instances"] = instances
            cls.do_with_signal(context, params)

        if len(context.state["labeled_frame"].instances) < 2:
            return
        # If there are just two instances, transpose them.
        if len(context.state["labeled_frame"].instances) == 2:
            params["instances"] = context.state["labeled_frame"].instances
            cls.do_with_signal(context, params)
        # If there are more than two, then we need the user to select the instances.
        else:
            context.app.player.onSequenceSelect(
                seq_len=2,
                on_success=on_success,
                on_each=on_each,
                on_failure=lambda x: context.app.updateStatusMessage(),
            )


class DeleteSelectedInstance(EditCommand):
    topics = [UpdateTopic.frame, UpdateTopic.project_instances, UpdateTopic.suggestions]

    @staticmethod
    def do_action(context: CommandContext, params: dict):
        selected_inst = context.state["instance"]
        if selected_inst is None:
            return

        context.labels.remove_instance(context.state["labeled_frame"], selected_inst)


class DeleteSelectedInstanceTrack(EditCommand):
    topics = [
        UpdateTopic.project_instances,
        UpdateTopic.tracks,
        UpdateTopic.suggestions,
    ]

    @staticmethod
    def do_action(context: CommandContext, params: dict):
        selected_inst = context.state["instance"]
        if selected_inst is None:
            return

        track = selected_inst.track
        context.labels.remove_instance(context.state["labeled_frame"], selected_inst)

        if track is not None:
            # remove any instance on this track
            for lf in context.labels.find(context.state["video"]):
                track_instances = filter(lambda inst: inst.track == track, lf.instances)
                for inst in track_instances:
                    context.labels.remove_instance(lf, inst)


class DeleteDialogCommand(EditCommand):
    topics = [
        UpdateTopic.project_instances,
    ]

    @staticmethod
    def ask_and_do(context: CommandContext, params: dict):
        if DeleteDialog(context).exec_():
            context.signal_update([UpdateTopic.project_instances])


class AddTrack(EditCommand):
    topics = [UpdateTopic.tracks]

    @staticmethod
    def do_action(context: CommandContext, params: dict):
        track_numbers_used = [
            int(track.name) for track in context.labels.tracks if track.name.isnumeric()
        ]
        next_number = max(track_numbers_used, default=0) + 1
        new_track = Track(spawned_on=context.state["frame_idx"], name=str(next_number))

        context.labels.add_track(context.state["video"], new_track)

        context.execute(SetSelectedInstanceTrack, new_track=new_track)


class SetSelectedInstanceTrack(EditCommand):
    topics = [UpdateTopic.tracks]

    @staticmethod
    def do_action(context: CommandContext, params: dict):
        selected_instance: Instance = context.state["instance"]
        new_track = params["new_track"]
        if selected_instance is None:
            return

        # When setting track for an instance that doesn't already have a track set,
        # just set for selected instance.
        if (
            selected_instance.track is None
            or not context.state["propagate track labels"]
        ):
            # Move anything already in the new track out of it
            new_track_instances = context.labels.find_track_occupancy(
                video=context.state["video"],
                track=new_track,
                frame_range=(
                    context.state["frame_idx"],
                    context.state["frame_idx"] + 1,
                ),
            )
            for instance in new_track_instances:
                instance.track = None
            # Move selected instance into new track
            context.labels.track_set_instance(
                context.state["labeled_frame"], selected_instance, new_track
            )
            # Add linked predicted instance to new track
            if selected_instance.from_predicted is not None:
                selected_instance.from_predicted.track = new_track

        # When the instance does already have a track, then we want to update
        # the track for a range of frames.
        else:
            old_track = selected_instance.track

            # Determine range that should be affected
            if context.state["has_frame_range"]:
                # If range is selected in seekbar, use that
                frame_range = tuple(context.state["frame_range"])
            else:
                # Otherwise, range is current to last frame
                frame_range = (
                    context.state["frame_idx"],
                    context.state["video"].frames,
                )

            # Do the swap
            context.labels.track_swap(
                context.state["video"], new_track, old_track, frame_range
            )

        # Make sure the originally selected instance is still selected
        context.state["instance"] = selected_instance


class DeleteTrack(EditCommand):
    topics = [UpdateTopic.tracks]

    @staticmethod
    def do_action(context: CommandContext, params: dict):
        track = params["track"]
        context.labels.remove_track(track)


class DeleteMultipleTracks(EditCommand):
    topics = [UpdateTopic.tracks]

    @staticmethod
    def do_action(context: CommandContext, params: dict):
        """Delete either all tracks or just unused tracks.

        Args:
            context: The command context.
            params: The command parameters.
                delete_all: If True, delete all tracks. If False, delete only
                    unused tracks.
        """
        delete_all: bool = params["delete_all"]
        if delete_all:
            context.labels.remove_all_tracks()
        else:
            context.labels.remove_unused_tracks()


class CopyInstanceTrack(EditCommand):
    @staticmethod
    def do_action(context: CommandContext, params: dict):
        selected_instance: Instance = context.state["instance"]
        if selected_instance is None:
            return
        context.state["clipboard_track"] = selected_instance.track


class PasteInstanceTrack(EditCommand):
    topics = [UpdateTopic.tracks]

    @staticmethod
    def do_action(context: CommandContext, params: dict):
        selected_instance: Instance = context.state["instance"]
        track_to_paste = context.state["clipboard_track"]
        if selected_instance is None or track_to_paste is None:
            return

        # Ensure mutual exclusivity of tracks within a frame.
        for inst in selected_instance.frame.instances_to_show:
            if inst == selected_instance:
                continue
            if inst.track is not None and inst.track == track_to_paste:
                # Unset track for other instances that have the same track.
                inst.track = None

        # Set the track on the selected instance.
        selected_instance.track = context.state["clipboard_track"]


class SetTrackName(EditCommand):
    topics = [UpdateTopic.tracks, UpdateTopic.frame]

    @staticmethod
    def do_action(context: CommandContext, params: dict):
        track = params["track"]
        name = params["name"]
        track.name = name


class GenerateSuggestions(EditCommand):
    topics = [UpdateTopic.suggestions]

    @classmethod
    def do_action(cls, context: CommandContext, params: dict):
        if len(context.labels.videos) == 0:
            print("Error: no videos to generate suggestions for")
            return

        # TODO: Progress bar
        win = MessageDialog(
            "Generating list of suggested frames... " "This may take a few minutes.",
            context.app,
        )

        if (
            params["target"]
            == "current video"  # Checks if current video is selected in gui
        ):
            params["videos"] = (
                [context.labels.videos[0]]
                if context.state["video"] is None
                else [context.state["video"]]
            )
        else:
            params["videos"] = context.labels.videos

        try:
            new_suggestions = VideoFrameSuggestions.suggest(
                labels=context.labels, params=params
            )

            context.labels.append_suggestions(new_suggestions)
        except Exception as e:
            win.hide()
            QtWidgets.QMessageBox(
                text=f"An error occurred while generating suggestions. "
                "Your command line terminal may have more information about "
                "the error."
            ).exec_()
            raise e

        win.hide()


class AddSuggestion(EditCommand):
    topics = [UpdateTopic.suggestions]

    @classmethod
    def do_action(cls, context: CommandContext, params: dict):
        context.labels.add_suggestion(
            context.state["video"], context.state["frame_idx"]
        )


class RemoveSuggestion(EditCommand):
    topics = [UpdateTopic.suggestions]

    @classmethod
    def do_action(cls, context: CommandContext, params: dict):
        selected_frame = context.app.suggestions_dock.table.getSelectedRowItem()
        if selected_frame is not None:
            context.labels.remove_suggestion(
                selected_frame.video, selected_frame.frame_idx
            )


class ClearSuggestions(EditCommand):
    topics = [UpdateTopic.suggestions]

    @staticmethod
    def ask(context: CommandContext, params: dict) -> bool:
        if len(context.labels.suggestions) == 0:
            return False

        # Warn that suggestions will be cleared

        response = QtWidgets.QMessageBox.warning(
            context.app,
            "Clearing all suggestions",
            "Are you sure you want to remove all suggestions from the project?",
            QtWidgets.QMessageBox.Yes,
            QtWidgets.QMessageBox.No,
        )
        if response == QtWidgets.QMessageBox.No:
            return False

        return True

    @classmethod
    def do_action(cls, context: CommandContext, params: dict):
        context.labels.clear_suggestions()


class MergeProject(EditCommand):
    topics = [UpdateTopic.all]

    @classmethod
    def ask_and_do(cls, context: CommandContext, params: dict):
        filenames = params["filenames"]
        if filenames is None:
            filters = [
                "SLEAP HDF5 dataset (*.slp *.h5 *.hdf5)",
                "SLEAP JSON dataset (*.json *.json.zip)",
            ]

            filenames, selected_filter = FileDialog.openMultiple(
                context.app,
                dir=None,
                caption="Import labeled data...",
                filter=";;".join(filters),
            )

        if len(filenames) == 0:
            return

        for filename in filenames:
            gui_video_callback = Labels.make_gui_video_callback(
                search_paths=[os.path.dirname(filename)]
            )

            new_labels = Labels.load_file(filename, video_search=gui_video_callback)

            # Merging data is handled by MergeDialog
            MergeDialog(base_labels=context.labels, new_labels=new_labels).exec_()

        cls.do_with_signal(context, params)


class AddInstance(EditCommand):
    topics = [UpdateTopic.frame, UpdateTopic.project_instances, UpdateTopic.suggestions]

    @classmethod
    def do_action(cls, context: CommandContext, params: dict):
        copy_instance = params.get("copy_instance", None)
        init_method = params.get("init_method", "best")
        location = params.get("location", None)
        mark_complete = params.get("mark_complete", False)

        if context.state["labeled_frame"] is None:
            return

        if len(context.state["skeleton"]) == 0:
            return

        (
            copy_instance,
            from_predicted,
            from_prev_frame,
        ) = AddInstance.find_instance_to_copy_from(
            context, copy_instance=copy_instance, init_method=init_method
        )

        new_instance = AddInstance.create_new_instance(
            context=context,
            from_predicted=from_predicted,
            copy_instance=copy_instance,
            mark_complete=mark_complete,
            init_method=init_method,
            location=location,
            from_prev_frame=from_prev_frame,
        )

        # Add the instance
        context.labels.add_instance(context.state["labeled_frame"], new_instance)

        if context.state["labeled_frame"] not in context.labels.labels:
            context.labels.append(context.state["labeled_frame"])

    @staticmethod
    def create_new_instance(
        context: CommandContext,
        from_predicted: bool,
        copy_instance: Optional[Instance],
        mark_complete: bool,
        init_method: str,
        location: Optional[QtCore.QPoint],
        from_prev_frame: bool,
    ):
        """Create new instance."""

        # Now create the new instance
        new_instance = Instance(
            skeleton=context.state["skeleton"],
            from_predicted=from_predicted,
            frame=context.state["labeled_frame"],
        )

        has_missing_nodes = AddInstance.set_visible_nodes(
            context=context,
            copy_instance=copy_instance,
            new_instance=new_instance,
            mark_complete=mark_complete,
        )

        if has_missing_nodes:
            AddInstance.fill_missing_nodes(
                context=context,
                copy_instance=copy_instance,
                init_method=init_method,
                new_instance=new_instance,
                location=location,
            )

        # If we're copying a predicted instance or from another frame, copy the track
        if hasattr(copy_instance, "score") or from_prev_frame:
            new_instance.track = copy_instance.track

        return new_instance

    @staticmethod
    def fill_missing_nodes(
        context: CommandContext,
        copy_instance: Optional[Instance],
        init_method: str,
        new_instance: Instance,
        location: Optional[QtCore.QPoint],
    ):
        """Fill in missing nodes for new instance.

        Args:
            context: The command context.
            copy_instance: The instance to copy from.
            init_method: The initialization method.
            new_instance: The new instance.
            location: The location of the instance.

        Returns:
            None
        """

        # mark the node as not "visible" if we're copying from a predicted instance without this node
        is_visible = copy_instance is None or (not hasattr(copy_instance, "score"))

        if init_method == "force_directed":
            AddMissingInstanceNodes.add_force_directed_nodes(
                context=context,
                instance=new_instance,
                visible=is_visible,
                center_point=location,
            )
        elif init_method == "random":
            AddMissingInstanceNodes.add_random_nodes(
                context=context, instance=new_instance, visible=is_visible
            )
        elif init_method == "template":
            AddMissingInstanceNodes.add_nodes_from_template(
                context=context,
                instance=new_instance,
                visible=is_visible,
                center_point=location,
            )
        else:
            AddMissingInstanceNodes.add_best_nodes(
                context=context, instance=new_instance, visible=is_visible
            )

    @staticmethod
    def set_visible_nodes(
        context: CommandContext,
        copy_instance: Optional[Instance],
        new_instance: Instance,
        mark_complete: bool,
    ) -> Tuple[Instance, bool]:
        """Sets visible nodes for new instance.

        Args:
            context: The command context.
            copy_instance: The instance to copy from.
            new_instance: The new instance.
            mark_complete: Whether to mark the instance as complete.

        Returns:
            Whether the new instance has missing nodes.
        """

        if copy_instance is None:
            return True

        has_missing_nodes = False

        # go through each node in skeleton
        for node in context.state["skeleton"].node_names:
            # if we're copying from a skeleton that has this node
            if node in copy_instance and not copy_instance[node].isnan():
                # just copy x, y, and visible
                # we don't want to copy a PredictedPoint or score attribute
                new_instance[node] = Point(
                    x=copy_instance[node].x,
                    y=copy_instance[node].y,
                    visible=copy_instance[node].visible,
                    complete=mark_complete,
                )
            else:
                has_missing_nodes = True

        return has_missing_nodes

    @staticmethod
    def find_instance_to_copy_from(
        context: CommandContext, copy_instance: Optional[Instance], init_method: bool
    ) -> Tuple[Optional[Instance], bool, bool]:
        """Find instance to copy from.

        Args:
            context: The command context.
            copy_instance: The instance to copy from.
            init_method: The initialization method.

        Returns:
            The instance to copy from, whether it's from a predicted instance, and
            whether it's from a previous frame.
        """

        from_predicted = copy_instance
        from_prev_frame = False

        if init_method == "best" and copy_instance is None:
            selected_inst = context.state["instance"]
            if selected_inst is not None:
                # If the user has selected an instance, copy that one.
                copy_instance = selected_inst
                from_predicted = copy_instance

        if (
            init_method == "best" and copy_instance is None
        ) or init_method == "prediction":
            unused_predictions = context.state["labeled_frame"].unused_predictions
            if len(unused_predictions):
                # If there are predicted instances that don't correspond to an instance
                # in this frame, use the first predicted instance without matching instance.
                copy_instance = unused_predictions[0]
                from_predicted = copy_instance

        if (
            init_method == "best" and copy_instance is None
        ) or init_method == "prior_frame":
            # Otherwise, if there are instances in previous frames,
            # copy the points from one of those instances.
            prev_idx = AddInstance.get_previous_frame_index(context)

            if prev_idx is not None:
                prev_instances = context.labels.find(
                    context.state["video"], prev_idx, return_new=True
                )[0].instances
                if len(prev_instances) > len(context.state["labeled_frame"].instances):
                    # If more instances in previous frame than current, then use the
                    # first unmatched instance.
                    copy_instance = prev_instances[
                        len(context.state["labeled_frame"].instances)
                    ]
                    from_prev_frame = True
                elif init_method == "best" and (
                    context.state["labeled_frame"].instances
                ):
                    # Otherwise, if there are already instances in current frame,
                    # copy the points from the last instance added to frame.
                    copy_instance = context.state["labeled_frame"].instances[-1]
                elif len(prev_instances):
                    # Otherwise use the last instance added to previous frame.
                    copy_instance = prev_instances[-1]
                    from_prev_frame = True

        from_predicted = from_predicted if hasattr(from_predicted, "score") else None

        return copy_instance, from_predicted, from_prev_frame

    @staticmethod
    def get_previous_frame_index(context: CommandContext) -> Optional[int]:
        """Returns index of previous frame."""

        frames = context.labels.frames(
            context.state["video"],
            from_frame_idx=context.state["frame_idx"],
            reverse=True,
        )

        try:
            next_idx = next(frames).frame_idx
        except:
            return

        return next_idx


class SetInstancePointLocations(EditCommand):
    """Sets locations for node(s) for an instance.

    Note: It's important that this command does *not* update the visual
    scene, since this would redraw the frame and create new visual objects.
    The calling code is responsible for updating the visual scene.

    Params:
        instance: The instance
        nodes_locations: A dictionary of data to set
        * keys are nodes (or node names)
        * values are (x, y) coordinate tuples.
    """

    topics = []

    @classmethod
    def do_action(cls, context: "CommandContext", params: dict):
        instance = params["instance"]
        nodes_locations = params["nodes_locations"]

        for node, (x, y) in nodes_locations.items():
            if node in instance:
                instance[node].x = x
                instance[node].y = y


class SetInstancePointVisibility(EditCommand):
    """Toggles visibility set for a node for an instance.

    Note: It's important that this command does *not* update the visual
    scene, since this would redraw the frame and create new visual objects.
    The calling code is responsible for updating the visual scene.

    Params:
        instance: The instance
        node: The `Node` (or name string)
        visible: Whether to set or clear visibility for node
    """

    topics = []

    @classmethod
    def do_action(cls, context: "CommandContext", params: dict):
        instance = params["instance"]
        node = params["node"]
        visible = params["visible"]

        instance[node].visible = visible


class AddMissingInstanceNodes(EditCommand):
    topics = [UpdateTopic.frame]

    @classmethod
    def do_action(cls, context: CommandContext, params: dict):
        instance = params["instance"]
        visible = params.get("visible", False)

        cls.add_best_nodes(context, instance, visible)

    @classmethod
    def add_best_nodes(cls, context, instance, visible):
        # Try placing missing nodes using a "template" instance
        cls.add_nodes_from_template(context, instance, visible)

        # If the "template" instance has missing nodes (i.e., a node that isn't
        # labeled on any of the instances we used to generate the template),
        # then adding nodes from the template may still result in missing nodes.
        # So we'll use random placement for anything that's still missing.
        cls.add_random_nodes(context, instance, visible)

    @classmethod
    def add_random_nodes(cls, context, instance, visible):
        # TODO: Move this to Instance so we can do this on-demand
        # the rect that's currently visible in the window view
        in_view_rect = context.app.player.getVisibleRect()

        for node in context.state["skeleton"].nodes:
            if node not in instance.nodes or instance[node].isnan():
                # pick random points within currently zoomed view
                x, y = cls.get_xy_in_rect(in_view_rect)
                # set point for node
                instance[node] = Point(x=x, y=y, visible=visible)

    @staticmethod
    def get_xy_in_rect(rect: QtCore.QRectF):
        """Returns random x, y coordinates within given rect."""
        x = rect.x() + (rect.width() * 0.1) + (np.random.rand() * rect.width() * 0.8)
        y = rect.y() + (rect.height() * 0.1) + (np.random.rand() * rect.height() * 0.8)
        return x, y

    @staticmethod
    def get_rect_center_xy(rect: QtCore.QRectF):
        """Returns x, y at center of rect."""

    @classmethod
    def add_nodes_from_template(
        cls,
        context,
        instance,
        visible: bool = False,
        center_point: QtCore.QPoint = None,
    ):
        from sleap.info import align

        # Get the "template" instance
        template_points = context.labels.get_template_instance_points(
            skeleton=instance.skeleton
        )

        # Align the template on to the current instance with missing points
        if instance.points:
            aligned_template = align.align_instance_points(
                source_points_array=template_points,
                target_points_array=instance.points_array,
            )
        else:
            template_mean = np.nanmean(template_points, axis=0)

            center_point = center_point or context.app.player.getVisibleRect().center()
            center = np.array([center_point.x(), center_point.y()])

            aligned_template = template_points + (center - template_mean)

        # Make missing points from the aligned template
        for i, node in enumerate(instance.skeleton.nodes):
            if node not in instance:
                x, y = aligned_template[i]
                instance[node] = Point(x=x, y=y, visible=visible)

    @classmethod
    def add_force_directed_nodes(
        cls, context, instance, visible, center_point: QtCore.QPoint = None
    ):
        import networkx as nx

        center_point = center_point or context.app.player.getVisibleRect().center()
        center_tuple = (center_point.x(), center_point.y())

        node_positions = nx.spring_layout(
            G=context.state["skeleton"].graph, center=center_tuple, scale=50
        )

        for node, pos in node_positions.items():
            instance[node] = Point(x=pos[0], y=pos[1], visible=visible)


class AddUserInstancesFromPredictions(EditCommand):
    topics = [UpdateTopic.frame, UpdateTopic.project_instances]

    @staticmethod
    def make_instance_from_predicted_instance(
        copy_instance: PredictedInstance,
    ) -> Instance:
        # create the new instance
        new_instance = Instance(
            skeleton=copy_instance.skeleton,
            from_predicted=copy_instance,
            frame=copy_instance.frame,
        )

        # go through each node in skeleton
        for node in new_instance.skeleton.node_names:
            # if we're copying from a skeleton that has this node
            if node in copy_instance and not copy_instance[node].isnan():
                # just copy x, y, and visible
                # we don't want to copy a PredictedPoint or score attribute
                new_instance[node] = Point(
                    x=copy_instance[node].x,
                    y=copy_instance[node].y,
                    visible=copy_instance[node].visible,
                    complete=False,
                )

        # copy the track
        new_instance.track = copy_instance.track

        return new_instance

    @classmethod
    def do_action(cls, context: CommandContext, params: dict):
        if context.state["labeled_frame"] is None:
            return

        new_instances = []
        unused_predictions = context.state["labeled_frame"].unused_predictions
        for predicted_instance in unused_predictions:
            new_instances.append(
                cls.make_instance_from_predicted_instance(predicted_instance)
            )

        # Add the instances
        for new_instance in new_instances:
            context.labels.add_instance(context.state["labeled_frame"], new_instance)


class CopyInstance(EditCommand):
    @classmethod
    def do_action(cls, context: CommandContext, params: dict):
        current_instance: Instance = context.state["instance"]
        if current_instance is None:
            return
        context.state["clipboard_instance"] = current_instance


class PasteInstance(EditCommand):
    topics = [UpdateTopic.frame, UpdateTopic.project_instances]

    @classmethod
    def do_action(cls, context: CommandContext, params: dict):
        base_instance: Instance = context.state["clipboard_instance"]
        current_frame: LabeledFrame = context.state["labeled_frame"]
        if base_instance is None or current_frame is None:
            return

        # Create a new instance copy.
        new_instance = Instance.from_numpy(
            base_instance.numpy(), skeleton=base_instance.skeleton
        )

        if base_instance.frame != current_frame:
            # Only copy the track if we're not on the same frame and the track doesn't
            # exist on the current frame.
            current_frame_tracks = [
                inst.track for inst in current_frame if inst.track is not None
            ]
            if base_instance.track not in current_frame_tracks:
                new_instance.track = base_instance.track

        # Add to the current frame.
        context.labels.add_instance(current_frame, new_instance)

        if current_frame not in context.labels.labels:
            # Add current frame to labels if it wasn't already there. This happens when
            # adding an instance to an empty labeled frame that isn't in the labels.
            context.labels.append(current_frame)


class TriangulateSession(EditCommand):
    topics = [UpdateTopic.frame, UpdateTopic.project_instances]

    @classmethod
    def do_action(cls, context: CommandContext, params: dict):
        """Triangulate, reproject, and update instances in a session at a frame index.

        Args:
            context: The command context.
            params: The command parameters.
                video: The `Video` object to use. Default is current video.
                session: The `RecordingSession` object to use. Default is current
                    video's session.
                frame_idx: The frame index to use. Default is current frame index.
                instance: The `Instance` object to use. Default is current instance.
                show_dialog: If True, then show a warning dialog. Default is True.
                ask_again: If True, then ask for views/instances again. Default is False.
        """

        # Check if we already ran ask
        ask_again = params.get("ask_again", False)

        # Add "instances" to params dict without GUI, otherwise taken care of in ask
        if ask_again:
            params["show_dialog"] = False
            enough_instances = cls.verify_views_and_instances(
                context=context, params=params
            )
            if not enough_instances:
                return

        # Get params
        video = params.get("video", None) or context.state["video"]
        session = params.get("session", None) or context.labels.get_session(video)
        instances = params["instances"]

        # Update instances
        TriangulateSession.update_instances(session=session, instances=instances)

    @classmethod
    def ask(cls, context: CommandContext, params: dict) -> bool:
        """Add "instances" to params dict if enough views/instances, warning user otherwise.

        Args:
            context: The command context.
            params: The command parameters.
                video: The `Video` object to use. Default is current video.
                session: The `RecordingSession` object to use. Default is current
                    video's session.
                frame_idx: The frame index to use. Default is current frame index.
                instance: The `Instance` object to use. Default is current instance.
                show_dialog: If True, then show a warning dialog. Default is True.

        Returns:
            True if enough views/instances for triangulation, False otherwise.
        """

        return cls.verify_views_and_instances(context=context, params=params)

    @classmethod
    def verify_views_and_instances(cls, context: CommandContext, params: dict) -> bool:
        """Verify that there are enough views and instances to triangulate.

        Also adds "instances" to params dict if there are enough views and instances.

        Args:
            context: The command context.
            params: The command parameters.
                video: The `Video` object used to lookup a `session` (if not provided).
                    Default is current video.
                session: The `RecordingSession` object to use. Default is current
                    video's session.
                frame_idx: The frame index to use. Default is current frame index.
                instance: The `Instance` object to use. Default is current instance.
                show_dialog: If True, then show a warning dialog. Default is True.

        Returns:
            True if enough views/instances for triangulation, False otherwise.
        """

        video = params.get("video", None) or context.state["video"]
        session = params.get("session", None) or context.labels.get_session(video)
        instance = params.get("instance", None) or context.state["instance"]
        show_dialog = params.get("show_dialog", True)

        # This value could possibly be 0, so we can't use "or"
        frame_idx = params.get("frame_idx", None)
        frame_idx = frame_idx if frame_idx is not None else context.state["frame_idx"]

        # Return if we don't have a session for video or an instance selected.
        if session is None or instance is None:
            return

        track = instance.track  # TODO(LM): Replace with InstanceGroup
        cams_to_include = params.get("cams_to_include", None) or session.linked_cameras

        # If not enough `Camcorder`s available/specified, then return
        if not TriangulateSession.verify_enough_views(
            context=context,
            session=session,
            cams_to_include=cams_to_include,
            show_dialog=show_dialog,
        ):
            return False

        # Get all instances accross views at this frame index
        instances = TriangulateSession.get_and_verify_enough_instances(
            context=context,
            session=session,
            frame_inds=[frame_idx],
            cams_to_include=cams_to_include,
            track=track,
            show_dialog=show_dialog,
        )

        # Return if not enough instances
        if not instances:
            return False

        # Add instances to params dict
        params["instances"] = instances

        return True

    @staticmethod
    def get_and_verify_enough_instances(
        session: RecordingSession,
        frame_inds: List[int],
        context: Optional[CommandContext] = None,
        cams_to_include: Optional[List[Camcorder]] = None,
        track: Union[Track, int] = -1,
        show_dialog: bool = True,
    ) -> Union[Dict[int, Dict[Camcorder, List[Instance]]], bool]:
        """Get all instances accross views at this frame index.

        If not enough `Instance`s are available at this frame index, then return False.

        Args:
            session: The `RecordingSession` containing the `Camcorder`s.
            frame_inds: List of frame indices to get instances from (0-indexed).
            context: The optional command context used to display a dialog.
            cams_to_include: List of `Camcorder`s to include. Default is all.
            track: `Track` object used to find instances accross views. Default is -1
                which finds all instances regardless of track.
            show_dialog: If True, then show a warning dialog. Default is True.

        Returns:
            Dict with frame identifier keys (does not necessarily need to be the frame
            index) and values of another inner dict with `Camcorder` keys and
            `List[Instance]` values if enough instances are found, False otherwise.
        """

        try:
            instances: Dict[
                int, Dict[Camcorder, List[Instance]]
            ] = TriangulateSession.get_instances_across_views_multiple_frames(
                session=session,
                frame_inds=frame_inds,
                cams_to_include=cams_to_include,
                track=track,
                require_multiple_views=True,
            )
            return instances
<<<<<<< HEAD
        except ValueError:
            # If not enough views or instances, then return
            message = traceback.format_exc()
            message += (
                "\nMultiple instances accross multiple views needed to triangulate. "
                "Skipping triangulation and reprojection."
            )
            if show_dialog and context is not None:
                QtWidgets.QMessageBox.warning(context.app, "Triangulation", message)
            else:
                logger.warning(message)
=======
        except Exception as e:
            # If not enough views, instances or some other error, then return
            message = str(e)
            message += "\n\tSkipping triangulation and reprojection."
            logger.warning(message)
>>>>>>> a2326d38
            return False

    @staticmethod
    def verify_enough_views(
        session: RecordingSession,
        context: Optional[CommandContext] = None,
        cams_to_include: Optional[List[Camcorder]] = None,
        show_dialog=True,
    ):
        """If not enough `Camcorder`s available/specified, then return False.

        Args:
            session: The `RecordingSession` containing the `Camcorder`s.
            context: The optional command context, used to display a dialog.
            cams_to_include: List of `Camcorder`s to include. Default is all.
            show_dialog: If True, then show a warning dialog. Default is True.

        Returns:
            True if enough views are available, False otherwise.
        """

        if (cams_to_include is not None and len(cams_to_include) <= 1) or (
            len(session.videos) <= 1
        ):
            message = (
                "One or less cameras available. "
                "Multiple cameras needed to triangulate. "
                "Skipping triangulation and reprojection."
            )
            if show_dialog and context is not None:
                QtWidgets.QMessageBox.warning(context.app, "Triangulation", message)
            else:
                logger.warning(message)

            return False

        return True

    @staticmethod
    def get_instances_across_views(
        session: RecordingSession,
        frame_idx: int,
        cams_to_include: Optional[List[Camcorder]] = None,
        track: Union[Track, int] = -1,
        require_multiple_views: bool = False,
    ) -> Dict[Camcorder, List[Instance]]:
        """Get all `Instances` accross all views at a given frame index.

        Args:
            session: The `RecordingSession` containing the `Camcorder`s.
            frame_idx: Frame index to get instances from (0-indexed).
            cams_to_include: List of `Camcorder`s to include. Default is all.
            track: `Track` object used to find instances accross views. Default is -1
                which find all instances regardless of track.
            require_multiple_views: If True, then raise and error if one or less views
                or instances are found.

        Returns:
            Dict with `Camcorder` keys and `List[Instance]` values.

        Raises:
            ValueError if require_multiple_view is true and one or less views or
            instances are found.
        """

        def _message(views: bool):
            views_or_instances = "views" if views else "instances"
            return (
                f"One or less {views_or_instances} found for frame "
                f"{frame_idx} in {session.camera_cluster}. "
                "Multiple instances accross multiple views needed to triangulate."
            )

        # Get all views at this frame index
        views: Dict[
            Camcorder, "LabeledFrame"
        ] = TriangulateSession.get_all_views_at_frame(
            session=session,
            frame_idx=frame_idx,
            cams_to_include=cams_to_include,
        )

        # TODO(LM): Should we just skip this frame if not enough views?
        # If not enough views, then raise error
        if len(views) <= 1 and require_multiple_views:
            raise ValueError(_message(views=True))

        # Find all instance accross all views
        instances_in_frame: Dict[Camcorder, List[Instance]] = {}
        for cam, lf in views.items():
            insts = lf.find(track=track)
            if len(insts) > 0:
                instances_in_frame[cam] = insts

        # If not enough instances for multiple views, then raise error
<<<<<<< HEAD
        if len(instances_in_frame) <= 1 and require_multiple_views:
            raise ValueError(
                "One or less instances found for frame "
                f"{frame_idx} in {session.camera_cluster}."
            )
=======
        if len(instances) <= 1 and require_multiple_views:
            raise ValueError(_message(views=False))
>>>>>>> a2326d38

        return instances_in_frame

    @staticmethod
    def get_instances_across_views_multiple_frames(
        session: RecordingSession,
        frame_inds: List[int],
        cams_to_include: Optional[List[Camcorder]] = None,
        track: Union[Track, int] = -1,
        require_multiple_views: bool = False,
    ) -> Dict[int, Dict[Camcorder, List[Instance]]]:
        """Get all `Instances` accross all views at all given frame indices.

        Args:
            session: The `RecordingSession` containing the `Camcorder`s.
            frame_inds: List of frame indices to get instances from (0-indexed).
            cams_to_include: List of `Camcorder`s to include. Default is all.
            track: `Track` object used to find instances accross views. Default is -1
                which find all instances regardless of track.
            require_multiple_views: If True, then raise and error if one or less views
                or instances are found.

        Returns:
            Dict with frame identifier keys (does not necessarily need to be the frame
            index) and values of another inner dict with `Camcorder` keys and
            `List[Instance]` values.
        """

        instances: Dict[int, Dict[Camcorder, List[Instance]]] = {}
        for frame_idx in frame_inds:
            try:
                # Find all instance accross all views
                instances_in_frame = TriangulateSession.get_instances_across_views(
                    session=session,
                    frame_idx=frame_idx,
                    cams_to_include=cams_to_include,
                    track=track,
                    require_multiple_views=require_multiple_views,
                )
                instances[frame_idx] = instances_in_frame
            except ValueError:
                message = traceback.format_exc()
                message += " Skipping frame."
                logger.warning(f"{message}")

        if len(instances) == 0:
            frame_inds_str = ", ".join([str(frame_idx) for frame_idx in frame_inds])
            raise ValueError(
                "Not enough instances or views found for any frame identifiers in "
                f"{frame_inds_str}."
            )

        return instances

    @staticmethod
    def get_all_views_at_frame(
        session: RecordingSession,
        frame_idx,
        cams_to_include: Optional[List[Camcorder]] = None,
    ) -> Dict[Camcorder, "LabeledFrame"]:
        """Get all views at a given frame index.

        Args:
            session: The `RecordingSession` containing the `Camcorder`s.
            frame_idx: Frame index to get views from (0-indexed).
            cams_to_include: List of `Camcorder`s to include. Default is all.

        Returns:
            Dict with `Camcorder` keys and `LabeledFrame` values.
        """

        views: Dict[Camcorder, "LabeledFrame"] = {}
        videos: Dict[Camcorder, Video] = session.get_videos_from_selected_cameras(
            cams_to_include=cams_to_include
        )
        for cam, video in videos.items():
            lfs: List["LabeledFrame"] = session.labels.get((video, [frame_idx]))
            if len(lfs) == 0:
                logger.debug(
                    f"No LabeledFrames found for video {video} at {frame_idx}."
                )
                continue

            lf = lfs[0]
            if len(lf.instances) == 0:
                logger.warning(
                    f"No Instances found for {lf}."
                    " There should not be empty LabeledFrames."
                )
                continue

            views[cam] = lf

        return views

    @staticmethod
    def get_instances_matrices(
        instances: Dict[int, Dict[Camcorder, List[Instance]]],
        session: Optional[RecordingSession] = None,
    ) -> Tuple[np.ndarray, List[Camcorder]]:
        """Gather instances from views into M x F x T x N x 2 an array.

        M: # views, F: # frames = 1, T: # tracks, N: # nodes, 2: x, y

        Note that frames indices are not directly used, but rather meant to act as a
        marker for independent options (see `TriangulateSession.get_instance_groups`).

        Args:
            instances: Dict with frame indices as keys and another Dict with `Camcorder`
                keys and `List[Instance]` values.
            session: The `RecordingSession` containing the `Camcorder`s. Used to order
                the instances in the matrix as expected for triangulation.

        Returns:
            M x F x T x N x 2 array of instances coordinates and the ordered list of
            `Camcorder`s by which the instances are ordered.
        """

        cams_ordered = None

        # Get M X T X N X 2 array of instances coordinates for each frame
        inst_coords_frames = []
        for instances_in_frame in instances.values():
            # Get correct camera ordering
            if cams_ordered is None:
                if session is None:
                    logger.warning(
                        "No session provided. Cannot organize instance coordinates to "
                        "be compatible for triangulation."
                    )
                    cams_ordered = [cam for cam in instances_in_frame]
                else:
                    cams_ordered = [
                        cam for cam in session.cameras if cam in instances_in_frame
                    ]

            # Get list of instances matrices from each view
            inst_coords_in_views = [
                np.stack(
                    [inst.numpy() for inst in instances_in_frame[cam]],
                    axis=0,
                )
                for cam in cams_ordered
            ]  # len(M), List[T x N x 2]

            inst_coords_views = np.stack(inst_coords_in_views, axis=0)  # M x T x N x 2
            inst_coords_frames.append(
                inst_coords_views
            )  # len=frame_idx, List[M x T x N x 2]
        inst_coords = np.stack(inst_coords_frames, axis=1)  # M x F x T x N x 2

        return inst_coords, cams_ordered

    @staticmethod
    def calculate_excluded_views(
        session: RecordingSession,
        cameras_being_used: Union[Dict[Camcorder, List[Instance]], List[Camcorder]],
    ) -> Tuple[str]:
        """Get excluded views from dictionary of `Camcorder` to `Instance`.

        Args:
            session: The `RecordingSession` containing the `Camcorder`s.
            cameras_being_used: List of `Camcorder`s.

        Returns:
            Tuple of excluded view names.
        """

        # Calculate excluded views from included cameras
        cams_excluded = set(session.cameras) - set(cameras_being_used)
        excluded_views = tuple(cam.name for cam in cams_excluded)
        excluded_views = cast(Tuple[str], excluded_views)  # cam.name could be Any

        return excluded_views

    @staticmethod
    def calculate_excluded_views_multiple_frames(
        session: RecordingSession,
        instances: Dict[int, Dict[Camcorder, List[Instance]]],
    ) -> Tuple[str]:
        """Get excluded views from dictionary of `Camcorder` to `Instance`.

        Args:
            session: The `RecordingSession` containing the `Camcorder`s.
            instances: Dict with frame identifier keys (does not necessarily need to be
                the frame index) and values of another inner dict with `Camcorder` keys
                and `List[Instance]` values.

        Returns:
            Tuple of excluded view names.

        Raises:
            ValueError if excluded views are not the same across frames.
        """

        # Calculate excluded views from included cameras
        excluded_views = None
        for frame_idx, instances_in_frame in instances.items():
            excluded_views_prev = excluded_views
            excluded_views = TriangulateSession.calculate_excluded_views(
                session=session, cameras_being_used=instances_in_frame
            )
            if excluded_views_prev is None:
                prev_frame_idx = frame_idx
                continue
            elif excluded_views != excluded_views_prev:
                raise ValueError(
                    "Excluded views are not the same across frames. "
                    f"\n\tExcluded views in frame identifier {prev_frame_idx}: {excluded_views_prev}. "
                    f"\n\tExcluded views in frame identifier {frame_idx}: {excluded_views}."
                )
            prev_frame_idx = frame_idx

        excluded_views = cast(Tuple[str], excluded_views)  # Could be None if no frames

        return excluded_views

    @staticmethod
    def _calculate_reprojected_points(
        session: RecordingSession, instances: Dict[int, Dict[Camcorder, List[Instance]]]
    ) -> Dict[int, Dict[Camcorder, Iterator[Tuple[Instance, np.ndarray]]]]:
        """Triangulate and reproject instance coordinates.

        Note that the order of the instances in the list must match the order of the
        cameras in the `CameraCluster`, that is why we require instances be passed in as
        a dictionary mapping back to its `Camcorder`.
        https://github.com/lambdaloop/aniposelib/blob/d03b485c4e178d7cff076e9fe1ac36837db49158/aniposelib/cameras.py#L491

        Also, this function does not handle grouping instances with their respective
        coordinates by reordering by camera.
        See `TriangulateSession.calculate_reprojected_points`.

        Args:
            session: The `RecordingSession` containing the `Camcorder`s.
            instances: Dict with frame identifier keys (does not necessarily need to be
                the frame index) and values of another inner dict with `Camcorder` keys
                and `List[Instance]` values.
        Returns:
            A dictionary with frame identifier keys (does not necessarily need to be the
            frame index) and values of another inner dict with `Camcorder` keys and
            a zip of the `List[Instance]` and reprojected instance coordinates of shape
            (T, N, 2) ordered by the `Camcorder` order in the `CameraCluster`.
        """

        # Derive the excluded views from the included cameras and ensures all frames
        # have the same excluded views.
        excluded_views = TriangulateSession.calculate_excluded_views_multiple_frames(
            instances=instances, session=session
        )

        # Gather instances into M x F x T x N x 2 arrays (require specific order)
        # (M = # views, F = # frames, T = # tracks, N = # nodes, 2 = x, y)
        inst_coords, cams_ordered = TriangulateSession.get_instances_matrices(
            instances=instances, session=session
        )  # M x F x T x N x 2
        points_3d = triangulate(
            p2d=inst_coords,
            calib=session.camera_cluster,
            excluded_views=excluded_views,
        )  # F, T, N, 3

        # Get the reprojected 2D points from the 3D points
        inst_coords_reprojected = reproject(
            points_3d, calib=session.camera_cluster, excluded_views=excluded_views
        )  # M x F x T x N x 2

        return inst_coords_reprojected, cams_ordered

    def group_instances_and_coords(
        instances, inst_coords_reprojected, cams_ordered
    ) -> Dict[int, Dict[Camcorder, Iterator[Tuple[Instance, np.ndarray]]]]:
        """Group instances and reprojected coordinates by frame and view.

        Args:
            instances: Dict with frame identifier keys (does not necessarily need to be
                the frame index) and values of another inner dict with `Camcorder` keys
                and `List[Instance]` values.
            inst_coords_reprojected: M x F x T x N x 2 array of reprojected instance
                coordinates.
            cams_ordered: List of `Camcorder`s ordered by the `CameraCluster`
                representing both the order and subset of cameras used to calculate
                `inst_coords_reprojected`.

        Returns:
            A dictionary with frame identifier keys (does not necessarily need to be the
            frame index) and values of another inner dict with `Camcorder` keys and
            a zip of the `List[Instance]` and reprojected instance coordinates list with
            items of shape (N, 2) ordered by the `Camcorder` order in the `CameraCluster`.
        """

        # Split the reprojected coordinates into a list corresponding to instances list.
        insts_coords_list: List[List[np.ndarray]] = [
            [  # Annoyingly, np.split leaves a singleton dimension, so we have to squeeze.
                np.squeeze(insts_coords_in_view, axis=0)
                for insts_coords_in_view in np.split(
                    np.squeeze(insts_coords_in_frame, axis=1),
                    insts_coords_in_frame.shape[0],
                    axis=0,
                )  # len(M) of T x N x 2
                for insts_coords_track in np.split(
                    np.squeeze(insts_coords_in_view, axis=0),
                    insts_coords_in_view.shape[0],
                    axis=0,
                )  # len(T) of N x 2
            ]
            for insts_coords_in_frame in np.split(
                inst_coords_reprojected, inst_coords_reprojected.shape[1], axis=1
            )  # len(F) of M x T x N x 2
        ]  # len(F) of len(M) of len(T) of N x 2

        # Group together the reordered (by cam) instances and the reprojected coords.
        insts_and_coords: Dict[
            int, Dict[Camcorder, Iterator[Tuple[Instance, np.ndarray]]]
        ] = (
            {}
        )  # Dict len(F) of dict len(M) of zipped lists of len(T) instances and array of N x 2
        for frame_idx, instances_in_frame in instances.items():  # len(F) of dict
            insts_and_coords_in_frame: Dict[Camcorder, Tuple[Instance, np.ndarray]] = {}
            for cam_idx, cam in enumerate(cams_ordered):
                instances_in_frame_ordered: List[Instance] = instances_in_frame[
                    cam
                ]  # Reorder by cam to match coordinates, len(T)
                insts_coords_in_frame: np.ndarray = insts_coords_list[frame_idx][
                    cam_idx
                ]  # len(T) of N x 2
                insts_and_coords_in_frame[cam]: Tuple[Instance, np.ndarray] = zip(
                    instances_in_frame_ordered,
                    insts_coords_in_frame,
                )
            insts_and_coords[frame_idx] = insts_and_coords_in_frame

        return insts_and_coords

    @staticmethod
    def calculate_reprojected_points(
        session: RecordingSession, instances: Dict[int, Dict[Camcorder, List[Instance]]]
    ):
        """Triangulate, reproject, and group coordinates of `Instances`.

        Args:
            session: The `RecordingSession` containing the `Camcorder`s.
            instances: Dict with frame identifier keys (does not necessarily need to be
                the frame index) and values of another inner dict with `Camcorder` keys
                and `List[Instance]` values.

        Returns:
            A dictionary with frame identifier keys (does not necessarily need to be the
            frame index) and values of another inner dict with `Camcorder` keys and
            a zip of the `List[Instance]` and reprojected instance coordinates list with
            items of shape (N, 2) ordered by the `Camcorder` order in the `CameraCluster`.
        """

        # Triangulate and reproject instance coordinates.
        (
            inst_coords_reprojected,
            cams_ordered,
        ) = TriangulateSession._calculate_reprojected_points(
            session=session, instances=instances
        )

        # Group together instances (the reordered by cam) and the reprojected coords.
        instances_and_coords: Dict[
            int, Dict[Camcorder, Iterator[Tuple[Instance, np.ndarray]]]
        ] = TriangulateSession.group_instances_and_coords(
            inst_coords_reprojected=inst_coords_reprojected,
            instances=instances,
            cams_ordered=cams_ordered,
        )

        return instances_and_coords

    @staticmethod
    def update_instances(
        session, instances: Dict[int, Dict[Camcorder, List[Instance]]]
    ):
        """Triangulate, reproject, and update coordinates of `Instances`.

        Args:
            session: The `RecordingSession` containing the `Camcorder`s.
            instances: Dict with frame identifier keys (does not necessarily need to be
                the frame index) and values of another inner dict with `Camcorder` keys
                and `List[Instance]` values.

        Returns:
            None
        """

        # Triangulate and reproject instance coordinates.
        instances_and_coords = TriangulateSession.calculate_reprojected_points(
            session=session, instances=instances
        )

        # TODO(LM): Since we only use the values here, is a dictionary overkill?
        # Update the instance coordinates.
        for instances_in_frame in instances_and_coords.values():
            for instances_in_view in instances_in_frame.values():
                for inst, inst_coord in instances_in_view:
                    inst.update_points(points=inst_coord, exclude_complete=True)


def open_website(url: str):
    """Open website in default browser.

    Args:
        url: URL to open.
    """
    QtGui.QDesktopServices.openUrl(QtCore.QUrl(url))


class OpenWebsite(AppCommand):
    @staticmethod
    def do_action(context: CommandContext, params: dict):
        open_website(params["url"])


class CheckForUpdates(AppCommand):
    @staticmethod
    def do_action(context: CommandContext, params: dict):
        success = context.app.release_checker.check_for_releases()
        if success:
            stable = context.app.release_checker.latest_stable
            prerelease = context.app.release_checker.latest_prerelease
            context.state["stable_version_menu"].setText(f"  Stable: {stable.version}")
            context.state["stable_version_menu"].setEnabled(True)
            context.state["prerelease_version_menu"].setText(
                f"  Prerelease: {prerelease.version}"
            )
            context.state["prerelease_version_menu"].setEnabled(True)

    # TODO: Provide GUI feedback about result.


class OpenStableVersion(AppCommand):
    @staticmethod
    def do_action(context: CommandContext, params: dict):
        rls = context.app.release_checker.latest_stable
        if rls is not None:
            context.openWebsite(rls.url)


class OpenPrereleaseVersion(AppCommand):
    @staticmethod
    def do_action(context: CommandContext, params: dict):
        rls = context.app.release_checker.latest_prerelease
        if rls is not None:
            context.openWebsite(rls.url)


def copy_to_clipboard(text: str):
    """Copy a string to the system clipboard.

    Args:
        text: String to copy to clipboard.
    """
    clipboard = QtWidgets.QApplication.clipboard()
    clipboard.clear(mode=clipboard.Clipboard)
    clipboard.setText(text, mode=clipboard.Clipboard)<|MERGE_RESOLUTION|>--- conflicted
+++ resolved
@@ -3549,25 +3549,11 @@
                 require_multiple_views=True,
             )
             return instances
-<<<<<<< HEAD
-        except ValueError:
-            # If not enough views or instances, then return
-            message = traceback.format_exc()
-            message += (
-                "\nMultiple instances accross multiple views needed to triangulate. "
-                "Skipping triangulation and reprojection."
-            )
-            if show_dialog and context is not None:
-                QtWidgets.QMessageBox.warning(context.app, "Triangulation", message)
-            else:
-                logger.warning(message)
-=======
         except Exception as e:
             # If not enough views, instances or some other error, then return
             message = str(e)
             message += "\n\tSkipping triangulation and reprojection."
             logger.warning(message)
->>>>>>> a2326d38
             return False
 
     @staticmethod
@@ -3663,16 +3649,8 @@
                 instances_in_frame[cam] = insts
 
         # If not enough instances for multiple views, then raise error
-<<<<<<< HEAD
         if len(instances_in_frame) <= 1 and require_multiple_views:
-            raise ValueError(
-                "One or less instances found for frame "
-                f"{frame_idx} in {session.camera_cluster}."
-            )
-=======
-        if len(instances) <= 1 and require_multiple_views:
             raise ValueError(_message(views=False))
->>>>>>> a2326d38
 
         return instances_in_frame
 
