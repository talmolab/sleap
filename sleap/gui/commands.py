"""
Module for gui command context and commands objects.

Each open project (i.e., `MainWindow`) will have its own `CommandContext`.
The context enables commands to access and modify the `GuiState` and `Labels`,
as well as potentially maintaining a command history (so we can add support for
undo!). See `sleap.gui.app` for how the context is created and used.

Every command will have both a method in `CommandContext` (this is what should
be used to trigger the command, e.g., connected to the menu action) and a
class which inherits from `AppCommand` (or a more specialized class such as
`NavCommand`, `GoIteratorCommand`, or `EditCommand`). Note that this code relies
on inheritance, so some care and attention is required.

A typical command will override the `ask` and `do_action` methods. If the
command updates something which affects the GUI, it should override the `topic`
attribute (this then gets passed back to the `update_callback` from the context.
If a command doesn't require any input from the user, then it doesn't need to
override the `ask` method.

If it's not possible to separate the GUI "ask" and the non-GUI "do" code, then
instead of `ask` and `do_action` you should add an `ask_and_do` method
(for instance, `DeleteDialogCommand` and `MergeProject` show dialogues which
handle both the GUI and the action). Ideally we'd endorse separation of "ask"
and "do" for all commands (this is important if we're going to implement undo)--
for now it's at least easy to see where this separation is violated.
"""

import logging
import operator
import os
import re
import subprocess
import sys
import traceback
from enum import Enum
from glob import glob
from itertools import product
from pathlib import Path, PurePath
from typing import Callable, Dict, Iterator, List, Optional, Tuple, Type, Union, cast

import attr
import cv2
import numpy as np
from sleap_anipose import triangulate, reproject
from qtpy import QtCore, QtGui, QtWidgets

from sleap.gui.dialogs.delete import DeleteDialog
from sleap.gui.dialogs.filedialog import FileDialog
from sleap.gui.dialogs.importvideos import ImportVideos
from sleap.gui.dialogs.merge import MergeDialog, ReplaceSkeletonTableDialog
from sleap.gui.dialogs.message import MessageDialog
from sleap.gui.dialogs.missingfiles import MissingFilesDialog
from sleap.gui.state import GuiState
from sleap.gui.suggestions import VideoFrameSuggestions
from sleap.instance import Instance, LabeledFrame, Point, PredictedInstance, Track
from sleap.io.cameras import Camcorder, RecordingSession
from sleap.io.convert import default_analysis_filename
from sleap.io.dataset import Labels
from sleap.io.format.adaptor import Adaptor
from sleap.io.format.csv import CSVAdaptor
from sleap.io.format.ndx_pose import NDXPoseAdaptor
from sleap.io.video import Video
from sleap.skeleton import Node, Skeleton
from sleap.util import get_package_file

# Indicates whether we support multiple project windows (i.e., "open" opens new window)
OPEN_IN_NEW = True

logger = logging.getLogger(__name__)


class UpdateTopic(Enum):
    """Topics so context can tell callback what was updated by the command."""

    all = 1
    video = 2
    skeleton = 3
    labels = 4
    on_frame = 5
    suggestions = 6
    tracks = 7
    frame = 8
    project = 9
    project_instances = 10


class AppCommand:
    """Base class for specific commands.

    Note that this is not an abstract base class. For specific commands, you
    should override `ask` and/or `do_action` methods, or add an `ask_and_do`
    method. In many cases you'll want to override the `topics` and `does_edits`
    attributes. That said, these are not virtual methods/attributes and have
    are implemented in the base class with default behaviors (i.e., doing
    nothing).

    You should not override `execute` or `do_with_signal`.

    Attributes:
        topics: List of `UpdateTopic` items. Override this to indicate what
            should be updated after command is executed.
        does_edits: Whether command will modify data that could be saved.
    """

    topics: List[UpdateTopic] = []
    does_edits: bool = False

    def execute(self, context: "CommandContext", params: dict = None):
        """Entry point for running command.

        This calls internal methods to gather information required for
        execution, perform the action, and notify about changes.

        Ideally, any information gathering should be performed in the `ask`
        method, and be added to the `params` dictionary which then gets
        passed to `do_action`. The `ask` method should not modify state.

        (This will make it easier to add support for undo,
        using an `undo_action` which will be given the same `params`
        dictionary.)

        If it's not possible to easily separate information gathering from
        performing the action, the child class should implement `ask_and_do`,
        which it turn should call `do_with_signal` to notify about changes.

        Args:
            context: This is the `CommandContext` in which the command will
                execute. Commands will use this to access `MainWindow`,
                `GuiState`, and `Labels`.
            params: Dictionary of any params for command.
        """
        params = params or dict()

        if hasattr(self, "ask_and_do") and callable(self.ask_and_do):
            self.ask_and_do(context, params)
        else:
            okay = self.ask(context, params)
            if okay:
                self.do_with_signal(context, params)

    @staticmethod
    def ask(context: "CommandContext", params: dict) -> bool:
        """Method for information gathering.

        Returns:
            Whether to perform action. By default returns True, but this is
            where we should return False if we prompt user for confirmation
            and they abort.
        """
        return True

    @staticmethod
    def do_action(context: "CommandContext", params: dict):
        """Method for performing action."""
        pass

    @classmethod
    def do_with_signal(cls, context: "CommandContext", params: dict):
        """Wrapper to perform action and notify/track changes.

        Don't override this method!
        """
        cls.do_action(context, params)
        if cls.topics:
            context.signal_update(cls.topics)
        if cls.does_edits:
            context.changestack_push(cls.__name__)


@attr.s(auto_attribs=True)
class FakeApp:
    """Use if you want to execute commands independently of the GUI app."""

    labels: Labels


@attr.s(auto_attribs=True, eq=False)
class CommandContext:
    """
    Context within in which commands are executed.

    When you create a new command, you should both create a class for the
    command (which inherits from `CommandClass`) and add a distinct method
    for the command in the `CommandContext` class. This method is what should
    be connected/called from other code to invoke the command.

    Attributes:
        state: The `GuiState` object used to store state and pass messages.
        app: The `MainWindow`, available for commands that modify the app.
        update_callback: A callback to receive update notifications.
            This function should accept a list of `UpdateTopic` items.
    """

    state: GuiState
    app: "MainWindow"

    update_callback: Optional[Callable] = None
    _change_stack: List = attr.ib(default=attr.Factory(list))

    @classmethod
    def from_labels(cls, labels: Labels) -> "CommandContext":
        """Creates a command context for use independently of GUI app."""
        state = GuiState()
        state["labels"] = labels
        app = FakeApp(labels)
        return cls(state=state, app=app)

    @property
    def labels(self) -> Labels:
        """Alias to app.labels."""
        return self.app.labels

    def signal_update(self, what: List[UpdateTopic]):
        """Calls the update callback after data has been changed."""
        if callable(self.update_callback):
            self.update_callback(what)

    def changestack_push(self, change: str = ""):
        """Adds to stack of changes made by user."""
        # Currently the change doesn't store any data, and we're only using this
        # to determine if there are unsaved changes. Eventually we could use this
        # to support undo/redo.
        self._change_stack.append(change)
        # print(len(self._change_stack))
        self.state["has_changes"] = True

    def changestack_savepoint(self):
        """Marks that project was just saved."""
        self.changestack_push("SAVE")
        self.state["has_changes"] = False

    def changestack_clear(self):
        """Clears stack of changes."""
        self._change_stack = list()
        self.state["has_changes"] = False

    @property
    def has_any_changes(self):
        return len(self._change_stack) > 0

    def execute(self, command: Type[AppCommand], **kwargs):
        """Execute command in this context, passing named arguments."""
        command().execute(context=self, params=kwargs)

    # File commands

    def newProject(self):
        """Create a new project in a new window."""
        self.execute(NewProject)

    def loadLabelsObject(self, labels: Labels, filename: Optional[str] = None):
        """Loads a `Labels` object into the GUI, replacing any currently loaded.

        Args:
            labels: The `Labels` object to load.
            filename: The filename where this file is saved, if any.

        Returns:
            None.

        """
        self.execute(LoadLabelsObject, labels=labels, filename=filename)

    def loadProjectFile(self, filename: Union[str, Labels]):
        """Loads given labels file into GUI.

        Args:
            filename: The path to the saved labels dataset or the `Labels` object.
                If None, then don't do anything.

        Returns:
            None
        """
        self.execute(LoadProjectFile, filename=filename)

    def openProject(self, filename: Optional[str] = None, first_open: bool = False):
        """Allows user to select and then open a saved project.

        Args:
            filename: Filename of the project to be opened. If None, a file browser
                dialog will prompt the user for a path.
            first_open: Whether this is the first window opened. If True,
                then the new project is loaded into the current window
                rather than a new application window.

        Returns:
            None.
        """
        self.execute(OpenProject, filename=filename, first_open=first_open)

    def importAT(self):
        """Imports AlphaTracker datasets."""
        self.execute(ImportAlphaTracker)

    def importNWB(self):
        """Imports NWB datasets."""
        self.execute(ImportNWB)

    def importDPK(self):
        """Imports DeepPoseKit datasets."""
        self.execute(ImportDeepPoseKit)

    def importCoco(self):
        """Imports COCO datasets."""
        self.execute(ImportCoco)

    def importDLC(self):
        """Imports DeepLabCut datasets."""
        self.execute(ImportDeepLabCut)

    def importDLCFolder(self):
        """Imports multiple DeepLabCut datasets."""
        self.execute(ImportDeepLabCutFolder)

    def importLEAP(self):
        """Imports LEAP matlab datasets."""
        self.execute(ImportLEAP)

    def importAnalysisFile(self):
        """Imports SLEAP analysis hdf5 files."""
        self.execute(ImportAnalysisFile)

    def saveProject(self):
        """Show gui to save project (or save as if not yet saved)."""
        self.execute(SaveProject)

    def saveProjectAs(self):
        """Show gui to save project as a new file."""
        self.execute(SaveProjectAs)

    def exportAnalysisFile(self, all_videos: bool = False):
        """Shows gui for exporting analysis h5 file."""
        self.execute(ExportAnalysisFile, all_videos=all_videos, csv=False)

    def exportCSVFile(self, all_videos: bool = False):
        """Shows gui for exporting analysis csv file."""
        self.execute(ExportAnalysisFile, all_videos=all_videos, csv=True)

    def exportNWB(self):
        """Show gui for exporting nwb file."""
        self.execute(SaveProjectAs, adaptor=NDXPoseAdaptor())

    def exportLabeledClip(self):
        """Shows gui for exporting clip with visual annotations."""
        self.execute(ExportLabeledClip)

    def exportUserLabelsPackage(self):
        """Gui for exporting the dataset with user-labeled images."""
        self.execute(ExportUserLabelsPackage)

    def exportTrainingPackage(self):
        """Gui for exporting the dataset with user-labeled images and suggestions."""
        self.execute(ExportTrainingPackage)

    def exportFullPackage(self):
        """Gui for exporting the dataset with any labeled frames and suggestions."""
        self.execute(ExportFullPackage)

    # Navigation Commands

    def previousLabeledFrame(self):
        """Goes to labeled frame prior to current frame."""
        self.execute(GoPreviousLabeledFrame)

    def nextLabeledFrame(self):
        """Goes to labeled frame after current frame."""
        self.execute(GoNextLabeledFrame)

    def nextUserLabeledFrame(self):
        """Goes to next labeled frame with user instances."""
        self.execute(GoNextUserLabeledFrame)

    def lastInteractedFrame(self):
        """Goes to last frame that user interacted with."""
        self.execute(GoLastInteractedFrame)

    def nextSuggestedFrame(self):
        """Goes to next suggested frame."""
        self.execute(GoNextSuggestedFrame)

    def prevSuggestedFrame(self):
        """Goes to previous suggested frame."""
        self.execute(GoPrevSuggestedFrame)

    def addCurrentFrameAsSuggestion(self):
        """Add current frame as a suggestion."""
        self.execute(AddSuggestion)

    def removeSuggestion(self):
        """Remove the selected frame from suggestions."""
        self.execute(RemoveSuggestion)

    def clearSuggestions(self):
        """Clear all suggestions."""
        self.execute(ClearSuggestions)

    def nextTrackFrame(self):
        """Goes to next frame on which a track starts."""
        self.execute(GoNextTrackFrame)

    def gotoFrame(self):
        """Shows gui to go to frame by number."""
        self.execute(GoFrameGui)

    def selectToFrame(self):
        """Shows gui to go to frame by number."""
        self.execute(SelectToFrameGui)

    def gotoVideoAndFrame(self, video: Video, frame_idx: int):
        """Activates video and goes to frame."""
        NavCommand.go_to(self, frame_idx, video)

    # Editing Commands

    def toggleGrayscale(self):
        """Toggles grayscale setting for current video."""
        self.execute(ToggleGrayscale)

    def addVideo(self):
        """Shows gui for adding videos to project."""
        self.execute(AddVideo)

    def showImportVideos(self, filenames: List[str]):
        """Show video importer GUI without the file browser."""
        self.execute(ShowImportVideos, filenames=filenames)

    def replaceVideo(self):
        """Shows gui for replacing videos to project."""
        self.execute(ReplaceVideo)

    def removeVideo(self):
        """Removes selected video from project."""
        self.execute(RemoveVideo)

    def addSession(self):
        """Shows gui for adding `RecordingSession`s to the project."""
        self.execute(AddSession)

    def openSkeletonTemplate(self):
        """Shows gui for loading saved skeleton into project."""
        self.execute(OpenSkeleton, template=True)

    def openSkeleton(self):
        """Shows gui for loading saved skeleton into project."""
        self.execute(OpenSkeleton)

    def saveSkeleton(self):
        """Shows gui for saving skeleton from project."""
        self.execute(SaveSkeleton)

    def newNode(self):
        """Adds new node to skeleton."""
        self.execute(NewNode)

    def deleteNode(self):
        """Removes (currently selected) node from skeleton."""
        self.execute(DeleteNode)

    def setNodeName(self, skeleton, node, name):
        """Changes name of node in skeleton."""
        self.execute(SetNodeName, skeleton=skeleton, node=node, name=name)

    def setNodeSymmetry(self, skeleton, node, symmetry: str):
        """Sets node symmetry in skeleton."""
        self.execute(SetNodeSymmetry, skeleton=skeleton, node=node, symmetry=symmetry)

    def updateEdges(self):
        """Called when edges in skeleton have been changed."""
        self.signal_update([UpdateTopic.skeleton])

    def newEdge(self, src_node, dst_node):
        """Adds new edge to skeleton."""
        self.execute(NewEdge, src_node=src_node, dst_node=dst_node)

    def deleteEdge(self):
        """Removes (currently selected) edge from skeleton."""
        self.execute(DeleteEdge)

    def deletePredictions(self):
        """Deletes all predicted instances in project."""
        self.execute(DeleteAllPredictions)

    def deleteFramePredictions(self):
        """Deletes all predictions on current frame."""
        self.execute(DeleteFramePredictions)

    def deleteClipPredictions(self):
        """Deletes all predictions within selected range of video frames."""
        self.execute(DeleteClipPredictions)

    def deleteAreaPredictions(self):
        """Gui for deleting instances within some rect on frame images."""
        self.execute(DeleteAreaPredictions)

    def deleteLowScorePredictions(self):
        """Gui for deleting instances below some score threshold."""
        self.execute(DeleteLowScorePredictions)

    def deleteFrameLimitPredictions(self):
        """Gui for deleting instances beyond some number in each frame."""
        self.execute(DeleteFrameLimitPredictions)

    def completeInstanceNodes(self, instance: Instance):
        """Adds missing nodes to given instance."""
        self.execute(AddMissingInstanceNodes, instance=instance)

    def newInstance(
        self,
        copy_instance: Optional[Instance] = None,
        init_method: str = "best",
        location: Optional[QtCore.QPoint] = None,
        mark_complete: bool = False,
    ):
        """Creates a new instance, copying node coordinates as appropriate.

        Args:
            copy_instance: The :class:`Instance` (or
                :class:`PredictedInstance`) which we want to copy.
            init_method: Method to use for positioning nodes.
            location: The location where instance should be added (if node init
                method supports custom location).
        """
        self.execute(
            AddInstance,
            copy_instance=copy_instance,
            init_method=init_method,
            location=location,
            mark_complete=mark_complete,
        )

    def setPointLocations(
        self, instance: Instance, nodes_locations: Dict[Node, Tuple[int, int]]
    ):
        """Sets locations for node(s) for an instance."""
        self.execute(
            SetInstancePointLocations,
            instance=instance,
            nodes_locations=nodes_locations,
        )

    def setInstancePointVisibility(self, instance: Instance, node: Node, visible: bool):
        """Toggles visibility set for a node for an instance."""
        self.execute(
            SetInstancePointVisibility, instance=instance, node=node, visible=visible
        )

    def addUserInstancesFromPredictions(self):
        """Create user instance from a predicted instance."""
        self.execute(AddUserInstancesFromPredictions)

    def copyInstance(self):
        """Copy the selected instance to the instance clipboard."""
        self.execute(CopyInstance)

    def pasteInstance(self):
        """Paste the instance from the clipboard as a new copy."""
        self.execute(PasteInstance)

    def deleteSelectedInstance(self):
        """Deletes currently selected instance."""
        self.execute(DeleteSelectedInstance)

    def deleteSelectedInstanceTrack(self):
        """Deletes all instances from track of currently selected instance."""
        self.execute(DeleteSelectedInstanceTrack)

    def deleteDialog(self):
        """Deletes using options selected in a dialog."""
        self.execute(DeleteDialogCommand)

    def addTrack(self):
        """Creates new track and moves selected instance into this track."""
        self.execute(AddTrack)

    def setInstanceTrack(self, new_track: "Track"):
        """Sets track for selected instance."""
        self.execute(SetSelectedInstanceTrack, new_track=new_track)

    def deleteTrack(self, track: "Track"):
        """Delete a track and remove from all instances."""
        self.execute(DeleteTrack, track=track)

    def deleteMultipleTracks(self, delete_all: bool = False):
        """Delete all tracks."""
        self.execute(DeleteMultipleTracks, delete_all=delete_all)

    def copyInstanceTrack(self):
        """Copies the selected instance's track to the track clipboard."""
        self.execute(CopyInstanceTrack)

    def pasteInstanceTrack(self):
        """Pastes the track in the clipboard to the selected instance."""
        self.execute(PasteInstanceTrack)

    def setTrackName(self, track: "Track", name: str):
        """Sets name for track."""
        self.execute(SetTrackName, track=track, name=name)

    def transposeInstance(self):
        """Transposes tracks for two instances.

        If there are only two instances, then this swaps tracks.
        Otherwise, it allows user to select the instances for which we want
        to swap tracks.
        """
        self.execute(TransposeInstances)

    def mergeProject(self, filenames: Optional[List[str]] = None):
        """Starts gui for importing another dataset into currently one."""
        self.execute(MergeProject, filenames=filenames)

    def generateSuggestions(self, params: Dict):
        """Generates suggestions using given params dictionary."""
        self.execute(GenerateSuggestions, **params)

    def triangulateSession(
        self,
        frame_idx: Optional[int] = None,
        video: Optional[Video] = None,
        instance: Optional[Instance] = None,
        session: Optional[RecordingSession] = None,
        cams_to_include: Optional[List[Camcorder]] = None,
    ):
        """Triangulates `Instance`s for selected views in a `RecordingSession`."""
        self.execute(
            TriangulateSession,
            frame_idx=frame_idx,
            video=video,
            instance=instance,
            session=session,
            cams_to_include=cams_to_include,
        )

    def openWebsite(self, url):
        """Open a website from URL using the native system browser."""
        self.execute(OpenWebsite, url=url)

    def checkForUpdates(self):
        """Check for updates online."""
        self.execute(CheckForUpdates)

    def openStableVersion(self):
        """Open the current stable version."""
        self.execute(OpenStableVersion)

    def openPrereleaseVersion(self):
        """Open the current prerelease version."""
        self.execute(OpenPrereleaseVersion)


# File Commands


class NewProject(AppCommand):
    @staticmethod
    def do_action(context: CommandContext, params: dict):
        window = context.app.__class__()
        window.showMaximized()


class LoadLabelsObject(AppCommand):
    @staticmethod
    def do_action(context: "CommandContext", params: dict):
        """Loads a `Labels` object into the GUI, replacing any currently loaded.

        Args:
            labels: The `Labels` object to load.
            filename: The filename where this file is saved, if any.

        Returns:
            None.
        """
        filename = params.get("filename", None)  # If called with just a Labels object
        labels: Labels = params["labels"]

        context.state["labels"] = labels
        context.state["filename"] = filename

        context.changestack_clear()
        context.app.color_manager.labels = context.labels
        context.app.color_manager.set_palette(context.state["palette"])

        context.app._load_overlays()

        if len(labels.skeletons):
            context.state["skeleton"] = labels.skeletons[0]

        # Load first video
        if len(labels.videos):
            context.state["video"] = labels.videos[0]

        context.state["project_loaded"] = True
        context.state["has_changes"] = params.get("changed_on_load", False) or (
            filename is None
        )

        # This is not listed as an edit command since we want a clean changestack
        context.app.on_data_update([UpdateTopic.project, UpdateTopic.all])


class LoadProjectFile(LoadLabelsObject):
    @staticmethod
    def ask(context: "CommandContext", params: dict):
        filename = params["filename"]

        if len(filename) == 0:
            return

        has_loaded = False
        labels = None
        if isinstance(filename, Labels):
            labels = filename
            filename = None
            has_loaded = True
        else:
            gui_video_callback = Labels.make_gui_video_callback(
                search_paths=[os.path.dirname(filename)], context=params
            )
            try:
                labels = Labels.load_file(filename, video_search=gui_video_callback)
                has_loaded = True
            except ValueError as e:
                print(e)
                QtWidgets.QMessageBox(text=f"Unable to load {filename}.").exec_()

        params["labels"] = labels

        return has_loaded


class OpenProject(AppCommand):
    @staticmethod
    def do_action(context: "CommandContext", params: dict):
        filename = params["filename"]

        do_open_in_new = OPEN_IN_NEW and not params.get("first_open", False)

        # If no project has been loaded in this window and no changes have been
        # made by user, then it's an empty project window so we'll load project
        # into this window rather than creating a new window.
        if not context.state["project_loaded"] and not context.has_any_changes:
            do_open_in_new = False

        if do_open_in_new:
            new_window = context.app.__class__()
            new_window.showMaximized()
            new_window.commands.loadProjectFile(filename)
        else:
            context.loadProjectFile(filename)

    @staticmethod
    def ask(context: "CommandContext", params: dict) -> bool:
        if params["filename"] is None:
            filters = [
                "SLEAP HDF5 dataset (*.slp *.h5 *.hdf5)",
                "JSON labels (*.json *.json.zip)",
            ]

            filename, selected_filter = FileDialog.open(
                context.app,
                dir=None,
                caption="Import labeled data...",
                filter=";;".join(filters),
            )

            if len(filename) == 0:
                return False

            params["filename"] = filename
        return True


class ImportAlphaTracker(AppCommand):
    @staticmethod
    def do_action(context: "CommandContext", params: dict):
        video_path = params["video_path"] if "video_path" in params else None

        labels = Labels.load_alphatracker(
            filename=params["filename"],
            full_video=video_path,
        )

        new_window = context.app.__class__()
        new_window.showMaximized()
        new_window.commands.loadLabelsObject(labels=labels)

    @staticmethod
    def ask(context: "CommandContext", params: dict) -> bool:
        filters = ["JSON (*.json)"]

        filename, selected_filter = FileDialog.open(
            context.app,
            dir=None,
            caption="Import AlphaTracker dataset...",
            filter=";;".join(filters),
        )

        if len(filename) == 0:
            return False

        file_dir = os.path.dirname(filename)
        video_path = os.path.join(file_dir, "video.mp4")

        if os.path.exists(video_path):
            params["video_path"] = video_path

        params["filename"] = filename

        return True


class ImportNWB(AppCommand):
    @staticmethod
    def do_action(context: "CommandContext", params: dict):
        labels = Labels.load_nwb(filename=params["filename"])

        new_window = context.app.__class__()
        new_window.showMaximized()
        new_window.commands.loadLabelsObject(labels=labels)

    @staticmethod
    def ask(context: "CommandContext", params: dict) -> bool:
        adaptor = NDXPoseAdaptor()
        filters = [f"(*.{ext})" for ext in adaptor.all_exts]
        filters[0] = f"{adaptor.name} {filters[0]}"

        filename, selected_filter = FileDialog.open(
            context.app,
            dir=None,
            caption="Import NWB dataset...",
            filter=";;".join(filters),
        )

        if len(filename) == 0:
            return False

        file_dir = os.path.dirname(filename)

        params["filename"] = filename

        return True


class ImportDeepPoseKit(AppCommand):
    @staticmethod
    def do_action(context: "CommandContext", params: dict):
        labels = Labels.from_deepposekit(
            filename=params["filename"],
            video_path=params["video_path"],
            skeleton_path=params["skeleton_path"],
        )

        new_window = context.app.__class__()
        new_window.showMaximized()
        new_window.commands.loadLabelsObject(labels=labels)

    @staticmethod
    def ask(context: "CommandContext", params: dict) -> bool:
        filters = ["HDF5 (*.h5 *.hdf5)"]

        filename, selected_filter = FileDialog.open(
            context.app,
            dir=None,
            caption="Import DeepPoseKit dataset...",
            filter=";;".join(filters),
        )

        if len(filename) == 0:
            return False

        file_dir = os.path.dirname(filename)
        paths = [
            os.path.join(file_dir, "video.mp4"),
            os.path.join(file_dir, "skeleton.csv"),
        ]

        missing = [not os.path.exists(path) for path in paths]

        if sum(missing):
            okay = MissingFilesDialog(filenames=paths, missing=missing).exec_()

            if not okay or sum(missing):
                return False

        params["filename"] = filename
        params["video_path"] = paths[0]
        params["skeleton_path"] = paths[1]

        return True


class ImportLEAP(AppCommand):
    @staticmethod
    def do_action(context: "CommandContext", params: dict):
        labels = Labels.load_leap_matlab(
            filename=params["filename"],
        )

        new_window = context.app.__class__()
        new_window.showMaximized()
        new_window.commands.loadLabelsObject(labels=labels)

    @staticmethod
    def ask(context: "CommandContext", params: dict) -> bool:
        filters = ["Matlab (*.mat)"]

        filename, selected_filter = FileDialog.open(
            context.app,
            dir=None,
            caption="Import LEAP Matlab dataset...",
            filter=";;".join(filters),
        )

        if len(filename) == 0:
            return False

        params["filename"] = filename

        return True


class ImportCoco(AppCommand):
    @staticmethod
    def do_action(context: "CommandContext", params: dict):
        labels = Labels.load_coco(
            filename=params["filename"], img_dir=params["img_dir"], use_missing_gui=True
        )

        new_window = context.app.__class__()
        new_window.showMaximized()
        new_window.commands.loadLabelsObject(labels=labels)

    @staticmethod
    def ask(context: "CommandContext", params: dict) -> bool:
        filters = ["JSON (*.json)"]

        filename, selected_filter = FileDialog.open(
            context.app,
            dir=None,
            caption="Import COCO dataset...",
            filter=";;".join(filters),
        )

        if len(filename) == 0:
            return False

        params["filename"] = filename
        params["img_dir"] = os.path.dirname(filename)

        return True


class ImportDeepLabCut(AppCommand):
    @staticmethod
    def do_action(context: "CommandContext", params: dict):
        labels = Labels.load_deeplabcut(filename=params["filename"])

        new_window = context.app.__class__()
        new_window.showMaximized()
        new_window.commands.loadLabelsObject(labels=labels)

    @staticmethod
    def ask(context: "CommandContext", params: dict) -> bool:
        filters = ["DeepLabCut dataset (*.yaml *.csv)"]

        filename, selected_filter = FileDialog.open(
            context.app,
            dir=None,
            caption="Import DeepLabCut dataset...",
            filter=";;".join(filters),
        )

        if len(filename) == 0:
            return False

        params["filename"] = filename

        return True


class ImportDeepLabCutFolder(AppCommand):
    @staticmethod
    def do_action(context: "CommandContext", params: dict):
        csv_files = ImportDeepLabCutFolder.find_dlc_files_in_folder(
            params["folder_name"]
        )
        if csv_files:
            win = MessageDialog(
                f"Importing {len(csv_files)} DeepLabCut datasets...", context.app
            )
            merged_labels = ImportDeepLabCutFolder.import_labels_from_dlc_files(
                csv_files
            )
            win.hide()

            new_window = context.app.__class__()
            new_window.showMaximized()
            new_window.commands.loadLabelsObject(labels=merged_labels)

    @staticmethod
    def ask(context: "CommandContext", params: dict) -> bool:
        folder_name = FileDialog.openDir(
            context.app,
            dir=None,
            caption="Select a folder with DeepLabCut datasets...",
        )

        if len(folder_name) == 0:
            return False
        params["folder_name"] = folder_name
        return True

    @staticmethod
    def find_dlc_files_in_folder(folder_name: str) -> List[str]:
        return glob(f"{folder_name}/*/*.csv")

    @staticmethod
    def import_labels_from_dlc_files(csv_files: List[str]) -> Labels:
        merged_labels = None
        for csv_file in csv_files:
            labels = Labels.load_file(csv_file, as_format="deeplabcut")
            if merged_labels is None:
                merged_labels = labels
            else:
                merged_labels.extend_from(labels, unify=True)
        return merged_labels


class ImportAnalysisFile(AppCommand):
    @staticmethod
    def do_action(context: "CommandContext", params: dict):
        from sleap.io.format import read

        labels = read(
            params["filename"],
            for_object="labels",
            as_format="analysis",
            video=params["video"],
        )

        new_window = context.app.__class__()
        new_window.showMaximized()
        new_window.commands.loadLabelsObject(labels=labels)

    @staticmethod
    def ask(context: "CommandContext", params: dict) -> bool:
        filename, selected_filter = FileDialog.open(
            context.app,
            dir=None,
            caption="Import SLEAP Analysis HDF5...",
            filter="SLEAP Analysis HDF5 (*.h5 *.hdf5)",
        )

        if len(filename) == 0:
            return False

        QtWidgets.QMessageBox(text="Please locate the video for this dataset.").exec_()

        video_param_list = ImportVideos().ask()

        if not video_param_list:
            return False

        params["filename"] = filename
        params["video"] = ImportVideos.create_video(video_param_list[0])

        return True


def get_new_version_filename(filename: str) -> str:
    """Increment version number in filenames that end in `.v###.slp`."""
    p = PurePath(filename)

    match = re.match(".*\\.v(\\d+)\\.slp", filename)
    if match is not None:
        old_ver = match.group(1)
        new_ver = str(int(old_ver) + 1).zfill(len(old_ver))
        filename = filename.replace(f".v{old_ver}.slp", f".v{new_ver}.slp")
        filename = str(PurePath(filename))
    else:
        filename = str(p.with_name(f"{p.stem} copy{p.suffix}"))

    return filename


class SaveProjectAs(AppCommand):
    @staticmethod
    def _try_save(context, labels: Labels, filename: str):
        """Helper function which attempts save and handles errors."""
        success = False
        try:
            extension = (PurePath(filename).suffix)[1:]
            extension = None if (extension == "slp") else extension
            Labels.save_file(labels=labels, filename=filename, as_format=extension)
            success = True
            # Mark savepoint in change stack
            context.changestack_savepoint()

        except Exception as e:
            message = (
                f"An error occured when attempting to save:\n {e}\n\n"
                "Try saving your project with a different filename or in a different "
                "format."
            )
            QtWidgets.QMessageBox(text=message).exec_()

        # Redraw. Not sure why, but sometimes we need to do this.
        context.app.plotFrame()

        return success

    @classmethod
    def do_action(cls, context: CommandContext, params: dict):
        if cls._try_save(context, context.state["labels"], params["filename"]):
            # If save was successful
            context.state["filename"] = params["filename"]

    @staticmethod
    def ask(context: CommandContext, params: dict) -> bool:
        default_name = context.state["filename"] or "labels.v000.slp"
        if "adaptor" in params:
            adaptor: Adaptor = params["adaptor"]
            default_name += f".{adaptor.default_ext}"
            filters = [f"(*.{ext})" for ext in adaptor.all_exts]
            filters[0] = f"{adaptor.name} {filters[0]}"
        else:
            filters = ["SLEAP labels dataset (*.slp)"]
            if default_name:
                default_name = get_new_version_filename(default_name)

        filename, selected_filter = FileDialog.save(
            context.app,
            caption="Save As...",
            dir=default_name,
            filter=";;".join(filters),
        )

        if len(filename) == 0:
            return False

        params["filename"] = filename
        return True


class ExportAnalysisFile(AppCommand):
    export_formats = {
        "SLEAP Analysis HDF5 (*.h5)": "h5",
        "NIX for Tracking data (*.nix)": "nix",
    }
    export_filter = ";;".join(export_formats.keys())

    export_formats_csv = {
        "CSV (*.csv)": "csv",
    }
    export_filter_csv = ";;".join(export_formats_csv.keys())

    @classmethod
    def do_action(cls, context: CommandContext, params: dict):
        from sleap.io.format.nix import NixAdaptor
        from sleap.io.format.sleap_analysis import SleapAnalysisAdaptor

        for output_path, video in params["analysis_videos"]:
            if params["csv"]:
                adaptor = CSVAdaptor
            elif Path(output_path).suffix[1:] == "nix":
                adaptor = NixAdaptor
            else:
                adaptor = SleapAnalysisAdaptor
            adaptor.write(
                filename=output_path,
                source_object=context.labels,
                source_path=context.state["filename"],
                video=video,
            )

    @staticmethod
    def ask(context: CommandContext, params: dict) -> bool:
        def ask_for_filename(default_name: str, csv: bool) -> str:
            """Allow user to specify the filename"""
            filter = (
                ExportAnalysisFile.export_filter_csv
                if csv
                else ExportAnalysisFile.export_filter
            )
            filename, selected_filter = FileDialog.save(
                context.app,
                caption="Export Analysis File...",
                dir=default_name,
                filter=filter,
            )
            return filename

        # Ensure labels has labeled frames
        labels = context.labels
        is_csv = params["csv"]
        if len(labels.labeled_frames) == 0:
            raise ValueError("No labeled frames in project. Nothing to export.")

        # Get a subset of videos
        if params["all_videos"]:
            all_videos = context.labels.videos
        else:
            all_videos = [context.state["video"] or context.labels.videos[0]]

        # Only use videos with labeled frames
        videos = [video for video in all_videos if len(labels.get(video)) != 0]
        if len(videos) == 0:
            raise ValueError("No labeled frames in video(s). Nothing to export.")

        # Specify (how to get) the output filename
        default_name = context.state["filename"] or "labels"
        fn = PurePath(default_name)
        file_extension = "csv" if is_csv else "h5"
        if len(videos) == 1:
            # Allow user to specify the filename
            use_default = False
            dirname = str(fn.parent)
        else:
            # Allow user to specify directory, but use default filenames
            use_default = True
            dirname = FileDialog.openDir(
                context.app,
                caption="Select Folder to Export Analysis Files...",
                dir=str(fn.parent),
            )
            export_format = (
                ExportAnalysisFile.export_formats_csv
                if is_csv
                else ExportAnalysisFile.export_formats
            )
            if len(export_format) > 1:
                item, ok = QtWidgets.QInputDialog.getItem(
                    context.app,
                    "Select export format",
                    "Available export formats",
                    list(export_format.keys()),
                    0,
                    False,
                )
                if not ok:
                    return False
                file_extension = export_format[item]
            if len(dirname) == 0:
                return False

        # Create list of video / output paths
        output_paths = []
        analysis_videos = []
        for video in videos:
            # Create the filename
            default_name = default_analysis_filename(
                labels=labels,
                video=video,
                output_path=dirname,
                output_prefix=str(fn.stem),
                format_suffix=file_extension,
            )

            filename = (
                default_name if use_default else ask_for_filename(default_name, is_csv)
            )
            # Check that filename is valid and create list of video / output paths
            if len(filename) != 0:
                analysis_videos.append(video)
                output_paths.append(filename)

        # Chack that output paths are valid
        if len(output_paths) == 0:
            return False

        params["analysis_videos"] = zip(output_paths, videos)
        return True


class SaveProject(SaveProjectAs):
    @classmethod
    def ask(cls, context: CommandContext, params: dict) -> bool:
        if context.state["filename"] is not None:
            params["filename"] = context.state["filename"]
            return True

        # No filename (must be new project), so treat as "Save as"
        return SaveProjectAs.ask(context, params)


def open_file(filename: str):
    """Opens file in native system file browser or registered application.

    Args:
        filename: Path to file or folder.

    Notes:
        Source: https://stackoverflow.com/a/16204023
    """
    if sys.platform == "win32":
        os.startfile(filename)
    else:
        opener = "open" if sys.platform == "darwin" else "xdg-open"
        subprocess.call([opener, filename])


class ExportLabeledClip(AppCommand):
    @staticmethod
    def do_action(context: CommandContext, params: dict):
        from sleap.io.visuals import save_labeled_video

        save_labeled_video(
            filename=params["filename"],
            labels=context.state["labels"],
            video=context.state["video"],
            frames=list(params["frames"]),
            fps=params["fps"],
            color_manager=params["color_manager"],
            background=params["background"],
            show_edges=params["show edges"],
            edge_is_wedge=params["edge_is_wedge"],
            marker_size=params["marker size"],
            scale=params["scale"],
            crop_size_xy=params["crop"],
            gui_progress=True,
        )

        if params["open_when_done"]:
            # Open the file using default video playing app
            open_file(params["filename"])

    @staticmethod
    def ask(context: CommandContext, params: dict) -> bool:
        from sleap.gui.dialogs.export_clip import ExportClipDialog

        dialog = ExportClipDialog()

        # Set default fps from video (if video has fps attribute)
        dialog.form_widget.set_form_data(
            dict(fps=getattr(context.state["video"], "fps", 30))
        )

        # Show modal dialog and get form results
        export_options = dialog.get_results()

        # Check if user hit cancel
        if export_options is None:
            return False

        # Use VideoWriter to determine default video type to use
        from sleap.io.videowriter import VideoWriter

        # For OpenCV we default to avi since the bundled ffmpeg
        # makes mp4's that most programs can't open (VLC can).
        default_out_filename = context.state["filename"] + ".avi"

        # But if we can write mpegs using sci-kit video, use .mp4
        # since it has trouble writing .avi files.
        if VideoWriter.can_use_skvideo():
            default_out_filename = context.state["filename"] + ".mp4"

        # Ask where use wants to save video file
        filename, _ = FileDialog.save(
            context.app,
            caption="Save Video As...",
            dir=default_out_filename,
            filter="Video (*.avi *mp4)",
        )

        # Check if user hit cancel
        if len(filename) == 0:
            return False

        params["filename"] = filename
        params["fps"] = export_options["fps"]
        params["scale"] = export_options["scale"]
        params["open_when_done"] = export_options["open_when_done"]
        params["background"] = export_options["background"]

        params["crop"] = None

        # Determine crop size relative to original size and scale
        # (crop size should be *final* output size, thus already scaled).
        w = int(context.state["video"].width * params["scale"])
        h = int(context.state["video"].height * params["scale"])
        if export_options["crop"] == "Half":
            params["crop"] = (w // 2, h // 2)
        elif export_options["crop"] == "Quarter":
            params["crop"] = (w // 4, h // 4)

        if export_options["use_gui_visuals"]:
            params["color_manager"] = context.app.color_manager
        else:
            params["color_manager"] = None

        params["show edges"] = context.state.get("show edges", default=True)
        params["edge_is_wedge"] = (
            context.state.get("edge style", default="").lower() == "wedge"
        )

        params["marker size"] = context.state.get("marker size", default=4)

        # If user selected a clip, use that; otherwise include all frames.
        if context.state["has_frame_range"]:
            params["frames"] = range(*context.state["frame_range"])
        else:
            params["frames"] = range(context.state["video"].frames)

        return True


def export_dataset_gui(
    labels: Labels,
    filename: str,
    all_labeled: bool = False,
    suggested: bool = False,
    verbose: bool = True,
) -> str:
    """Export dataset with image data and display progress GUI dialog.

    Args:
        labels: `sleap.Labels` dataset to export.
        filename: Output filename. Should end in `.pkg.slp`.
        all_labeled: If `True`, export all labeled frames, including frames with no user
            instances. Defaults to `False`.
        suggested: If `True`, include image data for suggested frames. Defaults to
            `False`.
        verbose: If `True`, display progress dialog. Defaults to `True`.
    """
    if verbose:
        win = QtWidgets.QProgressDialog(
            "Exporting dataset with frame images...", "Cancel", 0, 1
        )

    def update_progress(n, n_total):
        if win.wasCanceled():
            return False
        win.setMaximum(n_total)
        win.setValue(n)
        win.setLabelText(
            "Exporting dataset with frame images...<br>"
            f"{n}/{n_total} (<b>{(n/n_total)*100:.1f}%</b>)"
        )
        QtWidgets.QApplication.instance().processEvents()
        return True

    Labels.save_file(
        labels,
        filename,
        default_suffix="slp",
        save_frame_data=True,
        all_labeled=all_labeled,
        suggested=suggested,
        progress_callback=update_progress if verbose else None,
    )

    if verbose:
        if win.wasCanceled():
            # Delete output if saving was canceled.
            os.remove(filename)
            return "canceled"

        win.hide()

    return filename


class ExportDatasetWithImages(AppCommand):
    all_labeled = False
    suggested = False

    @classmethod
    def do_action(cls, context: CommandContext, params: dict):
        export_dataset_gui(
            labels=context.state["labels"],
            filename=params["filename"],
            all_labeled=cls.all_labeled,
            suggested=cls.suggested,
            verbose=params.get("verbose", True),
        )

    @staticmethod
    def ask(context: CommandContext, params: dict) -> bool:
        filters = [
            "SLEAP HDF5 dataset (*.slp *.h5)",
            "Compressed JSON dataset (*.json *.json.zip)",
        ]

        dirname = os.path.dirname(context.state["filename"])
        basename = os.path.basename(context.state["filename"])

        new_basename = f"{os.path.splitext(basename)[0]}.pkg.slp"
        new_filename = os.path.join(dirname, new_basename)

        filename, _ = FileDialog.save(
            context.app,
            caption="Save Labeled Frames As...",
            dir=new_filename,
            filter=";;".join(filters),
        )
        if len(filename) == 0:
            return False

        params["filename"] = filename
        return True


class ExportUserLabelsPackage(ExportDatasetWithImages):
    all_labeled = False
    suggested = False


class ExportTrainingPackage(ExportDatasetWithImages):
    all_labeled = False
    suggested = True


class ExportFullPackage(ExportDatasetWithImages):
    all_labeled = True
    suggested = True


# Navigation Commands


class GoIteratorCommand(AppCommand):
    @staticmethod
    def _plot_if_next(context, frame_iterator: Iterator) -> bool:
        """Plots next frame (if there is one) from iterator.

        Arguments:
            frame_iterator: The iterator from which we'll try to get next
            :class:`LabeledFrame`.

        Returns:
            True if we went to next frame.
        """
        try:
            next_lf = next(frame_iterator)
        except StopIteration:
            return False

        context.state["frame_idx"] = next_lf.frame_idx
        return True

    @staticmethod
    def _get_frame_iterator(context: CommandContext):
        raise NotImplementedError("Call to virtual method.")

    @classmethod
    def do_action(cls, context: CommandContext, params: dict):
        frames = cls._get_frame_iterator(context)
        cls._plot_if_next(context, frames)


class GoPreviousLabeledFrame(GoIteratorCommand):
    @staticmethod
    def _get_frame_iterator(context: CommandContext):
        return context.labels.frames(
            context.state["video"],
            from_frame_idx=context.state["frame_idx"],
            reverse=True,
        )


class GoNextLabeledFrame(GoIteratorCommand):
    @staticmethod
    def _get_frame_iterator(context: CommandContext):
        return context.labels.frames(
            context.state["video"], from_frame_idx=context.state["frame_idx"]
        )


class GoNextUserLabeledFrame(GoIteratorCommand):
    @staticmethod
    def _get_frame_iterator(context: CommandContext):
        frames = context.labels.frames(
            context.state["video"], from_frame_idx=context.state["frame_idx"]
        )
        # Filter to frames with user instances
        frames = filter(lambda lf: lf.has_user_instances, frames)
        return frames


class NavCommand(AppCommand):
    @staticmethod
    def go_to(context, frame_idx: int, video: Optional[Video] = None):
        if video is not None:
            context.state["video"] = video
        context.state["frame_idx"] = frame_idx


class GoLastInteractedFrame(NavCommand):
    @classmethod
    def do_action(cls, context: CommandContext, params: dict):
        if context.state["last_interacted_frame"] is not None:
            cls.go_to(
                context,
                frame_idx=context.state["last_interacted_frame"].frame_idx,
                video=context.state["last_interacted_frame"].video,
            )


class GoNextSuggestedFrame(NavCommand):
    seek_direction = 1

    @classmethod
    def do_action(cls, context: CommandContext, params: dict):
        next_suggestion_frame = context.labels.get_next_suggestion(
            context.state["video"], context.state["frame_idx"], cls.seek_direction
        )
        if next_suggestion_frame is not None:
            cls.go_to(
                context, next_suggestion_frame.frame_idx, next_suggestion_frame.video
            )
            selection_idx = context.labels.get_suggestions().index(
                next_suggestion_frame
            )
            context.state["suggestion_idx"] = selection_idx


class GoPrevSuggestedFrame(GoNextSuggestedFrame):
    seek_direction = -1


class GoNextTrackFrame(NavCommand):
    @classmethod
    def do_action(cls, context: CommandContext, params: dict):
        video = context.state["video"]
        cur_idx = context.state["frame_idx"]
        track_ranges = context.labels.get_track_occupancy(video)

        later_tracks = [
            (track_range.start, track)
            for track, track_range in track_ranges.items()
            if track_range.start is not None and track_range.start > cur_idx
        ]

        later_tracks.sort(key=operator.itemgetter(0))

        if later_tracks:
            next_idx, next_track = later_tracks[0]
            cls.go_to(context, next_idx)

            # Select the instance in the new track
            lf = context.labels.find(video, next_idx, return_new=True)[0]
            track_instances = [
                inst for inst in lf.instances_to_show if inst.track == next_track
            ]
            if track_instances:
                context.state["instance"] = track_instances[0]


class GoFrameGui(NavCommand):
    @classmethod
    def do_action(cls, context: "CommandContext", params: dict):
        cls.go_to(context, params["frame_idx"])

    @classmethod
    def ask(cls, context: "CommandContext", params: dict) -> bool:
        frame_number, okay = QtWidgets.QInputDialog.getInt(
            context.app,
            "Go To Frame...",
            "Frame Number:",
            context.state["frame_idx"] + 1,
            1,
            context.state["video"].frames,
        )
        params["frame_idx"] = frame_number - 1

        return okay


class SelectToFrameGui(NavCommand):
    @classmethod
    def do_action(cls, context: "CommandContext", params: dict):
        context.app.player.setSeekbarSelection(
            params["from_frame_idx"], params["to_frame_idx"]
        )

    @classmethod
    def ask(cls, context: "CommandContext", params: dict) -> bool:
        frame_number, okay = QtWidgets.QInputDialog.getInt(
            context.app,
            "Select To Frame...",
            "Frame Number:",
            context.state["frame_idx"] + 1,
            1,
            context.state["video"].frames,
        )
        params["from_frame_idx"] = context.state["frame_idx"]
        params["to_frame_idx"] = frame_number - 1

        return okay


# Editing Commands


class EditCommand(AppCommand):
    """Class for commands which change data in project."""

    does_edits = True


class ToggleGrayscale(EditCommand):
    topics = [UpdateTopic.video, UpdateTopic.frame]

    @staticmethod
    def do_action(context: CommandContext, params: dict):
        """Reset the video backend."""

        def try_to_read_grayscale(video: Video):
            try:
                return video.backend.grayscale
            except:
                return None

        # Check that current video is set
        if len(context.labels.videos) == 0:
            raise ValueError("No videos detected in `Labels`.")

        # Intuitively find the "first" video that supports grayscale
        grayscale = try_to_read_grayscale(context.state["video"])
        if grayscale is None:
            for video in context.labels.videos:
                grayscale = try_to_read_grayscale(video)
                if grayscale is not None:
                    break

        if grayscale is None:
            raise ValueError("No videos support grayscale.")

        for idx, video in enumerate(context.labels.videos):
            try:
                video.backend.reset(grayscale=(not grayscale))
            except:
                print(
                    f"This video type {type(video.backend)} for video at index {idx} "
                    f"does not support grayscale yet."
                )


class AddVideo(EditCommand):
    topics = [UpdateTopic.video]

    @staticmethod
    def do_action(context: CommandContext, params: dict):
        import_list = params["import_list"]

        new_videos = ImportVideos.create_videos(import_list)
        video = None
        for video in new_videos:
            # Add to labels
            context.labels.add_video(video)
            context.changestack_push("add video")

        # Load if no video currently loaded
        if context.state["video"] is None:
            context.state["video"] = video

    @staticmethod
    def ask(context: CommandContext, params: dict) -> bool:
        """Shows gui for adding video to project."""
        params["import_list"] = ImportVideos().ask()

        return len(params["import_list"]) > 0


class ShowImportVideos(EditCommand):
    topics = [UpdateTopic.video]

    @staticmethod
    def do_action(context: CommandContext, params: dict):
        filenames = params["filenames"]
        import_list = ImportVideos().ask(filenames=filenames)
        new_videos = ImportVideos.create_videos(import_list)
        video = None
        for video in new_videos:
            # Add to labels
            context.labels.add_video(video)
            context.changestack_push("add video")

        # Load if no video currently loaded
        if context.state["video"] is None:
            context.state["video"] = video


class ReplaceVideo(EditCommand):
    topics = [UpdateTopic.video, UpdateTopic.frame]

    @staticmethod
    def do_action(context: CommandContext, params: dict) -> bool:
        import_list = params["import_list"]

        for import_item, video in import_list:
            import_params = import_item["params"]

            # TODO: Will need to create a new backend if import has different extension.
            if (
                Path(video.backend.filename).suffix
                != Path(import_params["filename"]).suffix
            ):
                raise TypeError(
                    "Importing videos with different extensions is not supported."
                )
            video.backend.reset(**import_params)

            # Remove frames in video past last frame index
            last_vid_frame = video.last_frame_idx
            lfs: List[LabeledFrame] = list(context.labels.get(video))
            if lfs is not None:
                lfs = [lf for lf in lfs if lf.frame_idx > last_vid_frame]
                context.labels.remove_frames(lfs)

            # Update seekbar and video length through callbacks
            context.state.emit("video")

    @staticmethod
    def ask(context: CommandContext, params: dict) -> bool:
        """Shows gui for replacing videos in project."""

        def _get_truncation_message(truncation_messages, path, video):
            reader = cv2.VideoCapture(path)
            last_vid_frame = int(reader.get(cv2.CAP_PROP_FRAME_COUNT))
            lfs: List[LabeledFrame] = list(context.labels.get(video))
            if lfs is not None:
                lfs.sort(key=lambda lf: lf.frame_idx)
                last_lf_frame = lfs[-1].frame_idx
                lfs = [lf for lf in lfs if lf.frame_idx > last_vid_frame]

                # Message to warn users that labels will be removed if proceed
                if last_lf_frame > last_vid_frame:
                    message = (
                        "<p><strong>Warning:</strong> Replacing this video will "
                        f"remove {len(lfs)} labeled frames.</p>"
                        f"<p><em>Current video</em>: <b>{Path(video.filename).name}</b>"
                        f" (last label at frame {last_lf_frame})<br>"
                        f"<em>Replacement video</em>: <b>{Path(path).name}"
                        f"</b> ({last_vid_frame} frames)</p>"
                    )
                    # Assumes that a project won't import the same video multiple times
                    truncation_messages[path] = message

            return truncation_messages

        # Warn user: newly added labels will be discarded if project is not saved
        if not context.state["filename"] or context.state["has_changes"]:
            QtWidgets.QMessageBox(
                text=("You have unsaved changes. Please save before replacing videos.")
            ).exec_()
            return False

        # Select the videos we want to swap
        old_paths = [video.backend.filename for video in context.labels.videos]
        paths = list(old_paths)
        okay = MissingFilesDialog(filenames=paths, replace=True).exec_()
        if not okay:
            return False

        # Only return an import list for videos we swap
        new_paths = [
            (path, video_idx)
            for video_idx, (path, old_path) in enumerate(zip(paths, old_paths))
            if path != old_path
        ]

        new_paths = []
        old_videos = dict()
        all_videos = context.labels.videos
        truncation_messages = dict()
        for video_idx, (path, old_path) in enumerate(zip(paths, old_paths)):
            if path != old_path:
                new_paths.append(path)
                old_videos[path] = all_videos[video_idx]
                truncation_messages = _get_truncation_message(
                    truncation_messages, path, video=all_videos[video_idx]
                )

        import_list = ImportVideos().ask(
            filenames=new_paths, messages=truncation_messages
        )
        # Remove videos that no longer correlate to filenames.
        old_videos_to_replace = [
            old_videos[imp["params"]["filename"]] for imp in import_list
        ]
        params["import_list"] = zip(import_list, old_videos_to_replace)

        return len(import_list) > 0


class RemoveVideo(EditCommand):
    topics = [UpdateTopic.video, UpdateTopic.suggestions, UpdateTopic.frame]

    @staticmethod
    def do_action(context: CommandContext, params: dict):
        videos = context.labels.videos
        row_idxs = context.state["selected_batch_video"]
        videos_to_be_removed = [videos[i] for i in row_idxs]

        # Remove selected videos in the project
        for video in videos_to_be_removed:
            context.labels.remove_video(video)

        # Update the view if state has the removed video
        if context.state["video"] in videos_to_be_removed:
            if len(context.labels.videos):
                context.state["video"] = context.labels.videos[-1]
            else:
                context.state["video"] = None

        if len(context.labels.videos) == 0:
            context.app.updateStatusMessage(" ")

    @staticmethod
    def ask(context: CommandContext, params: dict) -> bool:
        videos = context.labels.videos.copy()
        row_idxs = context.state["selected_batch_video"]
        video_file_names = []
        total_num_labeled_frames = 0
        for idx in row_idxs:
            video = videos[idx]
            if video is None:
                return False

            # Count labeled frames for this video
            n = len(context.labels.find(video))

            if n > 0:
                total_num_labeled_frames += n
                video_file_names.append(
                    f"{video}".split(", shape")[0].split("filename=")[-1].split("/")[-1]
                )

        # Warn if there are labels that will be deleted
        if len(video_file_names) >= 1:
            response = QtWidgets.QMessageBox.critical(
                context.app,
                "Removing video with labels",
                f"{total_num_labeled_frames} labeled frames in {', '.join(video_file_names)} will be deleted, "
                "are you sure you want to remove the videos?",
                QtWidgets.QMessageBox.Yes,
                QtWidgets.QMessageBox.No,
            )
            if response == QtWidgets.QMessageBox.No:
                return False
        return True


class AddSession(EditCommand):
    # topics = [UpdateTopic.session]

    @staticmethod
    def do_action(context: CommandContext, params: dict):
        camera_calibration = params["camera_calibration"]
        session = RecordingSession.load(filename=camera_calibration)

        # Add session
        context.labels.add_session(session)

        # Load if no video currently loaded
        if context.state["session"] is None:
            context.state["session"] = session

    @staticmethod
    def ask(context: CommandContext, params: dict) -> bool:
        """Shows gui for adding video to project."""
        filters = ["Camera calibration (*.toml)"]
        filename, selected_filter = FileDialog.open(
            context.app,
            dir=None,
            caption="Select camera calibration...",
            filter=";;".join(filters),
        )

        params["camera_calibration"] = filename

        return len(filename) > 0


class OpenSkeleton(EditCommand):
    topics = [UpdateTopic.skeleton]

    @staticmethod
    def load_skeleton(filename: str):
        if filename.endswith(".json"):
            new_skeleton = Skeleton.load_json(filename)
        elif filename.endswith((".h5", ".hdf5")):
            sk_list = Skeleton.load_all_hdf5(filename)
            new_skeleton = sk_list[0]
        return new_skeleton

    @staticmethod
    def compare_skeletons(
        skeleton: Skeleton, new_skeleton: Skeleton
    ) -> Tuple[List[str], List[str], List[str]]:
        delete_nodes = []
        add_nodes = []
        if skeleton.node_names != new_skeleton.node_names:
            # Compare skeletons
            base_nodes = skeleton.node_names
            new_nodes = new_skeleton.node_names
            delete_nodes = [node for node in base_nodes if node not in new_nodes]
            add_nodes = [node for node in new_nodes if node not in base_nodes]

        # We want to run this even if the skeletons are the same
        rename_nodes = [
            node for node in skeleton.node_names if node not in delete_nodes
        ]

        return rename_nodes, delete_nodes, add_nodes

    @staticmethod
    def delete_extra_skeletons(labels: Labels):
        if len(labels.skeletons) > 1:
            skeletons_used = list(
                set(
                    [
                        inst.skeleton
                        for lf in labels.labeled_frames
                        for inst in lf.instances
                    ]
                )
            )
            try:
                assert len(skeletons_used) == 1
            except AssertionError:
                raise ValueError("Too many skeletons used in project.")

            labels.skeletons = skeletons_used

    @staticmethod
    def get_template_skeleton_filename(context: CommandContext) -> str:
        """Helper function to get the template skeleton filename from dropdown.

        Args:
            context: The `CommandContext`.

        Returns:
            Path to the template skeleton shipped with SLEAP.
        """

        template = context.app.skeleton_dock.skeleton_templates.currentText()
        filename = get_package_file(f"skeletons/{template}.json")
        return filename

    @staticmethod
    def ask(context: CommandContext, params: dict) -> bool:
        filters = ["JSON skeleton (*.json)", "HDF5 skeleton (*.h5 *.hdf5)"]
        # Check whether to load from file or preset
        if params.get("template", False):
            # Get selected template from dropdown
            filename = OpenSkeleton.get_template_skeleton_filename(context)
        else:
            filename, selected_filter = FileDialog.open(
                context.app,
                dir=None,
                caption="Open skeleton...",
                filter=";;".join(filters),
            )

        if len(filename) == 0:
            return False

        okay = True
        if len(context.labels.skeletons) > 0:
            # Ask user permission to merge skeletons
            okay = False
            skeleton: Skeleton = context.labels.skeleton  # Assumes single skeleton

            # Load new skeleton and compare
            new_skeleton = OpenSkeleton.load_skeleton(filename)
            (rename_nodes, delete_nodes, add_nodes) = OpenSkeleton.compare_skeletons(
                skeleton, new_skeleton
            )

            if (len(delete_nodes) > 0) or (len(add_nodes) > 0):
                # Allow user to link mismatched nodes
                query = ReplaceSkeletonTableDialog(
                    rename_nodes=rename_nodes,
                    delete_nodes=delete_nodes,
                    add_nodes=add_nodes,
                )
                query.exec_()

                # Give the okay to add/delete nodes
                linked_nodes: Optional[Dict[str, str]] = query.result()
                if linked_nodes is not None:
                    delete_nodes = list(set(delete_nodes) - set(linked_nodes.values()))
                    add_nodes = list(set(add_nodes) - set(linked_nodes.keys()))
                    params["linked_nodes"] = linked_nodes
                    okay = True

            params["delete_nodes"] = delete_nodes
            params["add_nodes"] = add_nodes

        params["filename"] = filename
        return okay

    @staticmethod
    def do_action(context: CommandContext, params: dict):
        """Replace skeleton with new skeleton.

        Note that we modify the existing skeleton in-place to essentially match the new
        skeleton. However, we cannot rename the skeleton since `Skeleton.name` is used
        for hashing (see `Skeleton.name` setter).

        Args:
            context: CommandContext
            params: dict
                filename: str
                delete_nodes: List[str]
                add_nodes: List[str]
                linked_nodes: Dict[str, str]

        Returns:
            None
        """

        # TODO (LM): This is a hack to get around the fact that we do some dangerous
        # in-place operations on the skeleton. We should fix this.
        def try_and_skip_if_error(func, *args, **kwargs):
            """This is a helper function to try and skip if there is an error."""
            try:
                func(*args, **kwargs)
            except Exception as e:
                tb_str = traceback.format_exception(
                    etype=type(e), value=e, tb=e.__traceback__
                )
                logger.warning(
                    f"Recieved the following error while replacing skeleton:\n"
                    f"{''.join(tb_str)}"
                )

        # Load new skeleton
        filename = params["filename"]
        new_skeleton = OpenSkeleton.load_skeleton(filename)

        # Description and preview image only used for template skeletons
        new_skeleton.description = None
        new_skeleton.preview_image = None
        context.state["skeleton_description"] = new_skeleton.description
        context.state["skeleton_preview_image"] = new_skeleton.preview_image

        # Case 1: No skeleton exists in project
        if len(context.labels.skeletons) == 0:
            context.state["skeleton"] = new_skeleton
            context.labels.skeletons.append(context.state["skeleton"])
            return

        # Case 2: Skeleton(s) already exist(s) in project

        # Delete extra skeletons in project
        OpenSkeleton.delete_extra_skeletons(context.labels)
        skeleton = context.labels.skeleton  # Assume single skeleton

        if "delete_nodes" in params.keys():
            # We already compared skeletons in ask() method
            delete_nodes: List[str] = params["delete_nodes"]
            add_nodes: List[str] = params["add_nodes"]
        else:
            # Otherwise, load new skeleton and compare
            (rename_nodes, delete_nodes, add_nodes) = OpenSkeleton.compare_skeletons(
                skeleton, new_skeleton
            )

        # Delete pre-existing symmetry
        for src, dst in skeleton.symmetries:
            skeleton.delete_symmetry(src, dst)

        # Link mismatched nodes
        if "linked_nodes" in params.keys():
            linked_nodes = params["linked_nodes"]
            for new_name, old_name in linked_nodes.items():
                try_and_skip_if_error(skeleton.relabel_node, old_name, new_name)

        # Delete nodes from skeleton that are not in new skeleton
        for node in delete_nodes:
            try_and_skip_if_error(skeleton.delete_node, node)

        # Add nodes that only exist in the new skeleton
        for node in add_nodes:
            try_and_skip_if_error(skeleton.add_node, node)

        # Add edges
        skeleton.clear_edges()
        for src, dest in new_skeleton.edges:
            try_and_skip_if_error(skeleton.add_edge, src.name, dest.name)

        # Add new symmetry
        for src, dst in new_skeleton.symmetries:
            try_and_skip_if_error(skeleton.add_symmetry, src.name, dst.name)

        # Set state of context
        context.state["skeleton"] = skeleton


class SaveSkeleton(AppCommand):
    @staticmethod
    def ask(context: CommandContext, params: dict) -> bool:
        default_name = "skeleton.json"
        filters = ["JSON skeleton (*.json)", "HDF5 skeleton (*.h5 *.hdf5)"]
        filename, selected_filter = FileDialog.save(
            context.app,
            caption="Save As...",
            dir=default_name,
            filter=";;".join(filters),
        )

        if len(filename) == 0:
            return False

        params["filename"] = filename
        return True

    @staticmethod
    def do_action(context: CommandContext, params: dict):
        filename = params["filename"]
        if filename.endswith(".json"):
            context.state["skeleton"].save_json(filename)
        elif filename.endswith((".h5", ".hdf5")):
            context.state["skeleton"].save_hdf5(filename)


class NewNode(EditCommand):
    topics = [UpdateTopic.skeleton]

    @staticmethod
    def do_action(context: CommandContext, params: dict):
        # Find new part name
        part_name = "new_part"
        i = 1
        while part_name in context.state["skeleton"]:
            part_name = f"new_part_{i}"
            i += 1

        # Add the node to the skeleton
        context.state["skeleton"].add_node(part_name)


class DeleteNode(EditCommand):
    topics = [UpdateTopic.skeleton]

    @staticmethod
    def do_action(context: CommandContext, params: dict):
        node = context.state["selected_node"]
        context.state["skeleton"].delete_node(node)


class SetNodeName(EditCommand):
    topics = [UpdateTopic.skeleton]

    @staticmethod
    def do_action(context: CommandContext, params: dict):
        node = params["node"]
        name = params["name"]
        skeleton = params["skeleton"]

        if name in skeleton.node_names:
            # Merge
            context.labels.merge_nodes(name, node.name)
        else:
            # Simple relabel
            skeleton.relabel_node(node.name, name)


class SetNodeSymmetry(EditCommand):
    topics = [UpdateTopic.skeleton]

    @staticmethod
    def do_action(context: CommandContext, params: dict):
        node = params["node"]
        symmetry = params["symmetry"]
        skeleton = params["skeleton"]
        if symmetry and node != symmetry:
            skeleton.add_symmetry(node, symmetry)
        else:
            # Value was cleared by user, so delete symmetry
            symmetric_to = skeleton.get_symmetry(node)
            if symmetric_to is not None:
                skeleton.delete_symmetry(node, symmetric_to)


class NewEdge(EditCommand):
    topics = [UpdateTopic.skeleton]

    @staticmethod
    def do_action(context: CommandContext, params: dict):
        src_node = params["src_node"]
        dst_node = params["dst_node"]

        # Check if they're in the graph
        if (
            src_node not in context.state["skeleton"]
            or dst_node not in context.state["skeleton"]
        ):
            return

        # Add edge
        context.state["skeleton"].add_edge(source=src_node, destination=dst_node)


class DeleteEdge(EditCommand):
    topics = [UpdateTopic.skeleton]

    @staticmethod
    def ask(context: "CommandContext", params: dict) -> bool:
        params["edge"] = context.state["selected_edge"]
        return True

    @staticmethod
    def do_action(context: CommandContext, params: dict):
        edge = params["edge"]
        # Delete edge
        context.state["skeleton"].delete_edge(**edge)


class InstanceDeleteCommand(EditCommand):
    topics = [UpdateTopic.project_instances]

    @staticmethod
    def get_frame_instance_list(context: CommandContext, params: dict):
        raise NotImplementedError("Call to virtual method.")

    @staticmethod
    def _confirm_deletion(context: CommandContext, lf_inst_list: List) -> bool:
        """Helper function to confirm before deleting instances.

        Args:
            lf_inst_list: A list of (labeled frame, instance) tuples.
        """

        title = "Deleting instances"
        message = (
            f"There are {len(lf_inst_list)} instances which "
            f"would be deleted. Are you sure you want to delete these?"
        )

        # Confirm that we want to delete
        resp = QtWidgets.QMessageBox.critical(
            context.app,
            title,
            message,
            QtWidgets.QMessageBox.Yes,
            QtWidgets.QMessageBox.No,
        )

        if resp == QtWidgets.QMessageBox.No:
            return False

        return True

    @staticmethod
    def _do_deletion(context: CommandContext, lf_inst_list: List[int]):
        # Delete the instances
        lfs_to_remove = []
        for lf, inst in lf_inst_list:
            context.labels.remove_instance(lf, inst, in_transaction=True)
            if len(lf.instances) == 0:
                lfs_to_remove.append(lf)

        context.labels.remove_frames(lfs_to_remove)

        # Update caches since we skipped doing this after each deletion
        context.labels.update_cache()

        # Update visuals
        context.changestack_push("delete instances")

    @classmethod
    def do_action(cls, context: CommandContext, params: dict):
        cls._do_deletion(context, params["lf_instance_list"])

    @classmethod
    def ask(cls, context: CommandContext, params: dict) -> bool:
        lf_inst_list = cls.get_frame_instance_list(context, params)
        params["lf_instance_list"] = lf_inst_list

        return cls._confirm_deletion(context, lf_inst_list)


class DeleteAllPredictions(InstanceDeleteCommand):
    @staticmethod
    def get_frame_instance_list(
        context: CommandContext, params: dict
    ) -> List[Tuple[LabeledFrame, Instance]]:
        return [
            (lf, inst)
            for lf in context.labels
            for inst in lf
            if type(inst) == PredictedInstance
        ]


class DeleteFramePredictions(InstanceDeleteCommand):
    @staticmethod
    def _confirm_deletion(self, *args, **kwargs):
        # Don't require confirmation when deleting from current frame
        return True

    @staticmethod
    def get_frame_instance_list(context: CommandContext, params: dict):
        predicted_instances = [
            (lf, inst)
            for lf in context.labels.find(
                context.state["video"], frame_idx=context.state["frame_idx"]
            )
            for inst in lf
            if type(inst) == PredictedInstance
        ]

        return predicted_instances


class DeleteClipPredictions(InstanceDeleteCommand):
    @staticmethod
    def get_frame_instance_list(context: CommandContext, params: dict):
        predicted_instances = [
            (lf, inst)
            for lf in context.labels.find(
                context.state["video"], frame_idx=range(*context.state["frame_range"])
            )
            for inst in lf
            if type(inst) == PredictedInstance
        ]
        return predicted_instances


class DeleteAreaPredictions(InstanceDeleteCommand):
    @staticmethod
    def get_frame_instance_list(context: CommandContext, params: dict):
        min_corner = params["min_corner"]
        max_corner = params["max_corner"]

        def is_bounded(inst):
            points_array = inst.points_array
            valid_points = points_array[~np.isnan(points_array).any(axis=1)]

            is_gt_min = np.all(valid_points >= min_corner)
            is_lt_max = np.all(valid_points <= max_corner)
            return is_gt_min and is_lt_max

        # Find all instances contained in selected area
        predicted_instances = [
            (lf, inst)
            for lf in context.labels.find(context.state["video"])
            for inst in lf
            if type(inst) == PredictedInstance and is_bounded(inst)
        ]

        return predicted_instances

    @classmethod
    def ask_and_do(cls, context: CommandContext, params: dict):
        # Callback to delete after area has been selected
        def delete_area_callback(x0, y0, x1, y1):
            context.app.updateStatusMessage()

            # Make sure there was an area selected
            if x0 == x1 or y0 == y1:
                return

            params["min_corner"] = (x0, y0)
            params["max_corner"] = (x1, y1)

            predicted_instances = cls.get_frame_instance_list(context, params)

            if cls._confirm_deletion(context, predicted_instances):
                params["lf_instance_list"] = predicted_instances
                cls.do_with_signal(context, params)

        # Prompt the user to select area
        context.app.updateStatusMessage(
            f"Please select the area from which to remove instances. This will be applied to all frames."
        )
        context.app.player.onAreaSelection(delete_area_callback)


class DeleteLowScorePredictions(InstanceDeleteCommand):
    @staticmethod
    def get_frame_instance_list(context: CommandContext, params: dict):
        score_thresh = params["score_threshold"]
        predicted_instances = [
            (lf, inst)
            for lf in context.labels.find(context.state["video"])
            for inst in lf
            if type(inst) == PredictedInstance and inst.score < score_thresh
        ]
        return predicted_instances

    @classmethod
    def ask(cls, context: CommandContext, params: dict) -> bool:
        score_thresh, okay = QtWidgets.QInputDialog.getDouble(
            context.app, "Delete Instances with Low Score...", "Score Below:", 1, 0, 100
        )
        if okay:
            params["score_threshold"] = score_thresh
            return super().ask(context, params)


class DeleteFrameLimitPredictions(InstanceDeleteCommand):
    @staticmethod
    def get_frame_instance_list(context: CommandContext, params: dict):
        count_thresh = params["count_threshold"]
        predicted_instances = []
        # Find all instances contained in selected area
        for lf in context.labels.find(context.state["video"]):
            if len(lf.predicted_instances) > count_thresh:
                # Get all but the count_thresh many instances with the highest score
                extra_instances = sorted(
                    lf.predicted_instances, key=operator.attrgetter("score")
                )[:-count_thresh]
                predicted_instances.extend([(lf, inst) for inst in extra_instances])
        return predicted_instances

    @classmethod
    def ask(cls, context: CommandContext, params: dict) -> bool:
        count_thresh, okay = QtWidgets.QInputDialog.getInt(
            context.app,
            "Limit Instances in Frame...",
            "Maximum instances in a frame:",
            3,
            1,
            100,
        )
        if okay:
            params["count_threshold"] = count_thresh
            return super().ask(context, params)


class TransposeInstances(EditCommand):
    topics = [UpdateTopic.project_instances, UpdateTopic.tracks]

    @classmethod
    def do_action(cls, context: CommandContext, params: dict):
        instances = params["instances"]

        if len(instances) != 2:
            return

        # Swap tracks for current and subsequent frames when we have tracks
        old_track, new_track = instances[0].track, instances[1].track
        if old_track is not None and new_track is not None:
            frame_range = (context.state["frame_idx"], context.state["video"].frames)
            context.labels.track_swap(
                context.state["video"], new_track, old_track, frame_range
            )

    @classmethod
    def ask_and_do(cls, context: CommandContext, params: dict):
        def on_each(instances: list):
            word = "next" if len(instances) else "first"
            context.app.updateStatusMessage(
                f"Please select the {word} instance to transpose..."
            )

        def on_success(instances: list):
            params["instances"] = instances
            cls.do_with_signal(context, params)

        if len(context.state["labeled_frame"].instances) < 2:
            return
        # If there are just two instances, transpose them.
        if len(context.state["labeled_frame"].instances) == 2:
            params["instances"] = context.state["labeled_frame"].instances
            cls.do_with_signal(context, params)
        # If there are more than two, then we need the user to select the instances.
        else:
            context.app.player.onSequenceSelect(
                seq_len=2,
                on_success=on_success,
                on_each=on_each,
                on_failure=lambda x: context.app.updateStatusMessage(),
            )


class DeleteSelectedInstance(EditCommand):
    topics = [UpdateTopic.frame, UpdateTopic.project_instances, UpdateTopic.suggestions]

    @staticmethod
    def do_action(context: CommandContext, params: dict):
        selected_inst = context.state["instance"]
        if selected_inst is None:
            return

        context.labels.remove_instance(context.state["labeled_frame"], selected_inst)


class DeleteSelectedInstanceTrack(EditCommand):
    topics = [
        UpdateTopic.project_instances,
        UpdateTopic.tracks,
        UpdateTopic.suggestions,
    ]

    @staticmethod
    def do_action(context: CommandContext, params: dict):
        selected_inst = context.state["instance"]
        if selected_inst is None:
            return

        track = selected_inst.track
        context.labels.remove_instance(context.state["labeled_frame"], selected_inst)

        if track is not None:
            # remove any instance on this track
            for lf in context.labels.find(context.state["video"]):
                track_instances = filter(lambda inst: inst.track == track, lf.instances)
                for inst in track_instances:
                    context.labels.remove_instance(lf, inst)


class DeleteDialogCommand(EditCommand):
    topics = [
        UpdateTopic.project_instances,
    ]

    @staticmethod
    def ask_and_do(context: CommandContext, params: dict):
        if DeleteDialog(context).exec_():
            context.signal_update([UpdateTopic.project_instances])


class AddTrack(EditCommand):
    topics = [UpdateTopic.tracks]

    @staticmethod
    def do_action(context: CommandContext, params: dict):
        track_numbers_used = [
            int(track.name) for track in context.labels.tracks if track.name.isnumeric()
        ]
        next_number = max(track_numbers_used, default=0) + 1
        new_track = Track(spawned_on=context.state["frame_idx"], name=str(next_number))

        context.labels.add_track(context.state["video"], new_track)

        context.execute(SetSelectedInstanceTrack, new_track=new_track)


class SetSelectedInstanceTrack(EditCommand):
    topics = [UpdateTopic.tracks]

    @staticmethod
    def do_action(context: CommandContext, params: dict):
        selected_instance: Instance = context.state["instance"]
        new_track = params["new_track"]
        if selected_instance is None:
            return

        # When setting track for an instance that doesn't already have a track set,
        # just set for selected instance.
        if (
            selected_instance.track is None
            or not context.state["propagate track labels"]
        ):
            # Move anything already in the new track out of it
            new_track_instances = context.labels.find_track_occupancy(
                video=context.state["video"],
                track=new_track,
                frame_range=(
                    context.state["frame_idx"],
                    context.state["frame_idx"] + 1,
                ),
            )
            for instance in new_track_instances:
                instance.track = None
            # Move selected instance into new track
            context.labels.track_set_instance(
                context.state["labeled_frame"], selected_instance, new_track
            )
            # Add linked predicted instance to new track
            if selected_instance.from_predicted is not None:
                selected_instance.from_predicted.track = new_track

        # When the instance does already have a track, then we want to update
        # the track for a range of frames.
        else:
            old_track = selected_instance.track

            # Determine range that should be affected
            if context.state["has_frame_range"]:
                # If range is selected in seekbar, use that
                frame_range = tuple(context.state["frame_range"])
            else:
                # Otherwise, range is current to last frame
                frame_range = (
                    context.state["frame_idx"],
                    context.state["video"].frames,
                )

            # Do the swap
            context.labels.track_swap(
                context.state["video"], new_track, old_track, frame_range
            )

        # Make sure the originally selected instance is still selected
        context.state["instance"] = selected_instance


class DeleteTrack(EditCommand):
    topics = [UpdateTopic.tracks]

    @staticmethod
    def do_action(context: CommandContext, params: dict):
        track = params["track"]
        context.labels.remove_track(track)


class DeleteMultipleTracks(EditCommand):
    topics = [UpdateTopic.tracks]

    @staticmethod
    def do_action(context: CommandContext, params: dict):
        """Delete either all tracks or just unused tracks.

        Args:
            context: The command context.
            params: The command parameters.
                delete_all: If True, delete all tracks. If False, delete only
                    unused tracks.
        """
        delete_all: bool = params["delete_all"]
        if delete_all:
            context.labels.remove_all_tracks()
        else:
            context.labels.remove_unused_tracks()


class CopyInstanceTrack(EditCommand):
    @staticmethod
    def do_action(context: CommandContext, params: dict):
        selected_instance: Instance = context.state["instance"]
        if selected_instance is None:
            return
        context.state["clipboard_track"] = selected_instance.track


class PasteInstanceTrack(EditCommand):
    topics = [UpdateTopic.tracks]

    @staticmethod
    def do_action(context: CommandContext, params: dict):
        selected_instance: Instance = context.state["instance"]
        track_to_paste = context.state["clipboard_track"]
        if selected_instance is None or track_to_paste is None:
            return

        # Ensure mutual exclusivity of tracks within a frame.
        for inst in selected_instance.frame.instances_to_show:
            if inst == selected_instance:
                continue
            if inst.track is not None and inst.track == track_to_paste:
                # Unset track for other instances that have the same track.
                inst.track = None

        # Set the track on the selected instance.
        selected_instance.track = context.state["clipboard_track"]


class SetTrackName(EditCommand):
    topics = [UpdateTopic.tracks, UpdateTopic.frame]

    @staticmethod
    def do_action(context: CommandContext, params: dict):
        track = params["track"]
        name = params["name"]
        track.name = name


class GenerateSuggestions(EditCommand):
    topics = [UpdateTopic.suggestions]

    @classmethod
    def do_action(cls, context: CommandContext, params: dict):
        if len(context.labels.videos) == 0:
            print("Error: no videos to generate suggestions for")
            return

        # TODO: Progress bar
        win = MessageDialog(
            "Generating list of suggested frames... " "This may take a few minutes.",
            context.app,
        )

        if (
            params["target"]
            == "current video"  # Checks if current video is selected in gui
        ):
            params["videos"] = (
                [context.labels.videos[0]]
                if context.state["video"] is None
                else [context.state["video"]]
            )
        else:
            params["videos"] = context.labels.videos

        try:
            new_suggestions = VideoFrameSuggestions.suggest(
                labels=context.labels, params=params
            )

            context.labels.append_suggestions(new_suggestions)
        except Exception as e:
            win.hide()
            QtWidgets.QMessageBox(
                text=f"An error occurred while generating suggestions. "
                "Your command line terminal may have more information about "
                "the error."
            ).exec_()
            raise e

        win.hide()


class AddSuggestion(EditCommand):
    topics = [UpdateTopic.suggestions]

    @classmethod
    def do_action(cls, context: CommandContext, params: dict):
        context.labels.add_suggestion(
            context.state["video"], context.state["frame_idx"]
        )


class RemoveSuggestion(EditCommand):
    topics = [UpdateTopic.suggestions]

    @classmethod
    def do_action(cls, context: CommandContext, params: dict):
        selected_frame = context.app.suggestions_dock.table.getSelectedRowItem()
        if selected_frame is not None:
            context.labels.remove_suggestion(
                selected_frame.video, selected_frame.frame_idx
            )


class ClearSuggestions(EditCommand):
    topics = [UpdateTopic.suggestions]

    @staticmethod
    def ask(context: CommandContext, params: dict) -> bool:
        if len(context.labels.suggestions) == 0:
            return False

        # Warn that suggestions will be cleared

        response = QtWidgets.QMessageBox.warning(
            context.app,
            "Clearing all suggestions",
            "Are you sure you want to remove all suggestions from the project?",
            QtWidgets.QMessageBox.Yes,
            QtWidgets.QMessageBox.No,
        )
        if response == QtWidgets.QMessageBox.No:
            return False

        return True

    @classmethod
    def do_action(cls, context: CommandContext, params: dict):
        context.labels.clear_suggestions()


class MergeProject(EditCommand):
    topics = [UpdateTopic.all]

    @classmethod
    def ask_and_do(cls, context: CommandContext, params: dict):
        filenames = params["filenames"]
        if filenames is None:
            filters = [
                "SLEAP HDF5 dataset (*.slp *.h5 *.hdf5)",
                "SLEAP JSON dataset (*.json *.json.zip)",
            ]

            filenames, selected_filter = FileDialog.openMultiple(
                context.app,
                dir=None,
                caption="Import labeled data...",
                filter=";;".join(filters),
            )

        if len(filenames) == 0:
            return

        for filename in filenames:
            gui_video_callback = Labels.make_gui_video_callback(
                search_paths=[os.path.dirname(filename)]
            )

            new_labels = Labels.load_file(filename, video_search=gui_video_callback)

            # Merging data is handled by MergeDialog
            MergeDialog(base_labels=context.labels, new_labels=new_labels).exec_()

        cls.do_with_signal(context, params)


class AddInstance(EditCommand):
    topics = [UpdateTopic.frame, UpdateTopic.project_instances, UpdateTopic.suggestions]

    @classmethod
    def do_action(cls, context: CommandContext, params: dict):
        copy_instance = params.get("copy_instance", None)
        init_method = params.get("init_method", "best")
        location = params.get("location", None)
        mark_complete = params.get("mark_complete", False)

        if context.state["labeled_frame"] is None:
            return

        if len(context.state["skeleton"]) == 0:
            return

        (
            copy_instance,
            from_predicted,
            from_prev_frame,
        ) = AddInstance.find_instance_to_copy_from(
            context, copy_instance=copy_instance, init_method=init_method
        )

        new_instance = AddInstance.create_new_instance(
            context=context,
            from_predicted=from_predicted,
            copy_instance=copy_instance,
            mark_complete=mark_complete,
            init_method=init_method,
            location=location,
            from_prev_frame=from_prev_frame,
        )

        # Add the instance
        context.labels.add_instance(context.state["labeled_frame"], new_instance)

        if context.state["labeled_frame"] not in context.labels.labels:
            context.labels.append(context.state["labeled_frame"])

    @staticmethod
    def create_new_instance(
        context: CommandContext,
        from_predicted: bool,
        copy_instance: Optional[Instance],
        mark_complete: bool,
        init_method: str,
        location: Optional[QtCore.QPoint],
        from_prev_frame: bool,
    ):
        """Create new instance."""

        # Now create the new instance
        new_instance = Instance(
            skeleton=context.state["skeleton"],
            from_predicted=from_predicted,
            frame=context.state["labeled_frame"],
        )

        has_missing_nodes = AddInstance.set_visible_nodes(
            context=context,
            copy_instance=copy_instance,
            new_instance=new_instance,
            mark_complete=mark_complete,
        )

        if has_missing_nodes:
            AddInstance.fill_missing_nodes(
                context=context,
                copy_instance=copy_instance,
                init_method=init_method,
                new_instance=new_instance,
                location=location,
            )

        # If we're copying a predicted instance or from another frame, copy the track
        if hasattr(copy_instance, "score") or from_prev_frame:
            new_instance.track = copy_instance.track

        return new_instance

    @staticmethod
    def fill_missing_nodes(
        context: CommandContext,
        copy_instance: Optional[Instance],
        init_method: str,
        new_instance: Instance,
        location: Optional[QtCore.QPoint],
    ):
        """Fill in missing nodes for new instance.

        Args:
            context: The command context.
            copy_instance: The instance to copy from.
            init_method: The initialization method.
            new_instance: The new instance.
            location: The location of the instance.

        Returns:
            None
        """

        # mark the node as not "visible" if we're copying from a predicted instance without this node
        is_visible = copy_instance is None or (not hasattr(copy_instance, "score"))

        if init_method == "force_directed":
            AddMissingInstanceNodes.add_force_directed_nodes(
                context=context,
                instance=new_instance,
                visible=is_visible,
                center_point=location,
            )
        elif init_method == "random":
            AddMissingInstanceNodes.add_random_nodes(
                context=context, instance=new_instance, visible=is_visible
            )
        elif init_method == "template":
            AddMissingInstanceNodes.add_nodes_from_template(
                context=context,
                instance=new_instance,
                visible=is_visible,
                center_point=location,
            )
        else:
            AddMissingInstanceNodes.add_best_nodes(
                context=context, instance=new_instance, visible=is_visible
            )

    @staticmethod
    def set_visible_nodes(
        context: CommandContext,
        copy_instance: Optional[Instance],
        new_instance: Instance,
        mark_complete: bool,
    ) -> Tuple[Instance, bool]:
        """Sets visible nodes for new instance.

        Args:
            context: The command context.
            copy_instance: The instance to copy from.
            new_instance: The new instance.
            mark_complete: Whether to mark the instance as complete.

        Returns:
            Whether the new instance has missing nodes.
        """

        if copy_instance is None:
            return True

        has_missing_nodes = False

        # go through each node in skeleton
        for node in context.state["skeleton"].node_names:
            # if we're copying from a skeleton that has this node
            if node in copy_instance and not copy_instance[node].isnan():
                # just copy x, y, and visible
                # we don't want to copy a PredictedPoint or score attribute
                new_instance[node] = Point(
                    x=copy_instance[node].x,
                    y=copy_instance[node].y,
                    visible=copy_instance[node].visible,
                    complete=mark_complete,
                )
            else:
                has_missing_nodes = True

        return has_missing_nodes

    @staticmethod
    def find_instance_to_copy_from(
        context: CommandContext, copy_instance: Optional[Instance], init_method: bool
    ) -> Tuple[Optional[Instance], bool, bool]:
        """Find instance to copy from.

        Args:
            context: The command context.
            copy_instance: The instance to copy from.
            init_method: The initialization method.

        Returns:
            The instance to copy from, whether it's from a predicted instance, and
            whether it's from a previous frame.
        """

        from_predicted = copy_instance
        from_prev_frame = False

        if init_method == "best" and copy_instance is None:
            selected_inst = context.state["instance"]
            if selected_inst is not None:
                # If the user has selected an instance, copy that one.
                copy_instance = selected_inst
                from_predicted = copy_instance

        if (
            init_method == "best" and copy_instance is None
        ) or init_method == "prediction":
            unused_predictions = context.state["labeled_frame"].unused_predictions
            if len(unused_predictions):
                # If there are predicted instances that don't correspond to an instance
                # in this frame, use the first predicted instance without matching instance.
                copy_instance = unused_predictions[0]
                from_predicted = copy_instance

        if (
            init_method == "best" and copy_instance is None
        ) or init_method == "prior_frame":
            # Otherwise, if there are instances in previous frames,
            # copy the points from one of those instances.
            prev_idx = AddInstance.get_previous_frame_index(context)

            if prev_idx is not None:
                prev_instances = context.labels.find(
                    context.state["video"], prev_idx, return_new=True
                )[0].instances
                if len(prev_instances) > len(context.state["labeled_frame"].instances):
                    # If more instances in previous frame than current, then use the
                    # first unmatched instance.
                    copy_instance = prev_instances[
                        len(context.state["labeled_frame"].instances)
                    ]
                    from_prev_frame = True
                elif init_method == "best" and (
                    context.state["labeled_frame"].instances
                ):
                    # Otherwise, if there are already instances in current frame,
                    # copy the points from the last instance added to frame.
                    copy_instance = context.state["labeled_frame"].instances[-1]
                elif len(prev_instances):
                    # Otherwise use the last instance added to previous frame.
                    copy_instance = prev_instances[-1]
                    from_prev_frame = True

        from_predicted = from_predicted if hasattr(from_predicted, "score") else None

        return copy_instance, from_predicted, from_prev_frame

    @staticmethod
    def get_previous_frame_index(context: CommandContext) -> Optional[int]:
        """Returns index of previous frame."""

        frames = context.labels.frames(
            context.state["video"],
            from_frame_idx=context.state["frame_idx"],
            reverse=True,
        )

        try:
            next_idx = next(frames).frame_idx
        except:
            return

        return next_idx


class SetInstancePointLocations(EditCommand):
    """Sets locations for node(s) for an instance.

    Note: It's important that this command does *not* update the visual
    scene, since this would redraw the frame and create new visual objects.
    The calling code is responsible for updating the visual scene.

    Params:
        instance: The instance
        nodes_locations: A dictionary of data to set
        * keys are nodes (or node names)
        * values are (x, y) coordinate tuples.
    """

    topics = []

    @classmethod
    def do_action(cls, context: "CommandContext", params: dict):
        instance = params["instance"]
        nodes_locations = params["nodes_locations"]

        for node, (x, y) in nodes_locations.items():
            if node in instance:
                instance[node].x = x
                instance[node].y = y


class SetInstancePointVisibility(EditCommand):
    """Toggles visibility set for a node for an instance.

    Note: It's important that this command does *not* update the visual
    scene, since this would redraw the frame and create new visual objects.
    The calling code is responsible for updating the visual scene.

    Params:
        instance: The instance
        node: The `Node` (or name string)
        visible: Whether to set or clear visibility for node
    """

    topics = []

    @classmethod
    def do_action(cls, context: "CommandContext", params: dict):
        instance = params["instance"]
        node = params["node"]
        visible = params["visible"]

        instance[node].visible = visible


class AddMissingInstanceNodes(EditCommand):
    topics = [UpdateTopic.frame]

    @classmethod
    def do_action(cls, context: CommandContext, params: dict):
        instance = params["instance"]
        visible = params.get("visible", False)

        cls.add_best_nodes(context, instance, visible)

    @classmethod
    def add_best_nodes(cls, context, instance, visible):
        # Try placing missing nodes using a "template" instance
        cls.add_nodes_from_template(context, instance, visible)

        # If the "template" instance has missing nodes (i.e., a node that isn't
        # labeled on any of the instances we used to generate the template),
        # then adding nodes from the template may still result in missing nodes.
        # So we'll use random placement for anything that's still missing.
        cls.add_random_nodes(context, instance, visible)

    @classmethod
    def add_random_nodes(cls, context, instance, visible):
        # TODO: Move this to Instance so we can do this on-demand
        # the rect that's currently visible in the window view
        in_view_rect = context.app.player.getVisibleRect()

        for node in context.state["skeleton"].nodes:
            if node not in instance.nodes or instance[node].isnan():
                # pick random points within currently zoomed view
                x, y = cls.get_xy_in_rect(in_view_rect)
                # set point for node
                instance[node] = Point(x=x, y=y, visible=visible)

    @staticmethod
    def get_xy_in_rect(rect: QtCore.QRectF):
        """Returns random x, y coordinates within given rect."""
        x = rect.x() + (rect.width() * 0.1) + (np.random.rand() * rect.width() * 0.8)
        y = rect.y() + (rect.height() * 0.1) + (np.random.rand() * rect.height() * 0.8)
        return x, y

    @staticmethod
    def get_rect_center_xy(rect: QtCore.QRectF):
        """Returns x, y at center of rect."""

    @classmethod
    def add_nodes_from_template(
        cls,
        context,
        instance,
        visible: bool = False,
        center_point: QtCore.QPoint = None,
    ):
        from sleap.info import align

        # Get the "template" instance
        template_points = context.labels.get_template_instance_points(
            skeleton=instance.skeleton
        )

        # Align the template on to the current instance with missing points
        if instance.points:
            aligned_template = align.align_instance_points(
                source_points_array=template_points,
                target_points_array=instance.points_array,
            )
        else:
            template_mean = np.nanmean(template_points, axis=0)

            center_point = center_point or context.app.player.getVisibleRect().center()
            center = np.array([center_point.x(), center_point.y()])

            aligned_template = template_points + (center - template_mean)

        # Make missing points from the aligned template
        for i, node in enumerate(instance.skeleton.nodes):
            if node not in instance:
                x, y = aligned_template[i]
                instance[node] = Point(x=x, y=y, visible=visible)

    @classmethod
    def add_force_directed_nodes(
        cls, context, instance, visible, center_point: QtCore.QPoint = None
    ):
        import networkx as nx

        center_point = center_point or context.app.player.getVisibleRect().center()
        center_tuple = (center_point.x(), center_point.y())

        node_positions = nx.spring_layout(
            G=context.state["skeleton"].graph, center=center_tuple, scale=50
        )

        for node, pos in node_positions.items():
            instance[node] = Point(x=pos[0], y=pos[1], visible=visible)


class AddUserInstancesFromPredictions(EditCommand):
    topics = [UpdateTopic.frame, UpdateTopic.project_instances]

    @staticmethod
    def make_instance_from_predicted_instance(
        copy_instance: PredictedInstance,
    ) -> Instance:
        # create the new instance
        new_instance = Instance(
            skeleton=copy_instance.skeleton,
            from_predicted=copy_instance,
            frame=copy_instance.frame,
        )

        # go through each node in skeleton
        for node in new_instance.skeleton.node_names:
            # if we're copying from a skeleton that has this node
            if node in copy_instance and not copy_instance[node].isnan():
                # just copy x, y, and visible
                # we don't want to copy a PredictedPoint or score attribute
                new_instance[node] = Point(
                    x=copy_instance[node].x,
                    y=copy_instance[node].y,
                    visible=copy_instance[node].visible,
                    complete=False,
                )

        # copy the track
        new_instance.track = copy_instance.track

        return new_instance

    @classmethod
    def do_action(cls, context: CommandContext, params: dict):
        if context.state["labeled_frame"] is None:
            return

        new_instances = []
        unused_predictions = context.state["labeled_frame"].unused_predictions
        for predicted_instance in unused_predictions:
            new_instances.append(
                cls.make_instance_from_predicted_instance(predicted_instance)
            )

        # Add the instances
        for new_instance in new_instances:
            context.labels.add_instance(context.state["labeled_frame"], new_instance)


class CopyInstance(EditCommand):
    @classmethod
    def do_action(cls, context: CommandContext, params: dict):
        current_instance: Instance = context.state["instance"]
        if current_instance is None:
            return
        context.state["clipboard_instance"] = current_instance


class PasteInstance(EditCommand):
    topics = [UpdateTopic.frame, UpdateTopic.project_instances]

    @classmethod
    def do_action(cls, context: CommandContext, params: dict):
        base_instance: Instance = context.state["clipboard_instance"]
        current_frame: LabeledFrame = context.state["labeled_frame"]
        if base_instance is None or current_frame is None:
            return

        # Create a new instance copy.
        new_instance = Instance.from_numpy(
            base_instance.numpy(), skeleton=base_instance.skeleton
        )

        if base_instance.frame != current_frame:
            # Only copy the track if we're not on the same frame and the track doesn't
            # exist on the current frame.
            current_frame_tracks = [
                inst.track for inst in current_frame if inst.track is not None
            ]
            if base_instance.track not in current_frame_tracks:
                new_instance.track = base_instance.track

        # Add to the current frame.
        context.labels.add_instance(current_frame, new_instance)

        if current_frame not in context.labels.labels:
            # Add current frame to labels if it wasn't already there. This happens when
            # adding an instance to an empty labeled frame that isn't in the labels.
            context.labels.append(current_frame)


class TriangulateSession(EditCommand):
    topics = [UpdateTopic.frame, UpdateTopic.project_instances]

    @classmethod
    def do_action(cls, context: CommandContext, params: dict):
        """Triangulate, reproject, and update instances in a session at a frame index.

        Args:
            context: The command context.
            params: The command parameters.
                video: The `Video` object to use. Default is current video.
                session: The `RecordingSession` object to use. Default is current
                    video's session.
                frame_idx: The frame index to use. Default is current frame index.
                instance: The `Instance` object to use. Default is current instance.
                show_dialog: If True, then show a warning dialog. Default is True.
                ask_again: If True, then ask for views/instances again. Default is False.
        """

        # Check if we already ran ask
        ask_again = params.get("ask_again", False)

        # Add "instances" to params dict without GUI, otherwise taken care of in ask
        if ask_again:
            params["show_dialog"] = False
            enough_instances = cls.verify_views_and_instances(
                context=context, params=params
            )
            if not enough_instances:
                return

        # Get params
        video = params.get("video", None) or context.state["video"]
        session = params.get("session", None) or context.labels.get_session(video)
        instances = params["instances"]

        # Update instances
        TriangulateSession.update_instances(session=session, instances=instances)

    @classmethod
    def ask(cls, context: CommandContext, params: dict) -> bool:
        """Add "instances" to params dict if enough views/instances, warning user otherwise.

        Args:
            context: The command context.
            params: The command parameters.
                video: The `Video` object to use. Default is current video.
                session: The `RecordingSession` object to use. Default is current
                    video's session.
                frame_idx: The frame index to use. Default is current frame index.
                instance: The `Instance` object to use. Default is current instance.
                show_dialog: If True, then show a warning dialog. Default is True.

        Returns:
            True if enough views/instances for triangulation, False otherwise.
        """

        return cls.verify_views_and_instances(context=context, params=params)

    @classmethod
    def verify_views_and_instances(cls, context: CommandContext, params: dict) -> bool:
        """Verify that there are enough views and instances to triangulate.

        Also adds "instances" to params dict if there are enough views and instances.

        Args:
            context: The command context.
            params: The command parameters.
                video: The `Video` object used to lookup a `session` (if not provided).
                    Default is current video.
                session: The `RecordingSession` object to use. Default is current
                    video's session.
                frame_idx: The frame index to use. Default is current frame index.
                instance: The `Instance` object to use. Default is current instance.
                show_dialog: If True, then show a warning dialog. Default is True.

        Returns:
            True if enough views/instances for triangulation, False otherwise.
        """

        video = params.get("video", None) or context.state["video"]
        session = params.get("session", None) or context.labels.get_session(video)
        instance = params.get("instance", None) or context.state["instance"]
        show_dialog = params.get("show_dialog", True)

        # This value could possibly be 0, so we can't use "or"
        frame_idx = params.get("frame_idx", None)
        frame_idx = frame_idx if frame_idx is not None else context.state["frame_idx"]

        # Return if we don't have a session for video or an instance selected.
        if session is None or instance is None:
            return

        track = instance.track  # TODO(LM): Replace with InstanceGroup
        cams_to_include = params.get("cams_to_include", None) or session.linked_cameras

        # If not enough `Camcorder`s available/specified, then return
        if not TriangulateSession.verify_enough_views(
            context=context,
            session=session,
            cams_to_include=cams_to_include,
            show_dialog=show_dialog,
        ):
            return False

        # Get all instances accross views at this frame index
        instances = TriangulateSession.get_and_verify_enough_instances(
            context=context,
            session=session,
            frame_inds=[frame_idx],
            cams_to_include=cams_to_include,
            track=track,
            show_dialog=show_dialog,
        )

        # Return if not enough instances
        if not instance:
            return False

        # Add instances to params dict
        params["instances"] = instances

        return True

    @staticmethod
    def get_and_verify_enough_instances(
        session: RecordingSession,
        frame_inds: List[int],
        context: Optional[CommandContext] = None,
        cams_to_include: Optional[List[Camcorder]] = None,
        track: Union[Track, int] = -1,
        show_dialog: bool = True,
    ) -> Union[Dict[int, Dict[Camcorder, List[Instance]]], bool]:
        """Get all instances accross views at this frame index.

        If not enough `Instance`s are available at this frame index, then return False.

        Args:
            session: The `RecordingSession` containing the `Camcorder`s.
            frame_inds: List of frame indices to get instances from (0-indexed).
            context: The optional command context used to display a dialog.
            cams_to_include: List of `Camcorder`s to include. Default is all.
            track: `Track` object used to find instances accross views. Default is -1
                which finds all instances regardless of track.
            show_dialog: If True, then show a warning dialog. Default is True.

        Returns:
            Dict with frame identifier keys (does not necessarily need to be the frame
            index) and values of another inner dict with `Camcorder` keys and
            `List[Instance]` values if enough instances are found, False otherwise.
        """

        try:
            instances: Dict[
                int, Dict[Camcorder, List[Instance]]
            ] = TriangulateSession.get_instances_across_views_multiple_frames(
                session=session,
                frame_inds=frame_inds,
                cams_to_include=cams_to_include,
                track=track,
                require_multiple_views=True,
            )
            return instances
        except ValueError:
            # If not enough views or instances, then return
            message = traceback.format_exc()
            message += (
                "\nMultiple instances accross multiple views needed to triangulate. "
                "Skipping triangulation and reprojection."
            )
            if show_dialog and context is not None:
                QtWidgets.QMessageBox.warning(context.app, "Triangulation", message)
            else:
                logger.warning(message)
            return False

    @staticmethod
    def verify_enough_views(
        session: RecordingSession,
        context: Optional[CommandContext] = None,
        cams_to_include: Optional[List[Camcorder]] = None,
        show_dialog=True,
    ):
        """If not enough `Camcorder`s available/specified, then return False.

        Args:
            session: The `RecordingSession` containing the `Camcorder`s.
            context: The optional command context, used to display a dialog.
            cams_to_include: List of `Camcorder`s to include. Default is all.
            show_dialog: If True, then show a warning dialog. Default is True.

        Returns:
            True if enough views are available, False otherwise.
        """

        if (cams_to_include is not None and len(cams_to_include) <= 1) or (
            len(session.videos) <= 1
        ):
            message = (
                "One or less cameras available. "
                "Multiple cameras needed to triangulate. "
                "Skipping triangulation and reprojection."
            )
            if show_dialog and context is not None:
                QtWidgets.QMessageBox.warning(context.app, "Triangulation", message)
            else:
                logger.warning(message)

            return False

        return True

    @staticmethod
    def get_instances_across_views(
        session: RecordingSession,
        frame_idx: int,
        cams_to_include: Optional[List[Camcorder]] = None,
        track: Union[Track, int] = -1,
        require_multiple_views: bool = False,
    ) -> Dict[Camcorder, List[Instance]]:
        """Get all `Instances` accross all views at a given frame index.

        Args:
            session: The `RecordingSession` containing the `Camcorder`s.
            frame_idx: Frame index to get instances from (0-indexed).
            cams_to_include: List of `Camcorder`s to include. Default is all.
            track: `Track` object used to find instances accross views. Default is -1
                which find all instances regardless of track.
            require_multiple_views: If True, then raise and error if one or less views
                or instances are found.

        Returns:
            Dict with `Camcorder` keys and `List[Instance]` values.

        Raises:
            ValueError if require_multiple_view is true and one or less views or
            instances are found.
        """

        # Get all views at this frame index
        views: Dict[
            Camcorder, "LabeledFrame"
        ] = TriangulateSession.get_all_views_at_frame(
            session=session,
            frame_idx=frame_idx,
            cams_to_include=cams_to_include,
        )

        # TODO(LM): Should we just skip this frame if not enough views?
        # If not enough views, then raise error
        if len(views) <= 1 and require_multiple_views:
            raise ValueError(
                "One or less views found for frame "
                f"{frame_idx} in {session.camera_cluster}."
            )

        # Find all instance accross all views
        instances_in_frame: Dict[Camcorder, List[Instance]] = {}
        for cam, lf in views.items():
            insts = lf.find(track=track)
            if len(insts) > 0:
                instances_in_frame[cam] = insts

        # If not enough instances for multiple views, then raise error
        if len(instances_in_frame) <= 1 and require_multiple_views:
            raise ValueError(
                "One or less instances found for frame "
                f"{frame_idx} in {session.camera_cluster}."
            )

        return instances_in_frame

    @staticmethod
    def get_instances_across_views_multiple_frames(
        session: RecordingSession,
        frame_inds: List[int],
        cams_to_include: Optional[List[Camcorder]] = None,
        track: Union[Track, int] = -1,
        require_multiple_views: bool = False,
    ) -> Dict[int, Dict[Camcorder, List[Instance]]]:
        """Get all `Instances` accross all views at all given frame indices.

        Args:
            session: The `RecordingSession` containing the `Camcorder`s.
            frame_inds: List of frame indices to get instances from (0-indexed).
            cams_to_include: List of `Camcorder`s to include. Default is all.
            track: `Track` object used to find instances accross views. Default is -1
                which find all instances regardless of track.
            require_multiple_views: If True, then raise and error if one or less views
                or instances are found.

        Returns:
            Dict with frame identifier keys (does not necessarily need to be the frame
            index) and values of another inner dict with `Camcorder` keys and
            `List[Instance]` values.
        """

        instances: Dict[int, Dict[Camcorder, List[Instance]]] = {}
        for frame_idx in frame_inds:
            try:
                # Find all instance accross all views
                instances_in_frame = TriangulateSession.get_instances_across_views(
                    session=session,
                    frame_idx=frame_idx,
                    cams_to_include=cams_to_include,
                    track=track,
                    require_multiple_views=require_multiple_views,
                )
                instances[frame_idx] = instances_in_frame
            except ValueError:
                message = traceback.format_exc()
                message += " Skipping frame."
                logger.warning(f"{message}")

        if len(instances) == 0:
            frame_inds_str = ", ".join([str(frame_idx) for frame_idx in frame_inds])
            raise ValueError(
                "Not enough instances or views found for any frame identifiers in "
                f"{frame_inds_str}."
            )

        return instances

    @staticmethod
    def get_all_views_at_frame(
        session: RecordingSession,
        frame_idx,
        cams_to_include: Optional[List[Camcorder]] = None,
    ) -> Dict[Camcorder, "LabeledFrame"]:
        """Get all views at a given frame index.

        Args:
            session: The `RecordingSession` containing the `Camcorder`s.
            frame_idx: Frame index to get views from (0-indexed).
            cams_to_include: List of `Camcorder`s to include. Default is all.

        Returns:
            Dict with `Camcorder` keys and `LabeledFrame` values.
        """

        views: Dict[Camcorder, "LabeledFrame"] = {}
        videos: Dict[Camcorder, Video] = session.get_videos_from_selected_cameras(
            cams_to_include=cams_to_include
        )
        for cam, video in videos.items():
            lfs: List["LabeledFrame"] = session.labels.get((video, [frame_idx]))
            if len(lfs) == 0:
                logger.debug(
                    f"No LabeledFrames found for video {video} at {frame_idx}."
                )
                continue

            lf = lfs[0]
            if len(lf.instances) == 0:
                logger.warning(
                    f"No Instances found for {lf}."
                    " There should not be empty LabeledFrames."
                )
                continue

            views[cam] = lf

        return views

    @staticmethod
<<<<<<< HEAD
    def get_instance_grouping(
        instances: Dict[int, Dict[Camcorder, List[Instance]]],
        reprojection_error_per_frame: Dict[int, float],
    ) -> Dict[int, Dict[Camcorder, List[Instance]]]:
        """Get instance grouping for triangulation."""

        frame_with_min_error = min(
            reprojection_error_per_frame, key=reprojection_error_per_frame.get
        )

        best_instances = instances[frame_with_min_error]
        best_instances_correct_format = {frame_with_min_error: best_instances}

        return best_instances_correct_format

    @staticmethod
    def _calculate_reprojection_error(
        session: RecordingSession,
        instances: Dict[int, Dict[Camcorder, List[Instance]]],
        per_instance: bool = False,
    ) -> Union[
        Dict[int, float], Dict[int, Dict[Camcorder, List[Tuple[Instance, float]]]]
    ]:
        """Calculate reprojection error per frame or per instance.

        Args:
            session: The `RecordingSession` containing the `Camcorder`s.
            instances: Dict with frame identifier keys (not the frame index) and values
                of another inner dict with `Camcorder` keys and `List[Instance]` values.
            per_instance: If True, then return a dict with frame identifier keys and
                values of another inner dict with `Camcorder` keys and
                `List[Tuple[Instance, float]]` values.

        Returns:
            Dict with frame identifier keys (not the frame index) and values of another
            inner dict with `Camcorder` keys and `List[Tuple[Instance, float]]` values
            if per_instance is True, otherwise a dict with frame identifier keys and
            values of reprojection error for the frame.
        """

        reprojection_error_per_frame = {}

        # Triangulate and reproject instance coordinates.
        instances_and_coords: Dict[
            int, Dict[Camcorder, Iterator[Tuple[Instance, np.ndarray]]]
        ] = TriangulateSession.calculate_reprojected_points(
            session=session, instances=instances
        )
        for frame_id, instances_in_frame in instances_and_coords.items():
            frame_error = {} if per_instance else 0
            for cam, instances_in_view in instances_in_frame.items():
                # Compare instance coordinates here
                view_error = [] if per_instance else 0
                for inst, inst_coords in instances_in_view:
                    node_errors = np.nan_to_num(inst.numpy() - inst_coords)
                    instance_error = np.linalg.norm(node_errors)

                    if per_instance:
                        view_error.append((inst, instance_error))
                    else:
                        view_error += instance_error

                if per_instance:
                    frame_error[cam] = view_error
                else:
                    frame_error += view_error

            reprojection_error_per_frame[frame_id] = frame_error

        return reprojection_error_per_frame

    @staticmethod
    def calculate_error_per_instance(
        session: RecordingSession, instances: Dict[int, Dict[Camcorder, List[Instance]]]
    ) -> Dict[int, float]:
        """Calculate reprojection error per instance."""

        reprojection_error_per_instance = (
            TriangulateSession._calculate_reprojection_error(
                session=session, instances=instances, per_instance=True
            )
        )

        return reprojection_error_per_instance

    @staticmethod
    def calculate_error_per_frame(
        session: RecordingSession, instances: Dict[int, Dict[Camcorder, List[Instance]]]
    ) -> Dict[int, float]:
        """Calculate reprojection error per frame."""

        reprojection_error_per_frame = TriangulateSession._calculate_reprojection_error(
            session=session, instances=instances, per_instance=False
        )

        return reprojection_error_per_frame

    @staticmethod
    def get_permutations_of_instances(
=======
    def get_products_of_instances(
>>>>>>> b863c6b3
        selected_instance: Instance,
        session: RecordingSession,
        frame_idx: int,
        cams_to_include: Optional[List[Camcorder]] = None,
    ) -> Dict[int, Dict[Camcorder, List[Instance]]]:
        """Get all (single-instance) possible products of instances across views.

        Args:
            selected_instance: The `Instance` to add to  permutations of instances in
                views other than that of the `selected_instance`.
            session: The `RecordingSession` containing the `Camcorder`s.
            frame_idx: Frame index to get instances from (0-indexed).
            cams_to_include: List of `Camcorder`s to include. Default is all.
            require_multiple_views: If True, then raise and error if one or less views
                or instances are found.

        Raises:
            ValueError if one or less views or instances are found.

        Returns:
            Dict with frame identifier keys (not the frame index) and values of another
            inner dict with `Camcorder` keys and `List[Instance]` values. Each
            `List[Instance]` is of length 1.
        """

        cam_selected = session.get_camera(selected_instance.video)
        cam_selected = cast(Camcorder, cam_selected)  # Could be None if not in session

        # Get all instances accross views at this frame index, then remove selected
        instances_excluding_selected: Dict[
            Camcorder, List[Instance]
        ] = TriangulateSession.get_instances_across_views(
            session=session,
            frame_idx=frame_idx,
            cams_to_include=cams_to_include,
            track=-1,  # Get all instances regardless of track.
            require_multiple_views=True,
        )
        instances_excluding_selected.pop(cam_selected)

        # Find max number of instances in other views
        max_num_instances = max(
            [len(instances) for instances in instances_excluding_selected.values()]
        )

        # Create a dummy instance of all nan values
        dummy_instance = Instance.from_numpy(
            np.full(
                shape=(len(selected_instance.skeleton.nodes), 2),
                fill_value=np.nan,
            ),
            skeleton=selected_instance.skeleton,
        )

        # Append a dummy instance to all lists of instances if less than the max length
        for instances in instances_excluding_selected.values():
            num_instances = len(instances)
            if num_instances < max_num_instances:
                num_missing = max_num_instances - num_instances
                instances.extend([dummy_instance] * num_missing)

        # Permute instances from other views into all possible combos
        # Ordering of dict_values is preserved in Python 3.7+
        permutated_instances: Iterator[Tuple] = product(
            *instances_excluding_selected.values()
        )

        # Reorganize permutaions by cam and add selected instance to each permutation
        instances: Dict[int, Dict[Camcorder, List[Instance]]] = {}
        for frame_id, perm in enumerate(permutated_instances):
            instances[frame_id] = {cam_selected: [selected_instance]}
            instances[frame_id].update(
                {
                    cam: [inst]
                    for cam, inst in zip(instances_excluding_selected.keys(), perm)
                }
            )

        return instances  # Expect <num instances in other views>! frames

    @staticmethod
    def get_instances_matrices(
        instances: Dict[int, Dict[Camcorder, List[Instance]]],
        session: Optional[RecordingSession] = None,
    ) -> Tuple[np.ndarray, List[Camcorder]]:
        """Gather instances from views into M x F x T x N x 2 an array.

        M: # views, F: # frames = 1, T: # tracks, N: # nodes, 2: x, y

        Note that frames indices are not directly used, but rather meant to act as a
        marker for independent options (see `TriangulateSession.get_instance_groups`).

        Args:
            instances: Dict with frame indices as keys and another Dict with `Camcorder`
                keys and `List[Instance]` values.
            session: The `RecordingSession` containing the `Camcorder`s. Used to order
                the instances in the matrix as expected for triangulation.

        Returns:
            M x F x T x N x 2 array of instances coordinates and the ordered list of
            `Camcorder`s by which the instances are ordered.
        """

        cams_ordered = None

        # Get M X T X N X 2 array of instances coordinates for each frame
        inst_coords_frames = []
        for instances_in_frame in instances.values():
            # Get correct camera ordering
            if cams_ordered is None:
                if session is None:
                    logger.warning(
                        "No session provided. Cannot organize instance coordinates to "
                        "be compatible for triangulation."
                    )
                    cams_ordered = [cam for cam in instances_in_frame]
                else:
                    cams_ordered = [
                        cam for cam in session.cameras if cam in instances_in_frame
                    ]

            # Get list of instances matrices from each view
            inst_coords_in_views = [
                np.stack(
                    [inst.numpy() for inst in instances_in_frame[cam]],
                    axis=0,
                )
                for cam in cams_ordered
            ]  # len(M), List[T x N x 2]

            inst_coords_views = np.stack(inst_coords_in_views, axis=0)  # M x T x N x 2
            inst_coords_frames.append(
                inst_coords_views
            )  # len=frame_idx, List[M x T x N x 2]

        inst_coords = np.stack(inst_coords_frames, axis=1)  # M x F x T x N x 2
        cams_ordered = cast(List[Camcorder], cams_ordered)  # Could be None if no frames

        return inst_coords, cams_ordered

    @staticmethod
    def calculate_excluded_views(
        session: RecordingSession,
        cameras_being_used: Union[Dict[Camcorder, List[Instance]], List[Camcorder]],
    ) -> Tuple[str]:
        """Get excluded views from dictionary of `Camcorder` to `Instance`.

        Args:
            session: The `RecordingSession` containing the `Camcorder`s.
            cameras_being_used: List of `Camcorder`s.

        Returns:
            Tuple of excluded view names.
        """

        # Calculate excluded views from included cameras
        cams_excluded = set(session.cameras) - set(cameras_being_used)
        excluded_views = tuple(cam.name for cam in cams_excluded)
        excluded_views = cast(Tuple[str], excluded_views)  # cam.name could be Any

        return excluded_views

    @staticmethod
    def calculate_excluded_views_multiple_frames(
        session: RecordingSession,
        instances: Dict[int, Dict[Camcorder, List[Instance]]],
    ) -> Tuple[str]:
        """Get excluded views from dictionary of `Camcorder` to `Instance`.

        Args:
            session: The `RecordingSession` containing the `Camcorder`s.
            instances: Dict with frame identifier keys (does not necessarily need to be
                the frame index) and values of another inner dict with `Camcorder` keys
                and `List[Instance]` values.

        Returns:
            Tuple of excluded view names.

        Raises:
            ValueError if excluded views are not the same across frames.
        """

        # Calculate excluded views from included cameras
        excluded_views = None
        for frame_idx, instances_in_frame in instances.items():
            excluded_views_prev = excluded_views
            excluded_views = TriangulateSession.calculate_excluded_views(
                session=session, cameras_being_used=instances_in_frame
            )
            if excluded_views_prev is None:
                prev_frame_idx = frame_idx
                continue
            elif excluded_views != excluded_views_prev:
                raise ValueError(
                    "Excluded views are not the same across frames. "
                    f"\n\tExcluded views in frame identifier {prev_frame_idx}: {excluded_views_prev}. "
                    f"\n\tExcluded views in frame identifier {frame_idx}: {excluded_views}."
                )
            prev_frame_idx = frame_idx

        excluded_views = cast(Tuple[str], excluded_views)  # Could be None if no frames

        return excluded_views

    @staticmethod
    def _calculate_reprojected_points(
        session: RecordingSession, instances: Dict[int, Dict[Camcorder, List[Instance]]]
    ) -> Dict[int, Dict[Camcorder, Iterator[Tuple[Instance, np.ndarray]]]]:
        """Triangulate and reproject instance coordinates.

        Note that the order of the instances in the list must match the order of the
        cameras in the `CameraCluster`, that is why we require instances be passed in as
        a dictionary mapping back to its `Camcorder`.
        https://github.com/lambdaloop/aniposelib/blob/d03b485c4e178d7cff076e9fe1ac36837db49158/aniposelib/cameras.py#L491

        Also, this function does not handle grouping instances with their respective
        coordinates by reordering by camera.
        See `TriangulateSession.calculate_reprojected_points`.

        Args:
            session: The `RecordingSession` containing the `Camcorder`s.
            instances: Dict with frame identifier keys (does not necessarily need to be
                the frame index) and values of another inner dict with `Camcorder` keys
                and `List[Instance]` values.
        Returns:
            A dictionary with frame identifier keys (does not necessarily need to be the
            frame index) and values of another inner dict with `Camcorder` keys and
            a zip of the `List[Instance]` and reprojected instance coordinates of shape
            (T, N, 2) ordered by the `Camcorder` order in the `CameraCluster`.
        """

        # Derive the excluded views from the included cameras and ensures all frames
        # have the same excluded views.
        excluded_views = TriangulateSession.calculate_excluded_views_multiple_frames(
            instances=instances, session=session
        )

        # Gather instances into M x F x T x N x 2 arrays (require specific order)
        # (M = # views, F = # frames, T = # tracks, N = # nodes, 2 = x, y)
        inst_coords, cams_ordered = TriangulateSession.get_instances_matrices(
            instances=instances, session=session
        )  # M x F x T x N x 2
        points_3d = triangulate(
            p2d=inst_coords,
            calib=session.camera_cluster,
            excluded_views=excluded_views,
        )  # F, T, N, 3

        # Get the reprojected 2D points from the 3D points
        inst_coords_reprojected = reproject(
            points_3d, calib=session.camera_cluster, excluded_views=excluded_views
        )  # M x F x T x N x 2

        return inst_coords_reprojected, cams_ordered

    def group_instances_and_coords(
        instances, inst_coords_reprojected, cams_ordered
    ) -> Dict[int, Dict[Camcorder, Iterator[Tuple[Instance, np.ndarray]]]]:
        """Group instances and reprojected coordinates by frame and view.

        Args:
            instances: Dict with frame identifier keys (does not necessarily need to be
                the frame index) and values of another inner dict with `Camcorder` keys
                and `List[Instance]` values.
            inst_coords_reprojected: M x F x T x N x 2 array of reprojected instance
                coordinates.
            cams_ordered: List of `Camcorder`s ordered by the `CameraCluster`
                representing both the order and subset of cameras used to calculate
                `inst_coords_reprojected`.

        Returns:
            A dictionary with frame identifier keys (does not necessarily need to be the
            frame index) and values of another inner dict with `Camcorder` keys and
            a zip of the `List[Instance]` and reprojected instance coordinates list with
            items of shape (N, 2) ordered by the `Camcorder` order in the `CameraCluster`.
        """

        # Split the reprojected coordinates into a list corresponding to instances list.
        insts_coords_list: List[List[np.ndarray]] = [
            [  # Annoyingly, np.split leaves a singleton dimension, so we have to squeeze.
                np.squeeze(insts_coords_in_view, axis=0)
                for insts_coords_in_view in np.split(
                    np.squeeze(insts_coords_in_frame, axis=1),
                    insts_coords_in_frame.shape[0],
                    axis=0,
                )  # len(M) of T x N x 2
                for insts_coords_track in np.split(
                    np.squeeze(insts_coords_in_view, axis=0),
                    insts_coords_in_view.shape[0],
                    axis=0,
                )  # len(T) of N x 2
            ]
            for insts_coords_in_frame in np.split(
                inst_coords_reprojected, inst_coords_reprojected.shape[1], axis=1
            )  # len(F) of M x T x N x 2
        ]  # len(F) of len(M) of len(T) of N x 2

        # Group together the reordered (by cam) instances and the reprojected coords.
        insts_and_coords: Dict[
            int, Dict[Camcorder, Iterator[Tuple[Instance, np.ndarray]]]
        ] = (
            {}
        )  # Dict len(F) of dict len(M) of zipped lists of len(T) instances and array of N x 2
        for frame_idx, instances_in_frame in instances.items():  # len(F) of dict
            insts_and_coords_in_frame: Dict[Camcorder, Tuple[Instance, np.ndarray]] = {}
            for cam_idx, cam in enumerate(cams_ordered):
                instances_in_frame_ordered: List[Instance] = instances_in_frame[
                    cam
                ]  # Reorder by cam to match coordinates, len(T)
                insts_coords_in_frame: np.ndarray = insts_coords_list[frame_idx][
                    cam_idx
                ]  # len(T) of N x 2
                insts_and_coords_in_frame[cam]: Tuple[Instance, np.ndarray] = zip(
                    instances_in_frame_ordered,
                    insts_coords_in_frame,
                )
            insts_and_coords[frame_idx] = insts_and_coords_in_frame

        return insts_and_coords

    @staticmethod
    def calculate_reprojected_points(
        session: RecordingSession, instances: Dict[int, Dict[Camcorder, List[Instance]]]
    ):
        """Triangulate, reproject, and group coordinates of `Instances`.

        Args:
            session: The `RecordingSession` containing the `Camcorder`s.
            instances: Dict with frame identifier keys (does not necessarily need to be
                the frame index) and values of another inner dict with `Camcorder` keys
                and `List[Instance]` values.

        Returns:
            A dictionary with frame identifier keys (does not necessarily need to be the
            frame index) and values of another inner dict with `Camcorder` keys and
            a zip of the `List[Instance]` and reprojected instance coordinates list with
            items of shape (N, 2) ordered by the `Camcorder` order in the `CameraCluster`.
        """

        # Triangulate and reproject instance coordinates.
        (
            inst_coords_reprojected,
            cams_ordered,
        ) = TriangulateSession._calculate_reprojected_points(
            session=session, instances=instances
        )

        # Group together instances (the reordered by cam) and the reprojected coords.
        instances_and_coords: Dict[
            int, Dict[Camcorder, Iterator[Tuple[Instance, np.ndarray]]]
        ] = TriangulateSession.group_instances_and_coords(
            inst_coords_reprojected=inst_coords_reprojected,
            instances=instances,
            cams_ordered=cams_ordered,
        )

        return instances_and_coords

    @staticmethod
    def update_instances(
        session, instances: Dict[int, Dict[Camcorder, List[Instance]]]
    ):
        """Triangulate, reproject, and update coordinates of `Instances`.

        Args:
            session: The `RecordingSession` containing the `Camcorder`s.
            instances: Dict with frame identifier keys (does not necessarily need to be
                the frame index) and values of another inner dict with `Camcorder` keys
                and `List[Instance]` values.

        Returns:
            None
        """

        # Triangulate and reproject instance coordinates.
        instances_and_coords = TriangulateSession.calculate_reprojected_points(
            session=session, instances=instances
        )

        # TODO(LM): Since we only use the values here, is a dictionary overkill?
        # Update the instance coordinates.
        for instances_in_frame in instances_and_coords.values():
            for instances_in_view in instances_in_frame.values():
                for inst, inst_coord in instances_in_view:
                    inst.update_points(points=inst_coord, exclude_complete=True)


def open_website(url: str):
    """Open website in default browser.

    Args:
        url: URL to open.
    """
    QtGui.QDesktopServices.openUrl(QtCore.QUrl(url))


class OpenWebsite(AppCommand):
    @staticmethod
    def do_action(context: CommandContext, params: dict):
        open_website(params["url"])


class CheckForUpdates(AppCommand):
    @staticmethod
    def do_action(context: CommandContext, params: dict):
        success = context.app.release_checker.check_for_releases()
        if success:
            stable = context.app.release_checker.latest_stable
            prerelease = context.app.release_checker.latest_prerelease
            context.state["stable_version_menu"].setText(f"  Stable: {stable.version}")
            context.state["stable_version_menu"].setEnabled(True)
            context.state["prerelease_version_menu"].setText(
                f"  Prerelease: {prerelease.version}"
            )
            context.state["prerelease_version_menu"].setEnabled(True)

    # TODO: Provide GUI feedback about result.


class OpenStableVersion(AppCommand):
    @staticmethod
    def do_action(context: CommandContext, params: dict):
        rls = context.app.release_checker.latest_stable
        if rls is not None:
            context.openWebsite(rls.url)


class OpenPrereleaseVersion(AppCommand):
    @staticmethod
    def do_action(context: CommandContext, params: dict):
        rls = context.app.release_checker.latest_prerelease
        if rls is not None:
            context.openWebsite(rls.url)


def copy_to_clipboard(text: str):
    """Copy a string to the system clipboard.

    Args:
        text: String to copy to clipboard.
    """
    clipboard = QtWidgets.QApplication.clipboard()
    clipboard.clear(mode=clipboard.Clipboard)
    clipboard.setText(text, mode=clipboard.Clipboard)<|MERGE_RESOLUTION|>--- conflicted
+++ resolved
@@ -3752,7 +3752,6 @@
         return views
 
     @staticmethod
-<<<<<<< HEAD
     def get_instance_grouping(
         instances: Dict[int, Dict[Camcorder, List[Instance]]],
         reprojection_error_per_frame: Dict[int, float],
@@ -3851,10 +3850,7 @@
         return reprojection_error_per_frame
 
     @staticmethod
-    def get_permutations_of_instances(
-=======
     def get_products_of_instances(
->>>>>>> b863c6b3
         selected_instance: Instance,
         session: RecordingSession,
         frame_idx: int,
