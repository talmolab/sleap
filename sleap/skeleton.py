--- conflicted
+++ resolved
@@ -86,7 +86,296 @@
         return other.name == self.name and other.weight == self.weight
 
 
-<<<<<<< HEAD
+class SkeletonDecoder:
+    """Replace jsonpickle.decode with our own decoder.
+
+    This function will decode the following from jsonpickle's encoded format:
+
+    `Node` objects from
+        {
+            "py/object": "sleap.skeleton.Node",
+            "py/state": { "py/tuple": ["thorax1", 1.0] }
+        }
+    to `Node(name="thorax1", weight=1.0)`
+
+    `EdgeType` objects from
+        {
+            "py/reduce": [
+                { "py/type": "sleap.skeleton.EdgeType" },
+                { "py/tuple": [1] }
+            ]
+        }
+    to `EdgeType(1)`
+
+    `bytes` from
+        {
+            "py/b64": "aVZC..."
+        }
+    to `b"iVBO..."`
+
+    and any repeated objects from
+        {
+            "py/id": 1
+        }
+    to the object with the same reconstruction id (from top to bottom).
+    """
+
+    def __init__(self):
+        self.decoded_objects: List[Union[Node, EdgeType]] = []
+
+    def _decode_id(self, id: int) -> Union[Node, EdgeType]:
+        """Decode the object with the given `py/id` value of `id`.
+
+        Args:
+            id: The `py/id` value to decode (1-indexed).
+            objects: The dictionary of objects that have already been decoded.
+
+        Returns:
+            The object with the given `py/id` value.
+        """
+        return self.decoded_objects[id - 1]
+
+    @staticmethod
+    def _decode_state(state: dict) -> Node:
+        """Reconstruct the `Node` object from 'py/state' key in the serialized nx_graph.
+
+        We support states in either dictionary or tuple format:
+        {
+            "py/state": { "py/tuple": ["thorax1", 1.0] }
+        }
+        or
+        {
+            "py/state": {"name": "thorax1", "weight": 1.0}
+        }
+
+        Args:
+            state: The state to decode, i.e. state = dict["py/state"]
+
+        Returns:
+            The `Node` object reconstructed from the state.
+        """
+
+        if "py/tuple" in state:
+            return Node(*state["py/tuple"])
+
+        return Node(**state)
+
+    @staticmethod
+    def _decode_object_dict(object_dict) -> Node:
+        """Decode dict containing `py/object` key in the serialized nx_graph.
+
+        Args:
+            object_dict: The dict to decode, i.e.
+                object_dict = {"py/object": ..., "py/state":...}
+
+        Raises:
+            ValueError: If object_dict does not have 'py/object' and 'py/state' keys.
+            ValueError: If object_dict['py/object'] is not 'sleap.skeleton.Node'.
+
+        Returns:
+            The decoded `Node` object.
+        """
+
+        if object_dict["py/object"] != "sleap.skeleton.Node":
+            raise ValueError("Only 'sleap.skeleton.Node' objects are supported.")
+
+        node: Node = SkeletonDecoder._decode_state(state=object_dict["py/state"])
+        return node
+
+    def _decode_node(self, encoded_node: dict) -> Node:
+        """Decode an item believed to be an encoded `Node` object.
+
+        Also updates the list of decoded objects.
+
+        Args:
+            encoded_node: The encoded node to decode.
+
+        Returns:
+            The decoded node and the updated list of decoded objects.
+        """
+
+        if isinstance(encoded_node, int):
+            # Using index mapping to replace the object (load from Labels)
+            return encoded_node
+        elif "py/object" in encoded_node:
+            decoded_node: Node = SkeletonDecoder._decode_object_dict(encoded_node)
+            self.decoded_objects.append(decoded_node)
+        elif "py/id" in encoded_node:
+            decoded_node: Node = self._decode_id(encoded_node["py/id"])
+
+        return decoded_node
+
+    def _decode_nodes(self, encoded_nodes: List[dict]) -> List[Dict[str, Node]]:
+        """Decode the 'nodes' key in the serialized nx_graph.
+
+        The encoded_nodes is a list of dictionary of two types:
+            - A dictionary with 'py/object' and 'py/state' keys.
+            - A dictionary with 'py/id' key.
+
+        Args:
+            encoded_nodes: The list of encoded nodes to decode.
+
+        Returns:
+            The decoded nodes.
+        """
+
+        decoded_nodes: List[Dict[str, Node]] = []
+        for e_node_dict in encoded_nodes:
+            e_node = e_node_dict["id"]
+            d_node = self._decode_node(e_node)
+            decoded_nodes.append({"id": d_node})
+
+        return decoded_nodes
+
+    def _decode_reduce_dict(self, reduce_dict: Dict[str, List[dict]]) -> EdgeType:
+        """Decode the 'reduce' key in the serialized nx_graph.
+
+        The reduce_dict is a dictionary in the following format:
+        {
+            "py/reduce": [
+                { "py/type": "sleap.skeleton.EdgeType" },
+                { "py/tuple": [1] }
+            ]
+        }
+
+        Args:
+            reduce_dict: The dictionary to decode i.e. reduce_dict = {"py/reduce": ...}
+
+        Returns:
+            The decoded `EdgeType` object.
+        """
+
+        reduce_list = reduce_dict["py/reduce"]
+        has_py_type = has_py_tuple = False
+        for reduce_item in reduce_list:
+            if reduce_item is None:
+                # Sometimes the reduce list has None values, skip them
+                continue
+            if (
+                "py/type" in reduce_item
+                and reduce_item["py/type"] == "sleap.skeleton.EdgeType"
+            ):
+                has_py_type = True
+            elif "py/tuple" in reduce_item:
+                edge_type: int = reduce_item["py/tuple"][0]
+                has_py_tuple = True
+
+        if not has_py_type or not has_py_tuple:
+            raise ValueError(
+                "Only 'sleap.skeleton.EdgeType' objects are supported. "
+                "The 'py/reduce' list must have dictionaries with 'py/type' and "
+                "'py/tuple' keys."
+                f"\n\tHas py/type: {has_py_type}\n\tHas py/tuple: {has_py_tuple}"
+            )
+
+        edge = EdgeType(edge_type)
+        self.decoded_objects.append(edge)
+
+        return edge
+
+    def _decode_edge_type(self, encoded_edge_type: dict) -> EdgeType:
+        """Decode the 'type' key in the serialized nx_graph.
+
+        Args:
+            encoded_edge_type: a dictionary with either 'py/id' or 'py/reduce' key.
+
+        Returns:
+            The decoded `EdgeType` object.
+        """
+
+        if "py/reduce" in encoded_edge_type:
+            edge_type = self._decode_reduce_dict(encoded_edge_type)
+        else:
+            # Expect a "py/id" instead of "py/reduce"
+            edge_type = self._decode_id(encoded_edge_type["py/id"])
+        return edge_type
+
+    def _decode_links(
+        self, links: List[dict]
+    ) -> List[Dict[str, Union[int, Node, EdgeType]]]:
+        """Decode the 'links' key in the serialized nx_graph.
+
+        The links are the edges in the graph and will have the following keys:
+            - source: The source node of the edge.
+            - target: The destination node of the edge.
+            - type: The type of the edge (e.g. BODY, SYMMETRY).
+        and more.
+
+        Args:
+            encoded_links: The list of encoded links to decode.
+        """
+
+        for link in links:
+            for key, value in link.items():
+                if key == "source":
+                    link[key] = self._decode_node(value)
+                elif key == "target":
+                    link[key] = self._decode_node(value)
+                elif key == "type":
+                    link[key] = self._decode_edge_type(value)
+
+        return links
+
+    @staticmethod
+    def decode_preview_image(
+        img_b64: bytes, return_bytes: bool = False
+    ) -> Union[Image.Image, bytes]:
+        """Decode a skeleton preview image byte string representation to a `PIL.Image`
+
+        Args:
+            img_b64: a byte string representation of a skeleton preview image
+            return_bytes: whether to return the decoded image as bytes
+
+        Returns:
+            Either a PIL.Image of the skeleton preview image or the decoded image as bytes
+            (if `return_bytes` is True).
+        """
+        bytes = base64.b64decode(img_b64)
+        if return_bytes:
+            return bytes
+
+        buffer = BytesIO(bytes)
+        img = Image.open(buffer)
+        return img
+
+    def _decode(self, json_str: str):
+        dicts = json.loads(json_str)
+
+        # Enforce same format across template and non-template skeletons
+        if "nx_graph" not in dicts:
+            # Non-template skeletons use the dicts as the "nx_graph"
+            dicts = {"nx_graph": dicts}
+
+        # Decode the graph
+        nx_graph = dicts["nx_graph"]
+
+        self.decoded_objects = []  # Reset the decoded objects incase reusing decoder
+        for key, value in nx_graph.items():
+            if key == "nodes":
+                nx_graph[key] = self._decode_nodes(value)
+            elif key == "links":
+                nx_graph[key] = self._decode_links(value)
+
+        # Decode the preview image (if it exists)
+        preview_image = dicts.get("preview_image", None)
+        if preview_image is not None:
+            dicts["preview_image"] = SkeletonDecoder.decode_preview_image(
+                preview_image["py/b64"], return_bytes=True
+            )
+
+        return dicts
+
+    @classmethod
+    def decode(cls, json_str: str) -> Dict:
+        """Decode the given json string into a dictionary.
+
+        Returns:
+            A dict with `Node`s, `EdgeType`s, and `bytes` decoded/reconstructed.
+        """
+        decoder = cls()
+        return decoder._decode(json_str)
+
+
 class SkeletonEncoder:
     """Replace jsonpickle.encode with our own encoder.
 
@@ -291,296 +580,6 @@
         obj_id = id(obj)
         first_time = obj_id not in self._encoded_objects
         return first_time
-=======
-class SkeletonDecoder:
-    """Replace jsonpickle.decode with our own decoder.
-
-    This function will decode the following from jsonpickle's encoded format:
-
-    `Node` objects from
-        {
-            "py/object": "sleap.skeleton.Node",
-            "py/state": { "py/tuple": ["thorax1", 1.0] }
-        }
-    to `Node(name="thorax1", weight=1.0)`
-
-    `EdgeType` objects from
-        {
-            "py/reduce": [
-                { "py/type": "sleap.skeleton.EdgeType" },
-                { "py/tuple": [1] }
-            ]
-        }
-    to `EdgeType(1)`
-
-    `bytes` from
-        {
-            "py/b64": "aVZC..."
-        }
-    to `b"iVBO..."`
-
-    and any repeated objects from
-        {
-            "py/id": 1
-        }
-    to the object with the same reconstruction id (from top to bottom).
-    """
-
-    def __init__(self):
-        self.decoded_objects: List[Union[Node, EdgeType]] = []
-
-    def _decode_id(self, id: int) -> Union[Node, EdgeType]:
-        """Decode the object with the given `py/id` value of `id`.
-
-        Args:
-            id: The `py/id` value to decode (1-indexed).
-            objects: The dictionary of objects that have already been decoded.
-
-        Returns:
-            The object with the given `py/id` value.
-        """
-        return self.decoded_objects[id - 1]
-
-    @staticmethod
-    def _decode_state(state: dict) -> Node:
-        """Reconstruct the `Node` object from 'py/state' key in the serialized nx_graph.
-
-        We support states in either dictionary or tuple format:
-        {
-            "py/state": { "py/tuple": ["thorax1", 1.0] }
-        }
-        or
-        {
-            "py/state": {"name": "thorax1", "weight": 1.0}
-        }
-
-        Args:
-            state: The state to decode, i.e. state = dict["py/state"]
-
-        Returns:
-            The `Node` object reconstructed from the state.
-        """
-
-        if "py/tuple" in state:
-            return Node(*state["py/tuple"])
-
-        return Node(**state)
-
-    @staticmethod
-    def _decode_object_dict(object_dict) -> Node:
-        """Decode dict containing `py/object` key in the serialized nx_graph.
-
-        Args:
-            object_dict: The dict to decode, i.e.
-                object_dict = {"py/object": ..., "py/state":...}
-
-        Raises:
-            ValueError: If object_dict does not have 'py/object' and 'py/state' keys.
-            ValueError: If object_dict['py/object'] is not 'sleap.skeleton.Node'.
-
-        Returns:
-            The decoded `Node` object.
-        """
-
-        if object_dict["py/object"] != "sleap.skeleton.Node":
-            raise ValueError("Only 'sleap.skeleton.Node' objects are supported.")
-
-        node: Node = SkeletonDecoder._decode_state(state=object_dict["py/state"])
-        return node
-
-    def _decode_node(self, encoded_node: dict) -> Node:
-        """Decode an item believed to be an encoded `Node` object.
-
-        Also updates the list of decoded objects.
-
-        Args:
-            encoded_node: The encoded node to decode.
-
-        Returns:
-            The decoded node and the updated list of decoded objects.
-        """
-
-        if isinstance(encoded_node, int):
-            # Using index mapping to replace the object (load from Labels)
-            return encoded_node
-        elif "py/object" in encoded_node:
-            decoded_node: Node = SkeletonDecoder._decode_object_dict(encoded_node)
-            self.decoded_objects.append(decoded_node)
-        elif "py/id" in encoded_node:
-            decoded_node: Node = self._decode_id(encoded_node["py/id"])
-
-        return decoded_node
-
-    def _decode_nodes(self, encoded_nodes: List[dict]) -> List[Dict[str, Node]]:
-        """Decode the 'nodes' key in the serialized nx_graph.
-
-        The encoded_nodes is a list of dictionary of two types:
-            - A dictionary with 'py/object' and 'py/state' keys.
-            - A dictionary with 'py/id' key.
-
-        Args:
-            encoded_nodes: The list of encoded nodes to decode.
-
-        Returns:
-            The decoded nodes.
-        """
-
-        decoded_nodes: List[Dict[str, Node]] = []
-        for e_node_dict in encoded_nodes:
-            e_node = e_node_dict["id"]
-            d_node = self._decode_node(e_node)
-            decoded_nodes.append({"id": d_node})
-
-        return decoded_nodes
-
-    def _decode_reduce_dict(self, reduce_dict: Dict[str, List[dict]]) -> EdgeType:
-        """Decode the 'reduce' key in the serialized nx_graph.
-
-        The reduce_dict is a dictionary in the following format:
-        {
-            "py/reduce": [
-                { "py/type": "sleap.skeleton.EdgeType" },
-                { "py/tuple": [1] }
-            ]
-        }
-
-        Args:
-            reduce_dict: The dictionary to decode i.e. reduce_dict = {"py/reduce": ...}
-
-        Returns:
-            The decoded `EdgeType` object.
-        """
-
-        reduce_list = reduce_dict["py/reduce"]
-        has_py_type = has_py_tuple = False
-        for reduce_item in reduce_list:
-            if reduce_item is None:
-                # Sometimes the reduce list has None values, skip them
-                continue
-            if (
-                "py/type" in reduce_item
-                and reduce_item["py/type"] == "sleap.skeleton.EdgeType"
-            ):
-                has_py_type = True
-            elif "py/tuple" in reduce_item:
-                edge_type: int = reduce_item["py/tuple"][0]
-                has_py_tuple = True
-
-        if not has_py_type or not has_py_tuple:
-            raise ValueError(
-                "Only 'sleap.skeleton.EdgeType' objects are supported. "
-                "The 'py/reduce' list must have dictionaries with 'py/type' and "
-                "'py/tuple' keys."
-                f"\n\tHas py/type: {has_py_type}\n\tHas py/tuple: {has_py_tuple}"
-            )
-
-        edge = EdgeType(edge_type)
-        self.decoded_objects.append(edge)
-
-        return edge
-
-    def _decode_edge_type(self, encoded_edge_type: dict) -> EdgeType:
-        """Decode the 'type' key in the serialized nx_graph.
-
-        Args:
-            encoded_edge_type: a dictionary with either 'py/id' or 'py/reduce' key.
-
-        Returns:
-            The decoded `EdgeType` object.
-        """
-
-        if "py/reduce" in encoded_edge_type:
-            edge_type = self._decode_reduce_dict(encoded_edge_type)
-        else:
-            # Expect a "py/id" instead of "py/reduce"
-            edge_type = self._decode_id(encoded_edge_type["py/id"])
-        return edge_type
-
-    def _decode_links(
-        self, links: List[dict]
-    ) -> List[Dict[str, Union[int, Node, EdgeType]]]:
-        """Decode the 'links' key in the serialized nx_graph.
-
-        The links are the edges in the graph and will have the following keys:
-            - source: The source node of the edge.
-            - target: The destination node of the edge.
-            - type: The type of the edge (e.g. BODY, SYMMETRY).
-        and more.
-
-        Args:
-            encoded_links: The list of encoded links to decode.
-        """
-
-        for link in links:
-            for key, value in link.items():
-                if key == "source":
-                    link[key] = self._decode_node(value)
-                elif key == "target":
-                    link[key] = self._decode_node(value)
-                elif key == "type":
-                    link[key] = self._decode_edge_type(value)
-
-        return links
-
-    @staticmethod
-    def decode_preview_image(
-        img_b64: bytes, return_bytes: bool = False
-    ) -> Union[Image.Image, bytes]:
-        """Decode a skeleton preview image byte string representation to a `PIL.Image`
-
-        Args:
-            img_b64: a byte string representation of a skeleton preview image
-            return_bytes: whether to return the decoded image as bytes
-
-        Returns:
-            Either a PIL.Image of the skeleton preview image or the decoded image as bytes
-            (if `return_bytes` is True).
-        """
-        bytes = base64.b64decode(img_b64)
-        if return_bytes:
-            return bytes
-
-        buffer = BytesIO(bytes)
-        img = Image.open(buffer)
-        return img
-
-    def _decode(self, json_str: str):
-        dicts = json.loads(json_str)
-
-        # Enforce same format across template and non-template skeletons
-        if "nx_graph" not in dicts:
-            # Non-template skeletons use the dicts as the "nx_graph"
-            dicts = {"nx_graph": dicts}
-
-        # Decode the graph
-        nx_graph = dicts["nx_graph"]
-
-        self.decoded_objects = []  # Reset the decoded objects incase reusing decoder
-        for key, value in nx_graph.items():
-            if key == "nodes":
-                nx_graph[key] = self._decode_nodes(value)
-            elif key == "links":
-                nx_graph[key] = self._decode_links(value)
-
-        # Decode the preview image (if it exists)
-        preview_image = dicts.get("preview_image", None)
-        if preview_image is not None:
-            dicts["preview_image"] = SkeletonDecoder.decode_preview_image(
-                preview_image["py/b64"], return_bytes=True
-            )
-
-        return dicts
-
-    @classmethod
-    def decode(cls, json_str: str) -> Dict:
-        """Decode the given json string into a dictionary.
-
-        Returns:
-            A dict with `Node`s, `EdgeType`s, and `bytes` decoded/reconstructed.
-        """
-        decoder = cls()
-        return decoder._decode(json_str)
->>>>>>> ab93b9ed
 
 
 class Skeleton:
