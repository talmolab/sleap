<<<<<<< HEAD
__version__ = "1.0.4a7"
=======
__version__ = "1.0.4a2"
>>>>>>> de0ed9aa
<|MERGE_RESOLUTION|>--- conflicted
+++ resolved
@@ -1,5 +1 @@
-<<<<<<< HEAD
-__version__ = "1.0.4a7"
-=======
-__version__ = "1.0.4a2"
->>>>>>> de0ed9aa
+__version__ = "1.0.4a7"