"""
Evaluation utilities for measuring pose estimation accuracy.

To generate metrics, you'll need two `Labels` datasets, one with ground truth
data and one with predicted data. The video paths in the datasets must match.
Load both datasets and call `evaluate`, like so:

> labels_gt = Labels.load_file("path/to/ground/truth.slp")
> labels_pr = Labels.load_file("path/to/predictions.slp")
> metrics = evaluate(labels_gt, labels_pr)

`evaluate` returns a dictionary, keys are strings which name the metric,
values are either floats or numpy arrays.

A good place to start if you want to understand how well your models are
performing is to look at:

    * oks_voc.mAP
    * vis.precision
    * vis.recall
    * dist.p95
"""

import os
import numpy as np
from typing import Any, Dict, List, Optional, Text, Tuple, Union
import logging
import sleap
from sleap import Labels, LabeledFrame, Instance, PredictedInstance
from sleap.nn.config import (
    TrainingJobConfig,
    CentroidsHeadConfig,
    CenteredInstanceConfmapsHeadConfig,
    MultiInstanceConfig,
    MultiClassBottomUpConfig,
    MultiClassTopDownConfig,
    SingleInstanceConfmapsHeadConfig,
)
from sleap.nn.model import Model
from sleap.nn.data.pipelines import LabelsReader
from sleap.nn.inference import (
    TopDownPredictor,
    BottomUpPredictor,
<<<<<<< HEAD
    BottomUpMultiClassPredictor,
=======
>>>>>>> bdda65ac
    SingleInstancePredictor,
)

logger = logging.getLogger(__name__)


def replace_path(video_list: List[dict], new_paths: List[Text]):
    """Replace video paths in unstructured video objects."""
    if isinstance(new_paths, str):
        new_paths = [new_paths] * len(video_list)

    for video, new_path in zip(video_list, new_paths):
        video["backend"]["filename"] = new_path


def find_frame_pairs(
    labels_gt: Labels, labels_pr: Labels, user_labels_only: bool = True
) -> List[Tuple[LabeledFrame, LabeledFrame]]:
    """Find corresponding frames across two sets of labels.

    Args:
        labels_gt: A `sleap.Labels` instance with ground truth instances.
        labels_pr: A `sleap.Labels` instance with predicted instances.
        user_labels_only: If False, frames with predicted instances in `labels_gt` will
            also be considered for matching.

    Returns:
        A list of pairs of `sleap.LabeledFrame`s in the form `(frame_gt, frame_pr)`.
    """
    frame_pairs = []
    for video_gt in labels_gt.videos:

        # Find matching video instance in predictions.
        video_pr = None
        for video in labels_pr.videos:
            if isinstance(video.backend, type(video_gt.backend)) and video.matches(
                video_gt
            ):
                video_pr = video
                break

        if video_pr is None:
            continue

        # Find labeled frames in this video.
        labeled_frames_gt = labels_gt.find(video_gt)
        if user_labels_only:
            labeled_frames_gt = [
                lf for lf in labeled_frames_gt if lf.has_user_instances
            ]

        # Attempt to match each labeled frame in the ground truth.
        for labeled_frame_gt in labeled_frames_gt:
            labeled_frames_pr = labels_pr.find(
                video_pr, frame_idx=labeled_frame_gt.frame_idx
            )

            if not labeled_frames_pr:
                # No match
                continue
            elif len(labeled_frames_pr) == 1:
                # Match!
                frame_pairs.append((labeled_frame_gt, labeled_frames_pr[0]))
            else:
                # Too many matches.
                raise ValueError("More than one labeled frame found in predictions.")

    return frame_pairs


def compute_instance_area(points: np.ndarray) -> np.ndarray:
    """Compute the area of the bounding box of a set of keypoints.

    Args:
        points: A numpy array of coordinates.

    Returns:
        The area of the bounding box of the points.
    """
    if points.ndim == 2:
        points = np.expand_dims(points, axis=0)

    min_pt = np.nanmin(points, axis=-2)
    max_pt = np.nanmax(points, axis=-2)

    return np.prod(max_pt - min_pt, axis=-1)


def compute_oks(
    points_gt: np.ndarray,
    points_pr: np.ndarray,
    scale: Optional[float] = None,
    stddev: float = 0.025,
) -> np.ndarray:
    """Compute the object keypoints similarity between sets of points.

    Args:
        points_gt: Ground truth instances of shape (n_gt, n_nodes, n_ed),
            where n_nodes is the number of body parts/keypoint types, and n_ed
            is the number of Euclidean dimensions (typically 2 or 3). Keypoints
            that are missing/not visible should be represented as NaNs.
        points_pr: Predicted instance of shape (n_pr, n_nodes, n_ed).
        scale: Size scaling factor to use when weighing the scores, typically
            the area of the bounding box of the instance (in pixels). This
            should be of the length n_gt. If a scalar is provided, the same
            number is used for all ground truth instances. If set to None, the
            bounding box area of the ground truth instances will be calculated.
        stddev: The standard deviation associated with the spread in the
            localization accuracy of each node/keypoint type. This should be of
            the length n_nodes. "Easier" keypoint types will have lower values
            to reflect the smaller spread expected in localizing it.

    Returns:
        The object keypoints similarity between every pair of ground truth and
        predicted instance, a numpy array of of shape (n_gt, n_pr) in the range
        of [0, 1.0], with 1.0 denoting a perfect match.

    Notes:
        It's important to set the stddev appropriately when accounting for the
        difficulty of each keypoint type. For reference, the median value for
        all keypoint types in COCO is 0.072. The "easiest" keypoint is the left
        eye, with stddev of 0.025, since it is easy to precisely locate the
        eyes when labeling. The "hardest" keypoint is the left hip, with stddev
        of 0.107, since it's hard to locate the left hip bone without external
        anatomical features and since it is often occluded by clothing.

        The implementation here is based off of the descriptions in:
        Ronch & Perona. "Benchmarking and Error Diagnosis in Multi-Instance Pose
        Estimation." ICCV (2017).
    """
    if points_gt.ndim != 3 or points_pr.ndim != 3:
        raise ValueError(
            "Points must be rank-3 with shape (n_instances, n_nodes, n_ed)."
        )

    if scale is None:
        scale = compute_instance_area(points_gt)

    n_gt, n_nodes, n_ed = points_gt.shape  # n_ed = 2 or 3 (euclidean dimensions)
    n_pr = points_pr.shape[0]

    # If scalar scale was provided, use the same for each ground truth instance.
    if np.isscalar(scale):
        scale = np.full(n_gt, scale)

    # If scalar standard deviation was provided, use the same for each node.
    if np.isscalar(stddev):
        stddev = np.full(n_nodes, stddev)

    # Compute displacement between each pair.
    displacement = np.reshape(points_gt, (n_gt, 1, n_nodes, n_ed)) - np.reshape(
        points_pr, (1, n_pr, n_nodes, n_ed)
    )
    assert displacement.shape == (n_gt, n_pr, n_nodes, n_ed)

    # Convert to pairwise Euclidean distances.
    distance = (displacement ** 2).sum(axis=-1)  # (n_gt, n_pr, n_nodes)
    assert distance.shape == (n_gt, n_pr, n_nodes)

    # Compute the normalization factor per keypoint.
    spread_factor = (2 * stddev) ** 2
    scale_factor = 2 * (scale + np.spacing(1))
    normalization_factor = np.reshape(spread_factor, (1, 1, n_nodes)) * np.reshape(
        scale_factor, (n_gt, 1, 1)
    )
    assert normalization_factor.shape == (n_gt, 1, n_nodes)

    # Since a "miss" is considered as KS < 0.5, we'll set the
    # distances for predicted points that are missing to inf.
    missing_pr = np.any(np.isnan(points_pr), axis=-1)  # (n_pr, n_nodes)
    assert missing_pr.shape == (n_pr, n_nodes)
    distance[:, missing_pr] = np.inf

    # Compute the keypoint similarity as per the top of Eq. 1.
    ks = np.exp(-(distance / normalization_factor))  # (n_gt, n_pr, n_nodes)
    assert ks.shape == (n_gt, n_pr, n_nodes)

    # Set the KS for missing ground truth points to 0.
    # This is equivalent to the visibility delta function of the bottom
    # of Eq. 1.
    missing_gt = np.any(np.isnan(points_gt), axis=-1)  # (n_gt, n_nodes)
    assert missing_gt.shape == (n_gt, n_nodes)
    ks[np.expand_dims(missing_gt, axis=1)] = 0

    # Compute the OKS.
    n_visible_gt = np.sum(
        (~missing_gt).astype("float64"), axis=-1, keepdims=True
    )  # (n_gt, 1)
    oks = np.sum(ks, axis=-1) / n_visible_gt
    assert oks.shape == (n_gt, n_pr)

    return oks


def match_instances(
    frame_gt: LabeledFrame,
    frame_pr: LabeledFrame,
    stddev: float = 0.025,
    scale: Optional[float] = None,
    threshold: float = 0,
    user_labels_only: bool = True,
) -> Tuple[List[Tuple[Instance, PredictedInstance, float]], List[Instance]]:
    """Match pairs of instances between ground truth and predictions in a frame.

    Args:
        frame_gt: A `sleap.LabeledFrame` with ground truth instances.
        frame_pr: A `sleap.LabeledFrame` with predicted instances.
        stddev: The expected spread of coordinates for OKS computation.
        scale: The scale for normalizing the OKS. If not set, the bounding box area will
            be used.
        threshold: The minimum OKS between a candidate pair of instances to be
            considered a match.
        user_labels_only: If False, predicted instances in the ground truth frame may be
            considered for matching.

    Returns:
        A tuple of (`positive_pairs`, `false_negatives`).

        `positive_pairs` is a list of 3-tuples of the form
        `(instance_gt, instance_pr, oks)` containing the matched pair of instances and
        their OKS.

        `false_negatives` is a list of ground truth `sleap.Instance`s that could not be
        matched.

    Notes:
        This function uses the approach from the PASCAL VOC scoring procedure. Briefly,
        predictions are sorted descending by their instance-level prediction scores and
        greedily matched to ground truth instances which are then removed from the pool
        of available instances.

        Ground truth instances that remain unmatched are considered false negatives.
    """
    # Sort predicted instances by score.
    scores_pr = np.array(
        [
            instance.score
            for instance in frame_pr.instances
            if hasattr(instance, "score")
        ]
    )
    idxs_pr = np.argsort(-scores_pr, kind="mergesort")  # descending
    scores_pr = scores_pr[idxs_pr]

    if user_labels_only:
        available_instances_gt = frame_gt.user_instances
    else:
        available_instances_gt = frame_gt.instances
    available_instances_gt_idxs = list(range(len(available_instances_gt)))

    positive_pairs = []
    for idx_pr in idxs_pr:
        # Pull out predicted instance.
        instance_pr = frame_pr.instances[idx_pr]

        # Convert instances to point arrays.
        points_pr = np.expand_dims(instance_pr.numpy(), axis=0)
        points_gt = np.stack(
            [
                available_instances_gt[idx].numpy()
                for idx in available_instances_gt_idxs
            ],
            axis=0,
        )

        # Find the best match by computing OKS.
        oks = compute_oks(points_gt, points_pr, stddev=stddev, scale=scale)
        oks = np.squeeze(oks, axis=1)
        assert oks.shape == (len(points_gt),)

        oks[oks <= threshold] = np.nan
        best_match_gt_idx = np.argsort(-oks, kind="mergesort")[0]
        best_match_oks = oks[best_match_gt_idx]
        if np.isnan(best_match_oks):
            continue

        # Remove matched ground truth instance and add as a positive pair.
        instance_gt_idx = available_instances_gt_idxs.pop(best_match_gt_idx)
        instance_gt = available_instances_gt[instance_gt_idx]
        positive_pairs.append((instance_gt, instance_pr, best_match_oks))

        # Stop matching lower scoring instances if we run out of candidates in the
        # ground truth.
        if not available_instances_gt_idxs:
            break

    # Any remaining ground truth instances are considered false negatives.
    false_negatives = [
        available_instances_gt[idx] for idx in available_instances_gt_idxs
    ]

    return positive_pairs, false_negatives


def match_frame_pairs(
    frame_pairs: List[Tuple[LabeledFrame, LabeledFrame]],
    stddev: float = 0.025,
    scale: Optional[float] = None,
    threshold: float = 0,
    user_labels_only: bool = True,
) -> Tuple[List[Tuple[Instance, PredictedInstance, float]], List[Instance]]:
    """Match all ground truth and predicted instances within each pair of frames.

    This is a wrapper for `match_instances()` but operates on lists of frames.

    Args:
        frame_pairs: A list of pairs of `sleap.LabeledFrame`s in the form
            `(frame_gt, frame_pr)`. These can be obtained with `find_frame_pairs()`.
        stddev: The expected spread of coordinates for OKS computation.
        scale: The scale for normalizing the OKS. If not set, the bounding box area will
            be used.
        threshold: The minimum OKS between a candidate pair of instances to be
            considered a match.
        user_labels_only: If False, predicted instances in the ground truth frame may be
            considered for matching.

    Returns:
        A tuple of (`positive_pairs`, `false_negatives`).

        `positive_pairs` is a list of 3-tuples of the form
        `(instance_gt, instance_pr, oks)` containing the matched pair of instances and
        their OKS.

        `false_negatives` is a list of ground truth `sleap.Instance`s that could not be
        matched.
    """
    positive_pairs = []
    false_negatives = []
    for frame_gt, frame_pr in frame_pairs:
        positive_pairs_frame, false_negatives_frame = match_instances(
            frame_gt,
            frame_pr,
            stddev=stddev,
            scale=scale,
            threshold=threshold,
            user_labels_only=user_labels_only,
        )
        positive_pairs.extend(positive_pairs_frame)
        false_negatives.extend(false_negatives_frame)

    return positive_pairs, false_negatives


def compute_generalized_voc_metrics(
    positive_pairs: List[Tuple[Instance, PredictedInstance, Any]],
    false_negatives: List[Instance],
    match_scores: List[float],
    match_score_thresholds: np.ndarray = np.linspace(0.5, 0.95, 10),  # 0.5:0.05:0.95
    recall_thresholds: np.ndarray = np.linspace(0, 1, 101),  # 0.0:0.01:1.00
    name: Text = "gvoc",
) -> Dict[Text, Any]:
    """Compute VOC metrics given matched pairs of instances.

    Args:
        positive_pairs: A list of tuples of the form `(instance_gt, instance_pr, _)`
            containing the matched pair of instances.
        false_negatives: A list of unmatched instances.
        match_scores: The score obtained in the matching procedure for each matched pair
            (e.g., OKS).
        match_score_thresholds: Score thresholds at which to consider matches as a true
            positive match.
        recall_thresholds: Recall thresholds at which to evaluate Average Precision.
        name: Name to use to prefix returned metric keys.

    Returns:
        A dictionary of VOC metrics.
    """
    detection_scores = np.array([pp[1].score for pp in positive_pairs])

    inds = np.argsort(-detection_scores, kind="mergesort")
    detection_scores = detection_scores[inds]
    match_scores = match_scores[inds]

    precisions = []
    recalls = []

    npig = len(positive_pairs) + len(false_negatives)  # total number of GT instances

    for match_score_threshold in match_score_thresholds:

        tp = np.cumsum(match_scores >= match_score_threshold)
        fp = np.cumsum(match_scores < match_score_threshold)

        rc = tp / npig
        pr = tp / (fp + tp + np.spacing(1))

        recall = rc[-1]  # best recall at this OKS threshold

        # Ensure strictly decreasing precisions.
        for i in range(len(pr) - 1, 0, -1):
            if pr[i] > pr[i - 1]:
                pr[i - 1] = pr[i]

        # Find best precision at each recall threshold.
        rc_inds = np.searchsorted(rc, recall_thresholds, side="left")
        precision = np.zeros(rc_inds.shape)
        is_valid_rc_ind = rc_inds < len(pr)
        precision[is_valid_rc_ind] = pr[rc_inds[is_valid_rc_ind]]

        precisions.append(precision)
        recalls.append(recall)

    precisions = np.array(precisions)
    recalls = np.array(recalls)

    AP = precisions.mean(
        axis=1
    )  # AP = average precision over fixed set of recall thresholds
    AR = recalls  # AR = max recall given a fixed number of detections per image

    mAP = precisions.mean()  # mAP = mean over all OKS thresholds
    mAR = recalls.mean()  # mAR = mean over all OKS thresholds

    return {
        name + ".match_score_thresholds": match_score_thresholds,
        name + ".recall_thresholds": recall_thresholds,
        name + ".match_scores": match_scores,
        name + ".precisions": precisions,
        name + ".recalls": recalls,
        name + ".AP": AP,
        name + ".AR": AR,
        name + ".mAP": mAP,
        name + ".mAR": mAR,
    }


def compute_dists(
    positive_pairs: List[Tuple[Instance, PredictedInstance, Any]]
) -> np.ndarray:
    """Compute Euclidean distances between matched pairs of instances.

    Args:
        positive_pairs: A list of tuples of the form `(instance_gt, instance_pr, _)`
            containing the matched pair of instances.

    Returns:
        An array of pairwise distances of shape `(n_positive_pairs, n_nodes)`.
    """
    dists = []
    for instance_gt, instance_pr, _ in positive_pairs:
        points_gt = instance_gt.points_array
        points_pr = instance_pr.points_array

        dists.append(np.linalg.norm(points_pr - points_gt, axis=-1))
    dists = np.array(dists)

    return dists


def compute_dist_metrics(dists: np.ndarray) -> Dict[Text, np.ndarray]:
    """Compute the Euclidean distance error at different percentiles.

    Args:
        dists: An array of pairwise distances of shape `(n_positive_pairs, n_nodes)`.

    Returns:
        A dictionary of distance metrics.
    """
    results = {
        "dist.dists": dists,
        "dist.avg": np.nanmean(dists),
        "dist.p50": np.nan,
        "dist.p75": np.nan,
        "dist.p90": np.nan,
        "dist.p95": np.nan,
        "dist.p99": np.nan,
    }

    is_non_nan = ~np.isnan(dists)
    if np.any(is_non_nan):
        non_nans = dists[is_non_nan]
        for ptile in (50, 75, 90, 95, 99):
            results[f"dist.p{ptile}"] = np.percentile(non_nans, ptile)

    return results


def compute_pck_metrics(
    dists: np.ndarray, thresholds: np.ndarray = np.linspace(1, 10, 10)
) -> Dict[Text, np.ndarray]:
    """Compute PCK across a range of thresholds.

    Args:
        dists: An array of pairwise distances of shape `(n_positive_pairs, n_nodes)`.
        thresholds: A list of distance thresholds in pixels.

    Returns:
        A dictionary of PCK metrics evaluated at each threshold.
    """
    dists = np.copy(dists)
    dists[np.isnan(dists)] = np.inf
    pcks = np.expand_dims(dists, -1) < np.reshape(thresholds, (1, 1, -1))
    mPCK_parts = pcks.mean(axis=0).mean(axis=-1)
    mPCK = mPCK_parts.mean()

    return {
        "pck.thresholds": thresholds,
        "pck.pcks": pcks,
        "pck.mPCK_parts": mPCK_parts,
        "pck.mPCK": mPCK,
    }


def compute_visibility_conf(
    positive_pairs: List[Tuple[Instance, Instance, Any]]
) -> Dict[Text, float]:
    """Compute node visibility metrics.

    Args:
        positive_pairs: A list of tuples of the form `(instance_gt, instance_pr, _)`
            containing the matched pair of instances.

    Returns:
        A dictionary of visibility metrics, including the confusion matrix.
    """
    vis_tp = 0
    vis_fn = 0
    vis_fp = 0
    vis_tn = 0

    for instance_gt, instance_pr, _ in positive_pairs:
        missing_nodes_gt = np.isnan(instance_gt.points_array).any(axis=-1)
        missing_nodes_pr = np.isnan(instance_pr.points_array).any(axis=-1)

        vis_tn += ((missing_nodes_gt) & (missing_nodes_pr)).sum()
        vis_fn += ((~missing_nodes_gt) & (missing_nodes_pr)).sum()
        vis_fp += ((missing_nodes_gt) & (~missing_nodes_pr)).sum()
        vis_tp += ((~missing_nodes_gt) & (~missing_nodes_pr)).sum()

    return {
        "vis.tp": vis_tp,
        "vis.fp": vis_fp,
        "vis.tn": vis_tn,
        "vis.fn": vis_fn,
        "vis.precision": vis_tp / (vis_tp + vis_fp) if (vis_tp + vis_fp) else np.nan,
        "vis.recall": vis_tp / (vis_tp + vis_fn) if (vis_tp + vis_fn) else np.nan,
    }


def evaluate(
    labels_gt: Labels,
    labels_pr: Labels,
    oks_stddev: float = 0.025,
    oks_scale: Optional[float] = None,
    match_threshold: float = 0,
    user_labels_only: bool = True,
) -> Dict[Text, Union[float, np.ndarray]]:
    """Calculate all metrics from ground truth and predicted labels.

    Args:
        labels_gt: The `Labels` dataset object with ground truth labels.
        labels_pr: The `Labels` dataset object with predicted labels.
        oks_stddev: The standard deviation to use for calculating object
            keypoint similarity; see `compute_oks` function for details.
        oks_scale: The scale to use for calculating object
            keypoint similarity; see `compute_oks` function for details.
        match_threshold: The threshold to use on oks scores when determining
            which instances match between ground truth and predicted frames.
        user_labels_only: If False, predicted instances in the ground truth frame may be
            considered for matching.

    Returns:
        Dict, keys are strings, values are metrics (floats or ndarrays).
    """
    metrics = dict()

    frame_pairs = find_frame_pairs(
        labels_gt, labels_pr, user_labels_only=user_labels_only
    )

    if not frame_pairs:
        return metrics

    positive_pairs, false_negatives = match_frame_pairs(
        frame_pairs,
        stddev=oks_stddev,
        scale=oks_scale,
        threshold=match_threshold,
        user_labels_only=user_labels_only,
    )
    dists = compute_dists(positive_pairs)

    metrics.update(compute_visibility_conf(positive_pairs))
    metrics.update(compute_dist_metrics(dists))
    metrics.update(compute_pck_metrics(dists))

    pair_oks = np.array([oks for _, _, oks in positive_pairs])
    pair_pck = metrics["pck.pcks"].mean(axis=-1).mean(axis=-1)

    metrics["oks.mOKS"] = pair_oks.mean()
    metrics.update(
        compute_generalized_voc_metrics(
            positive_pairs, false_negatives, match_scores=pair_oks, name="oks_voc"
        )
    )
    metrics.update(
        compute_generalized_voc_metrics(
            positive_pairs, false_negatives, match_scores=pair_pck, name="pck_voc"
        )
    )

    return metrics


def evaluate_model(
    cfg: TrainingJobConfig,
    labels_reader: LabelsReader,
    model: Model,
    save: bool = True,
    split_name: Text = "test",
) -> Tuple[Labels, Dict[Text, Any]]:
    """Evaluate a trained model and save metrics and predictions.

    Args:
        cfg: The `TrainingJobConfig` associated with the model.
        labels_reader: A `LabelsReader` pipeline generator that reads the ground truth
            data to evaluate.
        model: The `sleap.nn.model.Model` instance to evaluate.
        save: If True, save the predictions and metrics to the model folder.
        split_name: String name to append to the saved filenames.

    Returns:
        A tuple of `(labels_pr, metrics)`.

        `labels_pr` will contain the predicted labels.

        `metrics` will contain the evaluated metrics given the predictions, or None if
        the metrics failed to be computed.
    """
    # Setup predictor for evaluation.
    head_config = cfg.model.heads.which_oneof()
    if isinstance(head_config, CentroidsHeadConfig):
        predictor = TopDownPredictor(
            centroid_config=cfg,
            centroid_model=model,
            confmap_config=None,
            confmap_model=None,
        )
    elif isinstance(head_config, CenteredInstanceConfmapsHeadConfig):
        predictor = TopDownPredictor(
            centroid_config=None,
            centroid_model=None,
            confmap_config=cfg,
            confmap_model=model,
        )
    elif isinstance(head_config, MultiInstanceConfig):
        predictor = sleap.nn.inference.BottomUpPredictor(
            bottomup_config=cfg, bottomup_model=model
        )
    elif isinstance(head_config, MultiClassBottomUpConfig):
        predictor = sleap.nn.inference.BottomUpMultiClassPredictor(
            config=cfg, model=model
        )
    elif isinstance(head_config, MultiClassTopDownConfig):
        # TODO:
        # predictor = sleap.nn.inference.TopDownMultiClassPredictor(
        #     config=cfg, model=model
        # )
        pass
    elif isinstance(head_config, SingleInstanceConfmapsHeadConfig):
        predictor = sleap.nn.inference.SingleInstancePredictor(
            confmap_config=cfg, confmap_model=model
        )
    else:
        raise ValueError("Unrecognized model type:", head_config)

    # Predict.
    labels_pr = predictor.predict(labels_reader, make_labels=True)

    # Compute metrics.
    try:
        metrics = evaluate(labels_reader.labels, labels_pr)
    except:
        logger.warning("Failed to compute metrics.")
        metrics = None

    # Save.
    if save:
        labels_pr_path = os.path.join(
            cfg.outputs.run_path, f"labels_pr.{split_name}.slp"
        )
        Labels.save_file(labels_pr, labels_pr_path)
        logger.info("Saved predictions: %s", labels_pr_path)

        if metrics is not None:
            metrics_path = os.path.join(
                cfg.outputs.run_path, f"metrics.{split_name}.npz"
            )
            np.savez_compressed(metrics_path, **{"metrics": metrics})
            logger.info("Saved metrics: %s", metrics_path)

    if metrics is not None:
        logger.info("OKS mAP: %f", metrics["oks_voc.mAP"])

    return labels_pr, metrics<|MERGE_RESOLUTION|>--- conflicted
+++ resolved
@@ -41,10 +41,7 @@
 from sleap.nn.inference import (
     TopDownPredictor,
     BottomUpPredictor,
-<<<<<<< HEAD
     BottomUpMultiClassPredictor,
-=======
->>>>>>> bdda65ac
     SingleInstancePredictor,
 )
 
@@ -694,16 +691,6 @@
         predictor = sleap.nn.inference.BottomUpPredictor(
             bottomup_config=cfg, bottomup_model=model
         )
-    elif isinstance(head_config, MultiClassBottomUpConfig):
-        predictor = sleap.nn.inference.BottomUpMultiClassPredictor(
-            config=cfg, model=model
-        )
-    elif isinstance(head_config, MultiClassTopDownConfig):
-        # TODO:
-        # predictor = sleap.nn.inference.TopDownMultiClassPredictor(
-        #     config=cfg, model=model
-        # )
-        pass
     elif isinstance(head_config, SingleInstanceConfmapsHeadConfig):
         predictor = sleap.nn.inference.SingleInstancePredictor(
             confmap_config=cfg, confmap_model=model
