--- conflicted
+++ resolved
@@ -8,15 +8,10 @@
 import os
 import re
 import shutil
-<<<<<<< HEAD
-from typing import Any, Dict, Hashable, Iterable, List, Optional, Callable
-from urllib.request import url2pathname
-=======
 from collections import defaultdict
 from io import BytesIO
 from pathlib import Path
-from typing import Any, Dict, Hashable, Iterable, List, Optional
->>>>>>> 587331fd
+from typing import Any, Callable, Dict, Hashable, Iterable, List, Optional
 from urllib.parse import unquote, urlparse
 from urllib.request import url2pathname
 
