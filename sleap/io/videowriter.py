--- conflicted
+++ resolved
@@ -90,12 +90,6 @@
     def __init__(
         self, filename, height, width, fps, crf: int = 21, preset: str = "superfast"
     ):
-<<<<<<< HEAD
-        # import skvideo.io
-
-        fps = str(fps)
-        self._writer = skvideo.io.FFmpegWriter(
-=======
         self.filename = filename
         self.height = height
         self.width = width
@@ -111,7 +105,6 @@
         # output_params must be a list of strings
         # iio.help(name='FFMPEG') to test
         self.writer = iio.get_writer(
->>>>>>> 260fb85e
             filename,
             fps=fps,
             codec="libx264",
