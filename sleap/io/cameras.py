"""Module for storing information for camera groups."""

from itertools import permutations, product
import logging
import tempfile
from pathlib import Path
from typing import Any, Dict, Iterator, List, Optional, Tuple, Union, cast, Set

import cattr
import numpy as np
import toml
from aniposelib.cameras import Camera, CameraGroup, FisheyeCamera
from attrs import define, field
from attrs.validators import deep_iterable, instance_of

# from sleap.io.dataset import Labels  # TODO(LM): Circular import, implement Observer
from sleap.instance import PredictedInstance
from sleap.io.video import Video
from sleap.util import deep_iterable_converter

logger = logging.getLogger(__name__)


@define
class Camcorder:
    """Wrapper for `Camera` and `FishEyeCamera` classes.

    Attributes:
        camera: `Camera` or `FishEyeCamera` object.
        videos: List of `Video` objects.
    """

    camera: Union[Camera, FisheyeCamera]
    camera_cluster: "CameraCluster" = None
    _video_by_session: Dict["RecordingSession", Video] = field(factory=dict)

    @property
    def videos(self) -> List[Video]:
        return list(self.camera_cluster._session_by_video.keys())

    @property
    def sessions(self) -> List["RecordingSession"]:
        return list(self._video_by_session.keys())

    def get_video(self, session: "RecordingSession") -> Optional[Video]:
        if session not in self._video_by_session:
            logger.warning(f"{session} not found in {self}.")
            return None
        return self._video_by_session[session]

    def get_session(self, video: Video) -> Optional["RecordingSession"]:
        if video not in self.camera_cluster._session_by_video:
            logger.warning(f"{video} not found in {self}.")
            return None
        return self.camera_cluster._session_by_video[video]

    def __attrs_post_init__(self):
        # Avoid overwriting `CameraCluster` if already set.
        if not isinstance(self.camera_cluster, CameraCluster):
            self.camera_cluster = CameraCluster()

    def __eq__(self, other):
        if not isinstance(other, Camcorder):
            return NotImplemented

        for attr in vars(self):
            other_attr = getattr(other, attr)
            if isinstance(other_attr, np.ndarray):
                if not np.array_equal(getattr(self, attr), other_attr):
                    return False
            elif getattr(self, attr) != other_attr:
                return False

        return True

    def __getattr__(self, attr):
        """Used to grab methods from `Camera` or `FishEyeCamera` objects."""
        if self.camera is None:
            raise AttributeError(
                f"No camera has been specified. "
                f"This is likely because the `Camcorder.from_dict` method was not used to initialize this object. "
                f"Please use `Camcorder.from_dict` to recreate the object."
            )
        return getattr(self.camera, attr)

    def __getitem__(
        self, key: Union[str, "RecordingSession", Video]
    ) -> Union["RecordingSession", Video]:  # Raises KeyError if key not found
        """Return linked `Video` or `RecordingSession`.

        Args:
            key: Key to use for lookup. Can be a `RecordingSession` or `Video` object.

        Returns:
            `Video` or `RecordingSession` object.

        Raises:
            KeyError: If key is not found.
        """

        # If key is a RecordingSession, return the Video
        if isinstance(key, RecordingSession):
            return self._video_by_session[key]

        # If key is a Video, return the RecordingSession
        elif isinstance(key, Video):
            return self.camera_cluster._session_by_video[key]

        raise KeyError(f"Key {key} not found in {self}.")

    def __hash__(self) -> int:
        return hash(self.camera)

    def __repr__(self):
        return f"{self.__class__.__name__}(name={self.name}, size={self.size})"

    @classmethod
    def from_dict(cls, d) -> "Camcorder":
        """Creates a `Camcorder` object from a dictionary.

        Args:
            d: Dictionary with keys for matrix, dist, size, rvec, tvec, and name.

        Returns:
            `Camcorder` object.
        """
        if "fisheye" in d and d["fisheye"]:
            cam = FisheyeCamera.from_dict(d)
        else:
            cam = Camera.from_dict(d)
        return Camcorder(cam)

    @classmethod
    def from_camera(
        cls, cam: Union[Camera, FisheyeCamera], *args, **kwargs
    ) -> "Camcorder":
        """Creates a `Camcorder` object from a `Camera` or `FishEyeCamera` object.

        Args:
            cam: `Camera` or `FishEyeCamera` object.

        Returns:
            `Camcorder` object.
        """
        # Do not convert if already a Camcorder
        if isinstance(cam, Camcorder):
            return cam

        # Do not convert if not a `Camera` or `FishEyeCamera`
        if not isinstance(cam, Camera):
            raise TypeError(
                f"Expected `Camera` or `FishEyeCamera` object, got {type(cam)}"
            )

        # Convert!
        return Camcorder(cam)


@define
class CameraCluster(CameraGroup):
    """Class for storing information for camera groups.

    Attributes:
        cameras: List of `Camcorder`s.
        metadata: Dictionary of metadata.
        sessions: List of `RecordingSession`s.
        videos: List of `Video`s.
    """

    cameras: List[Camcorder] = field(
        factory=list,
        validator=deep_iterable(
            member_validator=instance_of(Camcorder),
            iterable_validator=instance_of(list),
        ),
        converter=deep_iterable_converter(
            member_converter=Camcorder.from_camera,
            iterable_converter=list,
        ),
    )
    metadata: dict = field(factory=dict)
    _videos_by_session: Dict["RecordingSession", List[Video]] = field(factory=dict)
    _session_by_video: Dict[Video, "RecordingSession"] = field(factory=dict)
    _camcorder_by_video: Dict[Video, Camcorder] = field(factory=dict)

    @property
    def sessions(self) -> List["RecordingSession"]:
        """List of `RecordingSession`s."""
        return list(self._videos_by_session.keys())

    @property
    def videos(self) -> List[Video]:
        """List of `Video`s."""
        return list(self._session_by_video.keys())

    def get_videos_from_session(
        self, session: "RecordingSession"
    ) -> Optional[List[Video]]:
        """Get `Video`s from `RecordingSession` object.

        Args:
            session: `RecordingSession` object.

        Returns:
            List of `Video` objects or `None` if not found.
        """
        if session not in self.sessions:
            logger.warning(
                f"RecordingSession not linked to {self}. "
                "Use `self.add_session(session)` to add it."
            )
            return None
        return self._videos_by_session[session]

    def get_session_from_video(self, video: Video) -> Optional["RecordingSession"]:
        """Get `RecordingSession` from `Video` object.

        Args:
            video: `Video` object.

        Returns:
            `RecordingSession` object or `None` if not found.
        """
        if video not in self.videos:
            logger.warning(f"Video not linked to any RecordingSession in {self}.")
            return None
        return self._session_by_video[video]

    def get_camcorder_from_video(self, video: Video) -> Optional[Camcorder]:
        """Get `Camcorder` from `Video` object.

        Args:
            video: `Video` object.

        Returns:
            `Camcorder` object or `None` if not found.
        """
        if video not in self.videos:
            logger.warning(f"Video not linked to any Camcorders in {self}.")
            return None
        return self._camcorder_by_video[video]

    def get_videos_from_camcorder(self, camcorder: Camcorder) -> List[Video]:
        """Get `Video`s from `Camcorder` object.

        Args:
            camcorder: `Camcorder` object.

        Returns:
            List of `Video` objects.

        Raises:
            ValueError: If `camcorder` is not in `self.cameras`.
        """
        if camcorder not in self.cameras:
            raise ValueError(f"Camcorder not in {self}.")
        return camcorder.videos

    def add_session(self, session: "RecordingSession"):
        """Adds a `RecordingSession` to the `CameraCluster`."""
        self._videos_by_session[session] = []
        session.camera_cluster = self

    def __attrs_post_init__(self):
        """Initialize `CameraCluster` object."""
        super().__init__(cameras=self.cameras, metadata=self.metadata)
        for cam in self.cameras:
            cam.camera_cluster = self

    def __contains__(self, item):
        return item in self.cameras

    def __iter__(self) -> Iterator[Camcorder]:
        return iter(self.cameras)

    def __len__(self):
        return len(self.cameras)

    def __getitem__(
        self, idx_or_key: Union[int, Video, Camcorder, "RecordingSession", str]
    ) -> Optional[
        Union[Camcorder, Tuple[Camcorder, Video], List[Video], "RecordingSession", Any]
    ]:
        """Get item from `CameraCluster`.

        Args:
            idx_or_key: Index, `Video`, `Camcorder`, `RecordingSession`, or `str` name.

        Returns:
            `Camcorder`, (`Camcorder`, `Video`), `List[Video]`, `RecordingSession`,
            metadata value, or None if not found.

        Raises:
            ValueError: If `idx_or_key` used as a metadata key and not found or
                `idx_or_key` is a `Camcorder` which is not in `self.cameras`.
        """

        # If key is int, index into cameras -> Camcorder
        if isinstance(idx_or_key, int):
            return self.cameras[idx_or_key]

        # If key is Video, return linked
        # (Camcorder, RecordingSession) -> Optional[Tuple[Camcorder, Video]]
        elif isinstance(idx_or_key, Video):
            camcorder = self.get_camcorder_from_video(idx_or_key)
            session = self.get_session_from_video(idx_or_key)
            if camcorder is None or session is None:
                return None
            return (camcorder, session)

        # If key is Camcorder, return linked Videos -> Optional[List[Video]]
        elif isinstance(idx_or_key, Camcorder):
            return self.get_videos_from_camcorder(idx_or_key)

        # If key is RecordingSession, return linked Videos -> Optional[List[Video]]
        elif isinstance(idx_or_key, RecordingSession):
            return self.get_videos_from_session(idx_or_key)

        # Last resort: look in metadata for matching key -> Any
        elif idx_or_key in self.metadata:
            return self.metadata[idx_or_key]

        # Raise error if not found
        else:
            raise KeyError(
                f"Key {idx_or_key} not found in {self.__class__.__name__} or "
                "associated metadata."
            )

    def __repr__(self):
        message = (
            f"{self.__class__.__name__}(sessions={len(self.sessions)}, "
            f"cameras={len(self)}: "
        )
        for cam in self:
            message += f"{cam.name}, "
        return f"{message[:-2]})"

    @classmethod
    def load(cls, filename) -> "CameraCluster":
        """Loads cameras as `Camcorder`s from a calibration.toml file.

        Args:
            filename: Path to calibration.toml file.

        Returns:
            `CameraCluster` object.
        """
        cgroup: CameraGroup = super().load(filename)
        return cls(cameras=cgroup.cameras, metadata=cgroup.metadata)

    @classmethod
    def from_calibration_dict(cls, calibration_dict: Dict[str, str]) -> "CameraCluster":
        """Structure a cluster dictionary to a `CameraCluster`.

        This method is intended to be used for restructuring a `CameraCluster` object
        (that was previously unstructured to a serializable format). Note: this method
        does not handle any mapping between `Video`s, `RecordingSession`s, and
        `Camcorder`s.

        Args:
            calibration_dict: A dictionary containing just the calibration info needed
                to partially restructure a `CameraCluster` (no mapping between `Video`s,
                `RecordingSession`s, and `Camcorder`s).

        Returns:
            `CameraCluster` object.
        """

        # Save the calibration dictionary to a temp file and load as `CameraGroup`
        with tempfile.TemporaryDirectory() as temp_dir:
            temp_file = str(Path(temp_dir, "calibration.toml"))
            with open(temp_file, "w") as f:
                toml.dump(calibration_dict, f)
            cgroup: CameraGroup = super().load(temp_file)

        return cls(cameras=cgroup.cameras, metadata=cgroup.metadata)

    def to_calibration_dict(self) -> Dict[str, str]:
        """Unstructure the `CameraCluster` object to a dictionary.

        This method is intended to be used for unstructuring a `CameraCluster` object
        to a serializable format. Note: this method does not save any mapping between
        `Video`s, `RecordingSession`s, and `Camcorders`.

        Returns:
            Dictionary of `CameraCluster` object.
        """

        # Use existing `CameraGroup.dump` method to get the calibration dictionary
        with tempfile.TemporaryDirectory() as temp_dir:
            temp_file = str(Path(temp_dir, "calibration.toml"))
            self.dump(fname=temp_file)
            calibration_dict = toml.load(temp_file)

        return calibration_dict


@define
class InstanceGroup:
    """Defines a group of instances across the same frame index.

    Args:
        camera_cluster: `CameraCluster` object.
        instances: List of `Instance` objects.

    """

    frame_idx: int = field(validator=instance_of(int))
    camera_cluster: Optional[CameraCluster] = None
    locked: bool = field(default=False)
    _instance_by_camcorder: Dict[Camcorder, "Instance"] = field(factory=dict)
    _camcorder_by_instance: Dict["Instance", Camcorder] = field(factory=dict)
    _dummy_instance: Optional["Instance"] = field(default=None)

    def __attrs_post_init__(self):
        """Initialize `InstanceGroup` object."""

        instance = None
        for cam, instance in self._instance_by_camcorder.items():
            self._camcorder_by_instance[instance] = cam

        # Create a dummy instance to fill in for missing instances
        if self._dummy_instance is None:
            self._create_dummy_instance(instance=instance)
<<<<<<< HEAD

    def _create_dummy_instance(self, instance: Optional["Instance"] = None):
        """Create a dummy instance to fill in for missing instances.

        Args:
            instance: Optional `Instance` object to use as an example instance. If None,
                then the first instance in the `InstanceGroup` is used.

        Raises:
            ValueError: If no instances are available to create a dummy instance.
        """

        if self._dummy_instance is None:
            # Get an example instance
            if instance is None:
                if len(self.instances) < 1:
                    raise ValueError(
                        "Cannot create a dummy instance without any instances."
                    )
                instance = self.instances[0]
=======
>>>>>>> 95071c1c

    def _create_dummy_instance(self, instance: Optional["Instance"] = None):
        """Create a dummy instance to fill in for missing instances.

        Args:
            instance: Optional `Instance` object to use as an example instance. If None,
                then the first instance in the `InstanceGroup` is used.

        Raises:
            ValueError: If no instances are available to create a dummy instance.
        """

        if self._dummy_instance is None:
            # Get an example instance
            if instance is None:
                if len(self.instances) < 1:
                    raise ValueError(
                        "Cannot create a dummy instance without any instances."
                    )
                instance = self.instances[0]

            # Use the example instance to create a dummy instance
            skeleton: "Skeleton" = instance.skeleton
            self._dummy_instance = PredictedInstance.from_numpy(
                points=np.full(
                    shape=(len(skeleton.nodes), 2),
                    fill_value=np.nan,
                ),
                point_confidences=np.full(
                    shape=(len(skeleton.nodes),),
                    fill_value=np.nan,
                ),
                instance_score=np.nan,
                skeleton=skeleton,
            )

    @property
<<<<<<< HEAD
    def dummy_instance(self) -> "Instance":
        """Dummy `Instance` object to fill in for missing instances.
=======
    def dummy_instance(self) -> PredictedInstance:
        """Dummy `PredictedInstance` object to fill in for missing instances.
>>>>>>> 95071c1c

        Also used to create instances that are not found in the `InstanceGroup`.

        Returns:
<<<<<<< HEAD
            `Instance` object or None if unable to create the dummy instance.
=======
            `PredictedInstance` object or None if unable to create the dummy instance.
>>>>>>> 95071c1c
        """

        if self._dummy_instance is None:
            self._create_dummy_instance()
        return self._dummy_instance

    @property
    def instances(self) -> List["Instance"]:
        """List of `Instance` objects."""
        return list(self._instance_by_camcorder.values())

    @property
    def cameras(self) -> List[Camcorder]:
        """List of `Camcorder` objects."""
        return list(self._instance_by_camcorder.keys())

    def numpy(self) -> np.ndarray:
        """Return instances as a numpy array of shape (n_views, n_nodes, 2).
        The ordering of views is based on the ordering of `Camcorder`s in the
        `self.camera_cluster: CameraCluster`.
        If an instance is missing for a `Camcorder`, then the instance is filled in with
        the dummy instance (all NaNs).
        Returns:
            Numpy array of shape (n_views, n_nodes, 2).
        """

        instance_numpys: List[np.ndarray] = []  # len(M) x N x 2
        for cam in self.camera_cluster.cameras:
            instance = self.get_instance(cam) or self.dummy_instance
            instance_numpy: np.ndarray = instance.numpy()  # N x 2
            instance_numpys.append(instance_numpy)

        return np.stack(instance_numpys, axis=0)  # M x N x 2

    def create_and_add_instance(self, cam: Camcorder, labeled_frame: "LabeledFrame"):
        """Create an `Instance` at a labeled_frame and add it to the `InstanceGroup`.

        Args:
            cam: `Camcorder` object that the `Instance` is for.
            labeled_frame: `LabeledFrame` object that the `Instance` is contained in.

        Returns:
            All nan `PredictedInstance` created and added to the `InstanceGroup`.
        """

        # Get the `Skeleton`
        skeleton: "Skeleton" = self.dummy_instance.skeleton

        # Create an all nan `Instance`
<<<<<<< HEAD
        instance: "Instance" = self.dummy_instance.__class__(
=======
        instance: PredictedInstance = PredictedInstance.from_numpy(
            points=self.dummy_instance.points_array,
            point_confidences=self.dummy_instance.scores,
            instance_score=self.dummy_instance.score,
>>>>>>> 95071c1c
            skeleton=skeleton,
        )
        instance.frame = labeled_frame

        # Add the instance to the `InstanceGroup`
        self.add_instance(cam, instance)

        return instance

    def add_instance(self, cam: Camcorder, instance: "Instance"):
        """Add an `Instance` to the `InstanceGroup`.

        Args:
            cam: `Camcorder` object that the `Instance` is for.
            instance: `Instance` object to add.

        Raises:
            ValueError: If the `Camcorder` is not in the `CameraCluster`.
            ValueError: If the `Instance` is already in the `InstanceGroup` at another
                camera.
        """

        # Ensure the `Camcorder` is in the `CameraCluster`
        self._raise_if_cam_not_in_cluster(cam=cam)

        # Ensure the `Instance` is not already in the `InstanceGroup` at another camera
        if (
            instance in self._camcorder_by_instance
            and self._camcorder_by_instance[instance] != cam
        ):
            raise ValueError(
                f"Instance {instance} is already in this InstanceGroup at camera "
                f"{self.get_instance(instance)}."
            )

        # Add the instance to the `InstanceGroup`
        self.replace_instance(cam, instance)

    def replace_instance(self, cam: Camcorder, instance: "Instance"):
        """Replace an `Instance` in the `InstanceGroup`.

        If the `Instance` is already in the `InstanceGroup`, then it is removed and
        replaced. If the `Instance` is not already in the `InstanceGroup`, then it is
        added.

        Args:
            cam: `Camcorder` object that the `Instance` is for.
            instance: `Instance` object to replace.

        Raises:
            ValueError: If the `Camcorder` is not in the `CameraCluster`.
        """

        # Ensure the `Camcorder` is in the `CameraCluster`
        self._raise_if_cam_not_in_cluster(cam=cam)

        # Remove the instance if it already exists
        self.remove_instance(instance_or_cam=instance)

        # Replace the instance in the `InstanceGroup`
        self._instance_by_camcorder[cam] = instance
        self._camcorder_by_instance[instance] = cam

    def remove_instance(self, instance_or_cam: Union["Instance", Camcorder]):
        """Remove an `Instance` from the `InstanceGroup`.

        Args:
            instance_or_cam: `Instance` or `Camcorder` object to remove from
                `InstanceGroup`.

        Raises:
            ValueError: If the `Camcorder` is not in the `CameraCluster`.
        """

        if isinstance(instance_or_cam, Camcorder):
            cam = instance_or_cam

            # Ensure the `Camcorder` is in the `CameraCluster`
            self._raise_if_cam_not_in_cluster(cam=cam)

            # Remove the instance from the `InstanceGroup`
            if cam in self._instance_by_camcorder:
                instance = self._instance_by_camcorder.pop(cam)
                self._camcorder_by_instance.pop(instance)

        else:
            # The input is an `Instance`
            instance = instance_or_cam

            # Remove the instance from the `InstanceGroup`
            if instance in self._camcorder_by_instance:
                cam = self._camcorder_by_instance.pop(instance)
                self._instance_by_camcorder.pop(cam)
            else:
                logger.debug(
                    f"Instance {instance} not found in this InstanceGroup {self}."
                )

    def _raise_if_cam_not_in_cluster(self, cam: Camcorder):
        """Raise a ValueError if the `Camcorder` is not in the `CameraCluster`."""

        if cam not in self.camera_cluster:
            raise ValueError(
                f"Camcorder {cam} is not in this InstanceGroup's "
                f"{self.camera_cluster}."
            )

    def get_instance(self, cam: Camcorder) -> Optional["Instance"]:
        """Retrieve `Instance` linked to `Camcorder`.

        Args:
            camcorder: `Camcorder` object.

        Returns:
            If `Camcorder` in `self.camera_cluster`, then `Instance` object if found, else
            `None` if `Camcorder` has no linked `Instance`.
        """

        if cam not in self._instance_by_camcorder:
            logger.debug(
                f"Camcorder {cam} has no linked `Instance` in this `InstanceGroup` "
                f"{self}."
            )
            return None

        return self._instance_by_camcorder[cam]

    def get_instances(self, cams: List[Camcorder]) -> List["Instance"]:
        instances = []
        for cam in cams:
            instance = self.get_instance(cam)
            instances.append(instance)
        return instance

    def get_cam(self, instance: "Instance") -> Optional[Camcorder]:
        """Retrieve `Camcorder` linked to `Instance`.

        Args:
            instance: `Instance` object.

        Returns:
            `Camcorder` object if found, else `None`.
        """

        if instance not in self._camcorder_by_instance:
            logger.debug(
                f"{instance} is not in this InstanceGroup.instances: "
                f"\n\t{self.instances}."
            )
            return None

        return self._camcorder_by_instance[instance]

    def update_points(
        self,
        points: np.ndarray,
        cams_to_include: Optional[List[Camcorder]] = None,
        exclude_complete: bool = True,
    ):
        """Update the points in the `Instance` for the specified `Camcorder`s.

        Args:
            points: Numpy array of shape (M, N, 2) where M is the number of views, N is
                the number of Nodes, and 2 is for x, y.
            cams_to_include: List of `Camcorder`s to include in the update. The order of
                the `Camcorder`s in the list should match the order of the views in the
                `points` array. If None, then all `Camcorder`s in the `CameraCluster`
                are included. Default is None.
            exclude_complete: If True, then do not update points that are marked as
                complete. Default is True.
        """

        # If no `Camcorder`s specified, then update `Instance`s for all `CameraCluster`
        if cams_to_include is None:
            cams_to_include = self.camera_cluster.cameras

        # Check that correct shape was passed in
        n_views, n_nodes, _ = points.shape
        assert n_views == len(cams_to_include), (
            f"Number of views in `points` ({n_views}) does not match the number of "
            f"Camcorders in `cams_to_include` ({len(cams_to_include)})."
        )

        for cam_idx, cam in enumerate(cams_to_include):
            # Get the instance for the cam
            instance: Optional["Instance"] = self.get_instance(cam)
            if instance is None:
                logger.warning(
                    f"Camcorder {cam.name} not found in this InstanceGroup's instances."
                )
                continue

            # Update the points (and scores) for the (predicted) instance
            instance.update_points(
                points=points[cam_idx, :, :], exclude_complete=exclude_complete
            )

    def __getitem__(
        self, idx_or_key: Union[int, Camcorder, "Instance"]
    ) -> Union[Camcorder, "Instance"]:
        """Grab a `Camcorder` of `Instance` from the `InstanceGroup`."""

        def _raise_key_error():
            raise KeyError(f"Key {idx_or_key} not found in {self.__class__.__name__}.")

        # Try to find in `self.camera_cluster.cameras`
        if isinstance(idx_or_key, int):
            try:
                return self.instances[idx_or_key]
            except IndexError:
                _raise_key_error()

        # Return a `Instance` if `idx_or_key` is a `Camcorder``
        if isinstance(idx_or_key, Camcorder):
            return self.get_instance(idx_or_key)

        else:
            # isinstance(idx_or_key, "Instance"):
            try:
                return self.get_cam(idx_or_key)
            except:
                pass

        _raise_key_error()

    def __len__(self):
        return len(self.instances)

    def __repr__(self):
        return f"{self.__class__.__name__}(frame_idx={self.frame_idx}, instances={len(self)}, camera_cluster={self.camera_cluster})"

    @classmethod
    def from_dict(cls, d: dict) -> Optional["InstanceGroup"]:
        """Creates an `InstanceGroup` object from a dictionary.

        Args:
            d: Dictionary with `Camcorder` keys and `Instance` values.

        Returns:
            `InstanceGroup` object or None if no "real" (determined by `frame_idx` other
            than None) instances found.
        """

        # Ensure not to mutate the original dictionary
        d_copy = d.copy()

        frame_idx = None
        for cam, instance in d_copy.copy().items():
            camera_cluster = cam.camera_cluster

            # Remove dummy instances (determined by not having a frame index)
            if instance.frame_idx is None:
                d_copy.pop(cam)
            # Grab the frame index from non-dummy instances
            elif frame_idx is None:
                frame_idx = instance.frame_idx
            # Ensure all instances have the same frame index
            else:
                try:
                    assert frame_idx == instance.frame_idx
                except AssertionError:
                    logger.warning(
                        f"Cannot create `InstanceGroup`: Frame index {frame_idx} "
                        f"does not match instance frame index {instance.frame_idx}."
                    )

        if len(d_copy) == 0:
            logger.warning("Cannot create `InstanceGroup`: No real instances found.")
            return None

        frame_idx = cast(
            int, frame_idx
        )  # Could be None if no real instances in dictionary

        return cls(
            frame_idx=frame_idx,
            camera_cluster=camera_cluster,
            instance_by_camcorder=d_copy,
        )


@define(eq=False)
class RecordingSession:
    """Class for storing information for a recording session.

    Attributes:
        camera_cluster: `CameraCluster` object.
        metadata: Dictionary of metadata.
        videos: List of `Video`s that have been linked to a `Camcorder` in the
            `self.camera_cluster`.
        linked_cameras: List of `Camcorder`s in the `self.camera_cluster` that are
            linked to a `Video`.
        unlinked_cameras: List of `Camcorder`s in the `self.camera_cluster` that are
            not linked to a `Video`.
    """

    # TODO(LM): Consider implementing Observer pattern for `camera_cluster` and `labels`
    camera_cluster: CameraCluster = field(factory=CameraCluster)
    metadata: dict = field(factory=dict)
    _video_by_camcorder: Dict[Camcorder, Video] = field(factory=dict)
    labels: Optional["Labels"] = None

    # TODO(LM): Remove this, replace with `FrameGroup`s
    _instance_groups_by_frame_idx: Dict[int, InstanceGroup] = field(factory=dict)

    # TODO(LM): We should serialize all locked instances in a FrameGroup (or the entire FrameGroup)
    _frame_group_by_frame_idx: Dict[int, "FrameGroup"] = field(factory=dict)

    @property
    def videos(self) -> List[Video]:
        """List of `Video`s."""

        return self.camera_cluster._videos_by_session[self]

    @property
    def linked_cameras(self) -> List[Camcorder]:
        """List of `Camcorder`s in `self.camera_cluster` that are linked to a video.

        The list is ordered based on the order of the `Camcorder`s in the `CameraCluster`.
        """

        return sorted(
            self._video_by_camcorder.keys(), key=self.camera_cluster.cameras.index
        )

    @property
    def unlinked_cameras(self) -> List[Camcorder]:
        """List of `Camcorder`s in `self.camera_cluster` that are not linked to a video.

        The list is ordered based on the order of the `Camcorder`s in the `CameraCluster`.
        """

        return sorted(
            set(self.camera_cluster.cameras) - set(self.linked_cameras),
            key=self.camera_cluster.cameras.index,
        )

    # TODO(LM): Remove this
    @property
    def instance_groups(self) -> Dict[int, InstanceGroup]:
        """Dict of `InstanceGroup`s by frame index."""

        return self._instance_groups_by_frame_idx

    @property
    def frame_groups(self) -> Dict[int, "FrameGroup"]:
        """Dict of `FrameGroup`s by frame index."""

        return self._frame_group_by_frame_idx

    @property
    def frame_inds(self) -> List[int]:
        """List of frame indices."""

        return list(self.frame_groups.keys())

    def get_video(self, camcorder: Camcorder) -> Optional[Video]:
        """Retrieve `Video` linked to `Camcorder`.

        Args:
            camcorder: `Camcorder` object.

        Returns:
            If `Camcorder` in `self.camera_cluster`, then `Video` object if found, else
            `None` if `Camcorder` has no linked `Video`.

        Raises:
            ValueError: If `Camcorder` is not in `self.camera_cluster`.
        """

        if camcorder not in self.camera_cluster:
            raise ValueError(
                f"Camcorder {camcorder.name} is not in this RecordingSession's "
                f"{self.camera_cluster}."
            )

        if camcorder not in self._video_by_camcorder:
            logger.warning(
                f"Camcorder {camcorder.name} is not linked to a video in this "
                f"RecordingSession."
            )
            return None

        return self._video_by_camcorder[camcorder]

    def get_camera(self, video: Video) -> Optional[Camcorder]:
        """Retrieve `Camcorder` linked to `Video`.

        Args:
            video: `Video` object.

        Returns:
            `Camcorder` object if found, else `None`.
        """

        if video not in self.camera_cluster._camcorder_by_video:
            logger.warning(
                f"{video} is not linked to a Camcorder in this "
                f"RecordingSession's {self.camera_cluster}."
            )
            return None

        return self.camera_cluster._camcorder_by_video[video]

    def add_video(self, video: Video, camcorder: Camcorder):
        """Adds a `Video` to the `RecordingSession`.

        Args:
            video: `Video` object.
            camcorder: `Camcorder` object.
        """

        # Ensure the `Camcorder` is in this `RecordingSession`'s `CameraCluster`
        try:
            assert camcorder in self.camera_cluster
        except AssertionError:
            raise ValueError(
                f"Camcorder {camcorder.name} is not in this RecordingSession's "
                f"{self.camera_cluster}."
            )

        # Add session-to-videos (1-to-many) map to `CameraCluster`
        if self not in self.camera_cluster._videos_by_session:
            self.camera_cluster.add_session(self)
        if video not in self.camera_cluster._videos_by_session[self]:
            self.camera_cluster._videos_by_session[self].append(video)

        # Add session-to-video (1-to-1) map to `Camcorder`
        if video not in camcorder._video_by_session:
            camcorder._video_by_session[self] = video

        # Add video-to-session (1-to-1) map to `CameraCluster`
        self.camera_cluster._session_by_video[video] = self

        # Add video-to-camcorder (1-to-1) map to `CameraCluster`
        if video not in self.camera_cluster._camcorder_by_video:
            self.camera_cluster._camcorder_by_video[video] = []
        self.camera_cluster._camcorder_by_video[video] = camcorder

        # Add camcorder-to-video (1-to-1) map to `RecordingSession`
        self._video_by_camcorder[camcorder] = video

        # Sort `_videos_by_session` by order of linked `Camcorder` in `CameraCluster.cameras`
        self.camera_cluster._videos_by_session[self].sort(
            key=lambda video: self.camera_cluster.cameras.index(self.get_camera(video))
        )

        # Update labels cache
        if self.labels is not None:
            self.labels.update_session(self, video)

    def remove_video(self, video: Video):
        """Removes a `Video` from the `RecordingSession`.

        Args:
            video: `Video` object.
        """

        # Remove video-to-camcorder map from `CameraCluster`
        camcorder = self.camera_cluster._camcorder_by_video.pop(video)

        # Remove video-to-session map from `CameraCluster`
        self.camera_cluster._session_by_video.pop(video)

        # Remove session-to-video(s) maps from related `CameraCluster` and `Camcorder`
        self.camera_cluster._videos_by_session[self].remove(video)
        camcorder._video_by_session.pop(self)

        # Remove camcorder-to-video map from `RecordingSession`
        self._video_by_camcorder.pop(camcorder)

        # Update labels cache
        if self.labels is not None and self.labels.get_session(video) is not None:
            self.labels.remove_session_video(self, video)

    def get_videos_from_selected_cameras(
        self, cams_to_include: Optional[List[Camcorder]] = None
    ) -> Dict[Camcorder, Video]:
        """Get all `Video`s from selected `Camcorder`s.

        Args:
            cams_to_include: List of `Camcorder`s to include. Defualt is all.

        Returns:
            Dictionary with `Camcorder` key and `Video` value.
        """

        # If no `Camcorder`s specified, then return all videos in session
        if cams_to_include is None:
            return self._video_by_camcorder

        # Get all videos from selected `Camcorder`s
        videos: Dict[Camcorder, Video] = {}
        for cam in cams_to_include:
            video = self.get_video(cam)
            if video is not None:
                videos[cam] = video

        return videos

    # TODO(LM): There can be multiple `InstanceGroup`s per frame index
    def get_instance_group(self, frame_idx: int) -> Optional[InstanceGroup]:
        """Get `InstanceGroup` from frame index.

        Args:
            frame_idx: Frame index.

        Returns:
            `InstanceGroup` object or `None` if not found.
        """

        if frame_idx not in self.instance_groups:
            logger.warning(
                f"Frame index {frame_idx} not found in this RecordingSession's "
                f"InstanceGroup's keys: \n\t{self.instance_groups.keys()}."
            )
            return None

        return self.instance_groups[frame_idx]

    # TODO(LM): There can be multiple `InstanceGroup`s per frame index
    def update_instance_group(self, frame_idx: int, instance_group: InstanceGroup):
        """Update `InstanceGroup` from frame index.

        Args:
            frame_idx: Frame index.
            instance_groups: `InstanceGroup` object.
        """

        self._instance_groups_by_frame_idx[frame_idx] = instance_group

    def __attrs_post_init__(self):
        self.camera_cluster.add_session(self)

    def __iter__(self) -> Iterator[List[Camcorder]]:
        return iter(self.camera_cluster)

    def __len__(self):
        return len(self.videos)

    def __getattr__(self, attr: str) -> Any:
        """Try to find the attribute in the camera_cluster next."""
        return getattr(self.camera_cluster, attr)

    def __getitem__(
        self, idx_or_key: Union[int, Video, Camcorder, str]
    ) -> Union[Camcorder, Video, Any]:
        """Grab a `Camcorder`, `Video`, or metadata from the `RecordingSession`.

        Try to index into `camera_cluster.cameras` first, then check
        video-to-camera map and camera-to-video map. Lastly check in the `metadata`s.
        """

        # Try to find in `self.camera_cluster.cameras`
        if isinstance(idx_or_key, int):
            try:
                return self.camera_cluster[idx_or_key]
            except IndexError:
                pass  # Try to find in metadata

        # Return a `Camcorder` if `idx_or_key` is a `Video
        if isinstance(idx_or_key, Video):
            return self.get_camera(idx_or_key)

        # Return a `Video` if `idx_or_key` is a `Camcorder`
        elif isinstance(idx_or_key, Camcorder):
            return self.get_video(idx_or_key)

        # Try to find in `self.metadata`
        elif idx_or_key in self.metadata:
            return self.metadata[idx_or_key]

        # Try to find in `self.camera_cluster.metadata`
        elif idx_or_key in self.camera_cluster.metadata:
            return self.camera_cluster.metadata[idx_or_key]

        # Raise error if not found
        else:
            raise KeyError(
                f"Key {idx_or_key} not found in {self.__class__.__name__} or "
                "associated metadata."
            )

    def __repr__(self):
        return (
            f"{self.__class__.__name__}(videos:{len(self.videos)},"
            f"camera_cluster={self.camera_cluster})"
        )

    @classmethod
    def load(
        cls,
        filename,
        metadata: Optional[dict] = None,
    ) -> "RecordingSession":
        """Loads cameras as `Camcorder`s from a calibration.toml file.

        Args:
            filename: Path to calibration.toml file.
            metadata: Dictionary of metadata.

        Returns:
            `RecordingSession` object.
        """

        camera_cluster: CameraCluster = CameraCluster.load(filename)
        return cls(
            camera_cluster=camera_cluster,
            metadata=(metadata or {}),
        )

    @classmethod
    def from_calibration_dict(cls, calibration_dict: dict) -> "RecordingSession":
        """Loads cameras as `Camcorder`s from a calibration dictionary.

        Args:
            calibration_dict: Dictionary of calibration data.

        Returns:
            `RecordingSession` object.
        """

        camera_cluster: CameraCluster = CameraCluster.from_calibration_dict(
            calibration_dict
        )
        return cls(camera_cluster=camera_cluster)

    def to_session_dict(self, video_to_idx: Dict[Video, int]) -> dict:
        """Unstructure `RecordingSession` to an invertible dictionary.

        Returns:
            Dictionary of "calibration" and "camcorder_to_video_idx_map" needed to
            restructure a `RecordingSession`.
        """

        # Unstructure `CameraCluster` and `metadata`
        calibration_dict = self.camera_cluster.to_calibration_dict()

        # Store camcorder-to-video indices map where key is camcorder index
        # and value is video index from `Labels.videos`
        camcorder_to_video_idx_map = {}
        for cam_idx, camcorder in enumerate(self.camera_cluster):
            # Skip if Camcorder is not linked to any Video
            if camcorder not in self._video_by_camcorder:
                continue

            # Get video index from `Labels.videos`
            video = self._video_by_camcorder[camcorder]
            video_idx = video_to_idx.get(video, None)

            if video_idx is not None:
                camcorder_to_video_idx_map[str(cam_idx)] = str(video_idx)
            else:
                logger.warning(
                    f"Video {video} not found in `Labels.videos`. "
                    "Not saving to `RecordingSession` serialization."
                )

        return {
            "calibration": calibration_dict,
            "camcorder_to_video_idx_map": camcorder_to_video_idx_map,
        }

    @classmethod
    def from_session_dict(
        cls, session_dict, videos_list: List[Video]
    ) -> "RecordingSession":
        """Restructure `RecordingSession` from an invertible dictionary.

        Args:
            session_dict: Dictionary of "calibration" and "camcorder_to_video_idx_map"
                needed to fully restructure a `RecordingSession`.
            videos_list: List containing `Video` objects (expected `Labels.videos`).

        Returns:
            `RecordingSession` object.
        """

        # Restructure `RecordingSession` without `Video` to `Camcorder` mapping
        calibration_dict = session_dict["calibration"]
        session: RecordingSession = RecordingSession.from_calibration_dict(
            calibration_dict
        )

        # Retrieve all `Camcorder` and `Video` objects, then add to `RecordingSession`
        camcorder_to_video_idx_map = session_dict["camcorder_to_video_idx_map"]
        for cam_idx, video_idx in camcorder_to_video_idx_map.items():
            camcorder = session.camera_cluster.cameras[int(cam_idx)]
            video = videos_list[int(video_idx)]
            session.add_video(video, camcorder)

        return session

    @staticmethod
    def make_cattr(videos_list: List[Video]):
        """Make a `cattr.Converter` for `RecordingSession` serialization.

        Args:
            videos_list: List containing `Video` objects (expected `Labels.videos`).

        Returns:
            `cattr.Converter` object.
        """
        sessions_cattr = cattr.Converter()
        sessions_cattr.register_structure_hook(
            RecordingSession,
            lambda x, cls: RecordingSession.from_session_dict(x, videos_list),
        )

        video_to_idx = {video: i for i, video in enumerate(videos_list)}
        sessions_cattr.register_unstructure_hook(
            RecordingSession, lambda x: x.to_session_dict(video_to_idx)
        )
        return sessions_cattr


@define
class FrameGroup:
    """Defines a group of `InstanceGroups` across views at the same frame index."""

    # Instance attributes
    frame_idx: int = field(validator=instance_of(int))
    instance_groups: List[InstanceGroup] = field(
        validator=deep_iterable(
            member_validator=instance_of(InstanceGroup),
            iterable_validator=instance_of(list),
        ),
    )  # Akin to `LabeledFrame.instances`
    session: RecordingSession = field(validator=instance_of(RecordingSession))

    # Class attribute to keep track of frame indices across all `RecordingSession`s
    _frame_idx_registry: Dict[RecordingSession, Set[int]] = {}

    # "Hidden" class attribute
    _cams_to_include: Optional[List[Camcorder]] = None
    _excluded_views: Optional[Tuple[str]] = ()
    _dummy_labeled_frame: Optional["LabeledFrame"] = None

    # "Hidden" instance attributes

    # TODO(LM): This dict should be updated each time a LabeledFrame is added/removed
    # from the Labels object. Or if a video is added/removed from the RecordingSession.
    _labeled_frames_by_cam: Dict[Camcorder, "LabeledFrame"] = field(factory=dict)
    _instances_by_cam: Dict[Camcorder, Set["Instance"]] = field(factory=dict)

    # TODO(LM): This dict should be updated each time an InstanceGroup is
    # added/removed/locked/unlocked
    _locked_instance_groups: List[InstanceGroup] = field(factory=list)
    _locked_instances_by_cam: Dict[Camcorder, Set["Instance"]] = field(
        factory=dict
    )  # Internally updated in `update_locked_instances_by_cam`

    def __attrs_post_init__(self):
        """Initialize `FrameGroup` object."""

        # Remove existing `FrameGroup` object from the `RecordingSession._frame_group_by_frame_idx`
        self.enforce_frame_idx_unique(self.session, self.frame_idx)

        # Reorder `cams_to_include` to match `CameraCluster` order (via setter method)
        if self._cams_to_include is not None:
            self.cams_to_include = self._cams_to_include

        # Add frame index to registry
        if self.session not in self._frame_idx_registry:
            self._frame_idx_registry[self.session] = set()

        self._frame_idx_registry[self.session].add(self.frame_idx)

        # Add `FrameGroup` to `RecordingSession`
        self.session._frame_group_by_frame_idx[self.frame_idx] = self

        # Initialize `_labeled_frames_by_cam` dictionary
        self.update_labeled_frames_and_instances_by_cam()

        # Initialize `_locked_instance_groups` dictionary
        self.update_locked_instance_groups()

        # The dummy labeled frame will only be set once for the first `FrameGroup` made
        if self._dummy_labeled_frame is None:
            self._dummy_labeled_frame = self.labeled_frames[0]

    @property
    def cams_to_include(self) -> Optional[List[Camcorder]]:
        """List of `Camcorder`s to include in this `FrameGroup`."""

        if self._cams_to_include is None:
            self._cams_to_include = self.session.camera_cluster.cameras.copy()

        # TODO(LM): Should we store this in another attribute?
        # Filter cams to include based on videos linked to the session
        cams_to_include = [
            cam for cam in self._cams_to_include if cam in self.session.linked_cameras
        ]

        return cams_to_include

    @property
    def excluded_views(self) -> Optional[Tuple[str]]:
        """List of excluded views (names of Camcorders)."""

        return self._excluded_views

    @cams_to_include.setter
    def cams_to_include(self, cams_to_include: List[Camcorder]):
        """Setter for `cams_to_include` that sorts by `CameraCluster` order."""

        # Sort the `Camcorder`s to include based on the order of `CameraCluster` cameras
        self._cams_to_include = cams_to_include.sort(
            key=self.session.camera_cluster.cameras.index
        )

        # Update the `excluded_views` attribute
        excluded_cams = list(
            set(self.session.camera_cluster.cameras) - set(cams_to_include)
        )
        excluded_cams.sort(key=self.session.camera_cluster.cameras.index)
        self._excluded_views = (cam.name for cam in excluded_cams)

    @property
    def labeled_frames(self) -> List["LabeledFrame"]:
        """List of `LabeledFrame`s."""

        return list(self._labeled_frames_by_cam.values())

    @property
    def cameras(self) -> List[Camcorder]:
        """List of `Camcorder`s."""

        return list(self._labeled_frames_by_cam.keys())

    @property
    def instances_by_cam_to_include(self) -> Dict[Camcorder, Set["Instance"]]:
        """List of `Camcorder`s."""

        return {cam: self._instances_by_cam[cam] for cam in self.cams_to_include}

    @property
    def locked_instance_groups(self) -> List[InstanceGroup]:
        """List of locked `InstanceGroup`s."""

        return self._locked_instance_groups

    def numpy(
        self, instance_groups: Optional[List[InstanceGroup]] = None
    ) -> np.ndarray:
        """Numpy array of all `InstanceGroup`s in `FrameGroup.cams_to_include`.

        Args:
            instance_groups: `InstanceGroup`s to include. Default is None and uses all
                self.instance_groups.

        Returns:
            Numpy array of shape (M, T, N, 2) where M is the number of views (determined
            by self.cames_to_include), T is the number of `InstanceGroup`s, N is the
            number of Nodes, and 2 is for x, y.
        """

        # Use all `InstanceGroup`s if not specified
        if instance_groups is None:
            instance_groups = self.instance_groups
        else:
            # Ensure that `InstanceGroup`s is in this `FrameGroup`
            for instance_group in instance_groups:
                if instance_group not in self.instance_groups:
                    raise ValueError(
                        f"InstanceGroup {instance_group} is not in this FrameGroup: "
                        f"{self.instance_groups}"
                    )

        instance_group_numpys: List[np.ndarray] = []  # len(T) M=all x N x 2
        for instance_group in instance_groups:
            instance_group_numpy = instance_group.numpy()  # M=all x N x 2
            instance_group_numpys.append(instance_group_numpy)

        frame_group_numpy = np.stack(instance_group_numpys, axis=1)  # M=all x T x N x 2
        cams_to_include_mask = np.array(
            [1 if cam in self.cams_to_include else 0 for cam in self.cameras]
        )  # M=include x 1

        return frame_group_numpy[cams_to_include_mask]  # M=include x T x N x 2

    def add_instance(
        self,
        instance: "Instance",
        camera: Camcorder,
        instance_group: Optional[InstanceGroup] = None,
    ):
        """Add an (existing) `Instance` to the `FrameGroup`.

        If no `InstanceGroup` is provided, then check the `Instance` is already in an
        `InstanceGroup` contained in the `FrameGroup`.

        Args:
            instance: `Instance` to add to the `FrameGroup`.
            camera: `Camcorder` to link the `Instance` to.
            instance_group: `InstanceGroup` to add the `Instance` to. If None, then
                check the `Instance` is already in an `InstanceGroup`.

        Raises:
            ValueError: If the `InstanceGroup` is not in the `FrameGroup`.
            ValueError: If the `Instance` is not linked to a `LabeledFrame`.
            ValueError: If the frame index of the `Instance` does not match the frame index
                of the `FrameGroup`.
            ValueError: If the `LabeledFrame` of the `Instance` does not match the existing
                `LabeledFrame` for the `Camcorder` in the `FrameGroup`.
            ValueError: If the `Instance` is not in an `InstanceGroup` in the
                `FrameGroup`.
        """

        # Ensure the `InstanceGroup` is in this `FrameGroup`
        if instance_group is not None:
            self._raise_if_instance_group_not_in_frame_group(
                instance_group=instance_group
            )

        # Ensure `Instance` is compatible with `FrameGroup`
        self._raise_if_instance_incompatibile(instance=instance, camera=camera)

        # Add the `Instance` to the `InstanceGroup`
        if instance_group is not None:
            instance_group.add_instance(cam=camera, instance=instance)
        else:
            self._raise_if_instance_not_in_instance_group(instance=instance)

        # Add the `Instance` to the `FrameGroup`
        self._instances_by_cam[camera].add(instance)

        # Update the labeled frames if necessary
        labeled_frame = self.get_labeled_frame(camera=camera)
        if labeled_frame is None:
            labeled_frame = instance.frame
            self.add_labeled_frame(labeled_frame=labeled_frame, camera=camera)

    def add_instance_group(self, instance_group: Optional[InstanceGroup] = None):
        """Add an `InstanceGroup` to the `FrameGroup`.

        Args:
            instance_group: `InstanceGroup` to add to the `FrameGroup`. If None, then
                create a new `InstanceGroup` and add it to the `FrameGroup`.

        Raises:
            ValueError: If the `InstanceGroup` is already in the `FrameGroup`.
        """

        if instance_group is None:
            # Create an empty `InstanceGroup` with the frame index of the `FrameGroup`
            instance_group = InstanceGroup(
                frame_idx=self.frame_idx,
                camera_cluster=self.session.camera_cluster,
            )

        else:
            # Ensure the `InstanceGroup` is not already in this `FrameGroup`
            self._raise_if_instance_group_in_frame_group(instance_group=instance_group)

            # Ensure the `InstanceGroup` is compatible with the `FrameGroup`
            self._raise_if_instance_group_incompatible(instance_group=instance_group)

        # Add the `InstanceGroup` to the `FrameGroup`
        self.instance_groups.append(instance_group)

        # Add `Instance`s and `LabeledFrame`s to the `FrameGroup`
        for instance in instance_group.instances:
            camera = instance_group.get_cam(instance=instance)
            self.add_instance(instance=instance, camera=camera)

        # TODO(LM): Integrate with RecordingSession
        # Add the `InstanceGroup` to the `RecordingSession`
        ...

    def get_instance_group(self, instance: "Instance") -> Optional[InstanceGroup]:
        """Get `InstanceGroup` that contains `Instance` if exists. Otherwise, None.

        Args:
            instance: `Instance`

        Returns:
            `InstanceGroup`
        """

        instance_group: Optional[InstanceGroup] = next(
            (
                instance_group
                for instance_group in self.instance_groups
                if instance in instance_group.instances
            ),
            None,
        )

        return instance_group

    def add_labeled_frame(self, labeled_frame: "LabeledFrame", camera: Camcorder):
        """Add a `LabeledFrame` to the `FrameGroup`.

        Args:
            labeled_frame: `LabeledFrame` to add to the `FrameGroup`.
            camera: `Camcorder` to link the `LabeledFrame` to.
        """

        # Add the `LabeledFrame` to the `FrameGroup`
        self._labeled_frames_by_cam[camera] = labeled_frame

        # TODO(LM): Should this be an EditCommand instead?
        # Add the `LabeledFrame` to the `RecordingSession`'s `Labels` object
        if labeled_frame not in self.session.labels:
            self.session.labels.append(labeled_frame)

    def get_labeled_frame(self, camera: Camcorder) -> Optional["LabeledFrame"]:
        """Get `LabeledFrame` for `Camcorder` if exists. Otherwise, None.

        Args:
            camera: `Camcorder`

        Returns:
            `LabeledFrame`
        """

        return self._labeled_frames_by_cam.get(camera, None)

    def create_and_add_labeled_frame(self, camera: Camcorder) -> "LabeledFrame":
        """Create and add a `LabeledFrame` to the `FrameGroup`.

        This also adds the `LabeledFrame` to the `RecordingSession`'s `Labels` object.

        Args:
            camera: `Camcorder`

        Returns:
            `LabeledFrame` that was created and added to the `FrameGroup`.
        """

        video = self.session.get_video(camera)
        if video is None:
            # There should be a `Video` linked to all cams_to_include
            raise ValueError(
                f"Camcorder {camera} is not linked to a video in this "
                f"RecordingSession {self.session}."
            )

        # Use _dummy_labeled_frame to access the `LabeledFrame`` class here
        labeled_frame = self._dummy_labeled_frame.__class__(
            video=video, frame_idx=self.frame_idx
        )
        self.add_labeled_frame(labeled_frame=labeled_frame)

        return labeled_frame

    def create_and_add_instance(
        self,
        instance_group: InstanceGroup,
        camera: Camcorder,
        labeled_frame: "LabeledFrame",
    ):
        """Add an `Instance` to the `InstanceGroup` (and `FrameGroup`).

        Args:
            instance_group: `InstanceGroup` to add the `Instance` to.
            camera: `Camcorder` to link the `Instance` to.
            labeled_frame: `LabeledFrame` that the `Instance` is in.
        """

        # Add the `Instance` to the `InstanceGroup`
        instance = instance_group.create_and_add_instance(
            cam=camera, labeled_frame=labeled_frame
        )

        # Add the `Instance` to the `FrameGroup`
        self._instances_by_cam[camera].add(instance=instance)

    def create_and_add_missing_instances(self, instance_group: InstanceGroup):
        """Add missing instances to `FrameGroup` from `InstanceGroup`s.

        If an `InstanceGroup` does not have an `Instance` for a `Camcorder` in
        `FrameGroup.cams_to_include`, then create an `Instance` and add it to the
        `InstanceGroup`.

        Args:
            instance_group: `InstanceGroup` objects to add missing `Instance`s for.

        Raises:
            ValueError: If a `Camcorder` in `FrameGroup.cams_to_include` is not in the
                `InstanceGroup`.
        """

        # Check that the `InstanceGroup` has `LabeledFrame`s for all included views
        for cam in self.cams_to_include:

            # If the `Camcorder` is in the `InstanceGroup`, then `Instance` exists
            if cam in instance_group.cameras:
                continue  # Skip to next cam

            # Get the `LabeledFrame` for the view
            labeled_frame = self.get_labeled_frame(camera=cam)
            if labeled_frame is None:
                # There is no `LabeledFrame` for this view, so lets make one
                labeled_frame = self.create_and_add_labeled_frame(camera=cam)

            # Create an instance
            self.create_and_add_instance(
                instance_group=instance_group, cam=cam, labeled_frame=labeled_frame
            )

    def upsert_points(
        self,
        points: np.ndarray,
        instance_groups: List[InstanceGroup],
        exclude_complete: bool = True,
    ):
        """Upsert points for `Instance`s at included cams in specified `InstanceGroup`.

        This will update the points for existing `Instance`s in the `InstanceGroup`s and
        also add new `Instance`s if they do not exist.


        Included cams are specified by `FrameGroup.cams_to_include`.

        The ordering of the `InstanceGroup`s in `instance_groups` should match the
        ordering of the second dimension (T) in `points`.

        Args:
            points: Numpy array of shape (M, T, N, 2) where M is the number of views, T
                is the number of Tracks, N is the number of Nodes, and 2 is for x, y.
            instance_groups: List of `InstanceGroup` objects to update points for.
            exclude_complete: If True, then only update points that are not marked as
                complete. Default is True.
        """

        # Check that the correct shape was passed in
        n_views, n_instances, n_nodes, n_coords = points.shape
        assert n_views == len(
            self.cams_to_include
        ), f"Expected {len(self.cams_to_include)} views, got {n_views}."
        assert n_instances == len(
            instance_groups
        ), f"Expected {len(instance_groups)} instances, got {n_instances}."
        assert n_coords == 2, f"Expected 2 coordinates, got {n_coords}."

        # Update points for each `InstanceGroup`
        for ig_idx, instance_group in enumerate(instance_groups):
            # Ensure that `InstanceGroup`s is in this `FrameGroup`
            self._raise_if_instance_group_not_in_frame_group(
                instance_group=instance_group
            )

            # Check that the `InstanceGroup` has `Instance`s for all cams_to_include
            self.create_and_add_missing_instances(instance_group=instance_group)

            # Update points for each `Instance` in `InstanceGroup`
            instance_points = points[:, ig_idx, :, :]  # M x N x 2
            instance_group.update_points(
                points=instance_points,
                cams_to_include=self.cams_to_include,
                exclude_complete=exclude_complete,
            )

    def _raise_if_instance_not_in_instance_group(self, instance: "Instance"):
        """Raise a ValueError if the `Instance` is not in an `InstanceGroup`.

        Args:
            instance: `Instance` to check if in an `InstanceGroup`.

        Raises:
            ValueError: If the `Instance` is not in an `InstanceGroup`.
        """

        instance_group = self.get_instance_group(instance=instance)
        if instance_group is None:
            raise ValueError(
                f"Instance {instance} is not in an InstanceGroup within the FrameGroup."
            )

    def _raise_if_instance_incompatibile(self, instance: "Instance", camera: Camcorder):
        """Raise a ValueError if the `Instance` is incompatible with the `FrameGroup`.

        The `Instance` is incompatible if:
        1. the `Instance` is not linked to a `LabeledFrame`.
        2. the frame index of the `Instance` does not match the frame index of the
            `FrameGroup`.
        3. the `LabeledFrame` of the `Instance` does not match the existing
            `LabeledFrame` for the `Camcorder` in the `FrameGroup`.

        Args:
            instance: `Instance` to check compatibility of.
            camera: `Camcorder` to link the `Instance` to.
        """

        labeled_frame = instance.frame
        if labeled_frame is None:
            raise ValueError(
                f"Instance {instance} is not linked to a LabeledFrame. "
                "Cannot add to FrameGroup."
            )

        frame_idx = labeled_frame.frame_idx
        if frame_idx != self.frame_idx:
            raise ValueError(
                f"Instance {instance} frame index {frame_idx} does not match "
                f"FrameGroup frame index {self.frame_idx}."
            )

        labeled_frame_fg = self.get_labeled_frame(camera=camera)
        if labeled_frame_fg is None:
            pass
        elif labeled_frame != labeled_frame_fg:
            raise ValueError(
                f"Instance's LabeledFrame {labeled_frame} is not the same as "
                f"FrameGroup's LabeledFrame {labeled_frame_fg} for Camcorder {camera}."
            )

    def _raise_if_instance_group_in_frame_group(self, instance_group: InstanceGroup):
        """Raise a ValueError if the `InstanceGroup` is already in the `FrameGroup`.

        Args:
            instance_group: `InstanceGroup` to check if already in the `FrameGroup`.

        Raises:
            ValueError: If the `InstanceGroup` is already in the `FrameGroup`.
        """

        if instance_group in self.instance_groups:
            raise ValueError(
                f"InstanceGroup {instance_group} is already in this FrameGroup "
                f"{self.instance_groups}."
            )

    def _raise_if_instance_group_incompatible(self, instance_group: InstanceGroup):
        """Raise a ValueError if `InstanceGroup` is incompatible with `FrameGroup`.

        An `InstanceGroup` is incompatible if the `frame_idx` does not match the
        `FrameGroup`'s `frame_idx`.

        Args:
            instance_group: `InstanceGroup` to check compatibility of.

        Raises:
            ValueError: If the `InstanceGroup` is incompatible with the `FrameGroup`.
        """

        if instance_group.frame_idx != self.frame_idx:
            raise ValueError(
                f"InstanceGroup {instance_group} frame index {instance_group.frame_idx} "
                f"does not match FrameGroup frame index {self.frame_idx}."
            )

    def _raise_if_instance_group_not_in_frame_group(
        self, instance_group: InstanceGroup
    ):
        """Raise a ValueError if `InstanceGroup` is not in this `FrameGroup`."""

        if instance_group not in self.instance_groups:
            raise ValueError(
                f"InstanceGroup {instance_group} is not in this FrameGroup: "
                f"{self.instance_groups}."
            )

    def update_labeled_frames_and_instances_by_cam(
        self, return_instances_by_camera: bool = False
    ) -> Union[Dict[Camcorder, "LabeledFrame"], Dict[Camcorder, List["Instance"]]]:
        """Get all views and `Instance`s across all `RecordingSession`s.

        Updates the `_labeled_frames_by_cam` and `_instances_by_cam`
        dictionary attributes.

        Args:
            return_instances_by_camera: If true, then returns a dictionary with
                `Camcorder` key and `Set[Instance]` values instead. Default is False.

        Returns:
            Dictionary with `Camcorder` key and `LabeledFrame` value or `Set[Instance]`
                value if `return_instances_by_camera` is True.
        """

        logger.debug(
            "Updating LabeledFrames for FrameGroup."
            "\n\tPrevious LabeledFrames by Camcorder:"
            f"\n\t{self._labeled_frames_by_cam}"
        )

        views: Dict[Camcorder, "LabeledFrame"] = {}
        instances_by_cam: Dict[Camcorder, Set["Instance"]] = {}
        videos = self.session.get_videos_from_selected_cameras()
        for cam, video in videos.items():
            lfs: List["LabeledFrame"] = self.session.labels.get(
                (video, [self.frame_idx])
            )
            if len(lfs) == 0:
                logger.debug(
                    f"No LabeledFrames found for video {video} at {self.frame_idx}."
                )
                continue

            lf = lfs[0]
            if len(lf.instances) == 0:
                logger.warning(
                    f"No Instances found for {lf}."
                    " There should not be empty LabeledFrames."
                )
                continue

            views[cam] = lf

            # Find instances in frame
            insts = lf.find(track=-1, user=True)
            if len(insts) > 0:
                instances_by_cam[cam] = set(insts)

        # Update `_labeled_frames_by_cam` dictionary and return it
        self._labeled_frames_by_cam = views
        logger.debug(
            f"\tUpdated LabeledFrames by Camcorder:\n\t{self._labeled_frames_by_cam}"
        )
        # Update `_instances_by_camera` dictionary and return it
        self._instances_by_cam = instances_by_cam
        return (
            self._instances_by_cam
            if return_instances_by_camera
            else self._labeled_frames_by_cam
        )

    def update_locked_instance_groups(self) -> List[InstanceGroup]:
        """Updates locked `InstanceGroup`s in `FrameGroup`.

        Returns:
            List of locked `InstanceGroup`s.
        """

        self._locked_instance_groups: List[InstanceGroup] = [
            instance_group
            for instance_group in self.instance_groups
            if instance_group.locked
        ]

        # Also update locked instances by cam
        self.update_locked_instances_by_cam(self._locked_instance_groups)

        return self._locked_instance_groups

    def update_locked_instances_by_cam(
        self, locked_instance_groups: List[InstanceGroup] = None
    ) -> Dict[Camcorder, Set["Instance"]]:
        """Updates locked `Instance`s in `FrameGroup`.

        Args:
            locked_instance_groups: List of locked `InstanceGroup`s. Default is None.
                If None, then uses `self.locked_instance_groups`.

        Returns:
            Dictionary with `Camcorder` key and `Set[Instance]` value.
        """

        if locked_instance_groups is None:
            locked_instance_groups = self.locked_instance_groups

        locked_instances_by_cam: Dict[Camcorder, Set["Instance"]] = {}

        # Loop through each camera and append locked instances in specific order
        for cam in self.cams_to_include:
            locked_instances_by_cam[cam] = set()
            for instance_group in locked_instance_groups:
                instance = instance_group.get_instance(cam)  # Returns None if not found

                # TODO(LM): Should this be adding the dummy instance here?
                # LM: No, since just using the number of locked instance groups will
                # account for the dummy instances
                if instance is not None:
                    locked_instances_by_cam[cam].add(instance)

        # Only update if there were no errors
        self._locked_instances_by_cam = locked_instances_by_cam
        return self._locked_instances_by_cam

    # TODO(LM): Should we move this to TriangulateSession?
    def generate_hypotheses(
        self, as_matrix: bool = True
    ) -> Union[np.ndarray, Dict[int, List[InstanceGroup]]]:
        """Generates all possible hypotheses from the `FrameGroup`.

        Args:
            as_matrix: If True (defualt), then return as a matrix of
                `Instance.points_array`. Else return as `Dict[int, List[InstanceGroup]]`
                where `int` is the hypothesis identifier and `List[InstanceGroup]` is
                the list of `InstanceGroup`s.

        Returns:
            Either a `np.ndarray` of shape M x F x T x N x 2 an array if as_matrix where
            M: # views, F: # frames = 1, T: # tracks, N: # nodes, 2: x, y
            or a dictionary with hypothesis ID key and list of `InstanceGroup`s value.
        """

        # Get all `Instance`s for this frame index across all views to include
        instances_by_camera: Dict[Camcorder, Set["Instance"]] = (
            self.instances_by_cam_to_include
        )

        # Get max number of instances across all views
        all_instances_by_camera: List[Set["Instance"]] = instances_by_camera.values()
        max_num_instances = max(
            [len(instances) for instances in all_instances_by_camera], default=0
        )

        # Create a dummy instance of all nan values
        example_instance: "Instance" = next(iter(all_instances_by_camera[0]))
        skeleton: "Skeleton" = example_instance.skeleton
        dummy_instance: "Instance" = example_instance.from_numpy(
            np.full(
                shape=(len(skeleton.nodes), 2),
                fill_value=np.nan,
            ),
            skeleton=skeleton,
        )

        def _fill_in_missing_instances(
            unlocked_instances_in_view: List["Instance"],
        ):
            """Fill in missing instances with dummy instances up to max number.

            Note that this function will mutate the input list in addition to returning
            the mutated list.

            Args:
                unlocked_instances_in_view: List of instances in a view that are not in
                    a locked InstanceGroup.

            Returns:
                List of instances in a view that are not in a locked InstanceGroup with
                    dummy instances appended.
            """

            # Subtracting the number of locked instance groups accounts for there being
            # dummy instances in the locked instance groups.
            num_instances_missing = (
                max_num_instances
                - len(unlocked_instances_in_view)
                - len(
                    self.locked_instance_groups
                )  # TODO(LM): Make sure this property is getting updated properly
            )

            if num_instances_missing > 0:
                # Extend the list of instances with dummy instances
                unlocked_instances_in_view.extend(
                    [dummy_instance] * num_instances_missing
                )

            return unlocked_instances_in_view

        # For each view, get permutations of unlocked instances
        unlocked_instance_permutations: Dict[Camcorder, Iterator[Tuple["Instance"]]] = (
            {}
        )
        for cam, instances_in_view in instances_by_camera.items():
            # Gather all instances for this cam from locked `InstanceGroup`s
            locked_instances_in_view: Set["Instance"] = (
                self._locked_instances_by_cam.get(cam, set())
            )

            # Remove locked instances from instances in view
            unlocked_instances_in_view: List["Instance"] = list(
                instances_in_view - locked_instances_in_view
            )

            # Fill in missing instances with dummy instances up to max number
            unlocked_instances_in_view = _fill_in_missing_instances(
                unlocked_instances_in_view
            )

            # Permuate all `Instance`s in the unlocked `InstanceGroup`s
            unlocked_instance_permutations[cam] = permutations(
                unlocked_instances_in_view
            )

        # Get products of instances from other views into all possible groupings
        # Ordering of dict_values is preserved in Python 3.7+
        products_of_unlocked_instances: Iterator[Iterator[Tuple]] = product(
            *unlocked_instance_permutations.values()
        )

        # Reorganize products by cam and add selected instance to each permutation
        grouping_hypotheses: Dict[int, List[InstanceGroup]] = {}
        for frame_id, prod in enumerate(products_of_unlocked_instances):
            grouping_hypotheses[frame_id] = {
                # TODO(LM): This is where we would create the `InstanceGroup`s instead
                cam: list(inst)
                for cam, inst in zip(self.cams_to_include, prod)
            }

        # TODO(LM): Should we return this as instance matrices or `InstanceGroup`s?
        # Answer: Definitely not instance matrices since we need to keep track of the
        # `Instance`s, but I kind of wonder if we could just return a list of
        # `InstanceGroup`s instead of a dict then the `InstanceGroup`

        return grouping_hypotheses

    @classmethod
    def from_instance_groups(
        cls,
        session: RecordingSession,
        instance_groups: List["InstanceGroup"],
    ) -> Optional["FrameGroup"]:
        """Creates a `FrameGroup` object from an `InstanceGroup` object.

        Args:
            session: `RecordingSession` object.
            instance_groups: A list of `InstanceGroup` objects.

        Returns:
            `FrameGroup` object or None if no "real" (determined by `frame_idx` other
            than None) frames found.
        """

        if len(instance_groups) == 0:
            raise ValueError("instance_groups must contain at least one InstanceGroup")

        # Get frame index from first instance group
        frame_idx = instance_groups[0].frame_idx

        # Create and return `FrameGroup` object
        return cls(
            frame_idx=frame_idx, instance_groups=instance_groups, session=session
        )

    def enforce_frame_idx_unique(
        self, session: RecordingSession, frame_idx: int
    ) -> bool:
        """Enforces that all frame indices are unique in `RecordingSession`.

        Removes existing `FrameGroup` object from the
        `RecordingSession._frame_group_by_frame_idx`.

        Args:
            session: `RecordingSession` object.
            frame_idx: Frame index.
        """

        if frame_idx in self._frame_idx_registry.get(session, set()):
            # Remove existing `FrameGroup` object from the
            # `RecordingSession._frame_group_by_frame_idx`
            logger.warning(
                f"Frame index {frame_idx} for FrameGroup already exists in this "
                "RecordingSession. Overwriting."
            )
            session._frame_group_by_frame_idx.pop(frame_idx)<|MERGE_RESOLUTION|>--- conflicted
+++ resolved
@@ -423,29 +423,6 @@
         # Create a dummy instance to fill in for missing instances
         if self._dummy_instance is None:
             self._create_dummy_instance(instance=instance)
-<<<<<<< HEAD
-
-    def _create_dummy_instance(self, instance: Optional["Instance"] = None):
-        """Create a dummy instance to fill in for missing instances.
-
-        Args:
-            instance: Optional `Instance` object to use as an example instance. If None,
-                then the first instance in the `InstanceGroup` is used.
-
-        Raises:
-            ValueError: If no instances are available to create a dummy instance.
-        """
-
-        if self._dummy_instance is None:
-            # Get an example instance
-            if instance is None:
-                if len(self.instances) < 1:
-                    raise ValueError(
-                        "Cannot create a dummy instance without any instances."
-                    )
-                instance = self.instances[0]
-=======
->>>>>>> 95071c1c
 
     def _create_dummy_instance(self, instance: Optional["Instance"] = None):
         """Create a dummy instance to fill in for missing instances.
@@ -483,22 +460,13 @@
             )
 
     @property
-<<<<<<< HEAD
-    def dummy_instance(self) -> "Instance":
-        """Dummy `Instance` object to fill in for missing instances.
-=======
     def dummy_instance(self) -> PredictedInstance:
         """Dummy `PredictedInstance` object to fill in for missing instances.
->>>>>>> 95071c1c
 
         Also used to create instances that are not found in the `InstanceGroup`.
 
         Returns:
-<<<<<<< HEAD
-            `Instance` object or None if unable to create the dummy instance.
-=======
             `PredictedInstance` object or None if unable to create the dummy instance.
->>>>>>> 95071c1c
         """
 
         if self._dummy_instance is None:
@@ -548,14 +516,10 @@
         skeleton: "Skeleton" = self.dummy_instance.skeleton
 
         # Create an all nan `Instance`
-<<<<<<< HEAD
-        instance: "Instance" = self.dummy_instance.__class__(
-=======
         instance: PredictedInstance = PredictedInstance.from_numpy(
             points=self.dummy_instance.points_array,
             point_confidences=self.dummy_instance.scores,
             instance_score=self.dummy_instance.score,
->>>>>>> 95071c1c
             skeleton=skeleton,
         )
         instance.frame = labeled_frame
