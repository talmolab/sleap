--- conflicted
+++ resolved
@@ -399,12 +399,6 @@
 class InstanceGroup:
     """Defines a group of instances across the same frame index.
 
-<<<<<<< HEAD
-    Args:
-        camera_cluster: `CameraCluster` object.
-        instances: List of `Instance` objects.
-
-=======
     Attributes:
         name: Name of the `InstanceGroup`.
         frame_idx: Frame index for the `InstanceGroup`.
@@ -414,7 +408,6 @@
         cameras: List of `Camcorder` objects that have an `Instance` associated.
         instances: List of `Instance` objects.
         instance_by_camcorder: Dictionary of `Instance` objects by `Camcorder`.
->>>>>>> 24396a76
     """
 
     _name: str = field()
@@ -422,13 +415,7 @@
     _instance_by_camcorder: Dict[Camcorder, Instance] = field(factory=dict)
     _camcorder_by_instance: Dict[Instance, Camcorder] = field(factory=dict)
     _dummy_instance: Optional[Instance] = field(default=None)
-<<<<<<< HEAD
-
-    # Class attributes
-    camera_cluster: Optional[CameraCluster] = None
-=======
     camera_cluster: Optional[CameraCluster] = field(default=None)
->>>>>>> 24396a76
 
     def __attrs_post_init__(self):
         """Initialize `InstanceGroup` object."""
@@ -857,25 +844,16 @@
         return hash(self._name)
 
     @classmethod
-<<<<<<< HEAD
-    def from_dict(
-        cls, d: dict, name: str, name_registry: Set[str]
-=======
     def from_instance_by_camcorder_dict(
         cls,
         instance_by_camcorder: Dict[Camcorder, Instance],
         name: str,
         name_registry: Set[str],
->>>>>>> 24396a76
     ) -> Optional["InstanceGroup"]:
         """Creates an `InstanceGroup` object from a dictionary.
 
         Args:
-<<<<<<< HEAD
-            d: Dictionary with `Camcorder` keys and `Instance` values.
-=======
             instance_by_camcorder: Dictionary with `Camcorder` keys and `Instance` values.
->>>>>>> 24396a76
             name: Name to use for the `InstanceGroup`.
             name_registry: Set of names to check for uniqueness.
 
@@ -887,13 +865,6 @@
             than None) instances found.
         """
 
-<<<<<<< HEAD
-        # Ensure not to mutate the original dictionary
-        d_copy = d.copy()
-
-        frame_idx = None
-        for cam, instance in d_copy.copy().items():
-=======
         if name in name_registry:
             raise ValueError(
                 f"Cannot create `InstanceGroup`: Name {name} already in use. Please "
@@ -905,16 +876,11 @@
 
         frame_idx = None
         for cam, instance in instance_by_camcorder_copy.copy().items():
->>>>>>> 24396a76
             camera_cluster = cam.camera_cluster
 
             # Remove dummy instances (determined by not having a frame index)
             if instance.frame_idx is None:
-<<<<<<< HEAD
-                d_copy.pop(cam)
-=======
                 instance_by_camcorder_copy.pop(cam)
->>>>>>> 24396a76
             # Grab the frame index from non-dummy instances
             elif frame_idx is None:
                 frame_idx = instance.frame_idx
@@ -925,27 +891,13 @@
                     f"not match instance frame index {instance.frame_idx}."
                 )
 
-<<<<<<< HEAD
-        if len(d_copy) == 0:
-            raise ValueError("Cannot create `InstanceGroup`: No real instances found.")
-
-        if name in name_registry:
-            raise ValueError(
-                f"Cannot create `InstanceGroup`: Name {name} already in use. Please "
-                f"use a unique name that is not in the registry: {name_registry}."
-            )
-=======
         if len(instance_by_camcorder_copy) == 0:
             raise ValueError("Cannot create `InstanceGroup`: No frame idx found.")
->>>>>>> 24396a76
 
         return cls(
             name=name,
             frame_idx=frame_idx,
             camera_cluster=camera_cluster,
-<<<<<<< HEAD
-            instance_by_camcorder=d_copy,
-=======
             instance_by_camcorder=instance_by_camcorder_copy,
         )
 
@@ -1022,7 +974,6 @@
             instance_by_camcorder=instance_by_camcorder,
             name=instance_group_dict["name"],
             name_registry=name_registry,
->>>>>>> 24396a76
         )
 
 
@@ -1052,11 +1003,8 @@
     labels: Optional["Labels"] = field(default=None)
     _video_by_camcorder: Dict[Camcorder, Video] = field(factory=dict)
     _frame_group_by_frame_idx: Dict[int, "FrameGroup"] = field(factory=dict)
-<<<<<<< HEAD
-=======
     _cams_to_include: Optional[List[Camcorder]] = field(default=None)
     _excluded_views: Optional[Tuple[str]] = field(default=None)
->>>>>>> 24396a76
 
     @property
     def videos(self) -> List[Video]:
@@ -1075,17 +1023,10 @@
     @property
     def linked_cameras(self) -> List[Camcorder]:
         """List of `Camcorder`s in `self.camera_cluster` that are linked to a video.
-<<<<<<< HEAD
 
         The list is ordered based on the order of the `Camcorder`s in the `CameraCluster`.
         """
 
-=======
-
-        The list is ordered based on the order of the `Camcorder`s in the `CameraCluster`.
-        """
-
->>>>>>> 24396a76
         return sorted(
             self._video_by_camcorder.keys(), key=self.camera_cluster.cameras.index
         )
@@ -1111,10 +1052,6 @@
     @property
     def frame_inds(self) -> List[int]:
         """List of frame indices."""
-<<<<<<< HEAD
-
-        return list(self.frame_groups.keys())
-=======
 
         return list(self.frame_groups.keys())
 
@@ -1151,7 +1088,6 @@
         """List of excluded views (names of Camcorders)."""
 
         return self._excluded_views
->>>>>>> 24396a76
 
     def get_video(self, camcorder: Camcorder) -> Optional[Video]:
         """Retrieve `Video` linked to `Camcorder`.
@@ -1269,24 +1205,6 @@
         # Update labels cache
         if self.labels is not None and self.labels.get_session(video) is not None:
             self.labels.remove_session_video(video=video)
-<<<<<<< HEAD
-
-    def new_frame_group(self, frame_idx: int):
-        """Creates and adds an empty `FrameGroup` to the `RecordingSession`.
-
-        Args:
-            frame_idx: Frame index for the `FrameGroup`.
-
-        Returns:
-            `FrameGroup` object.
-        """
-
-        # `FrameGroup.__attrs_post_init` will manage `_frame_group_by_frame_idx`
-        frame_group = FrameGroup(frame_idx=frame_idx, session=self)
-
-        return frame_group
-=======
->>>>>>> 24396a76
 
     def new_frame_group(self, frame_idx: int):
         """Creates and adds an empty `FrameGroup` to the `RecordingSession`.
@@ -2334,703 +2252,6 @@
         return cls.from_instance_groups(
             session=session, instance_groups=instance_groups
         )
-<<<<<<< HEAD
-        return sessions_cattr
-
-
-@define
-class FrameGroup:
-    """Defines a group of `InstanceGroups` across views at the same frame index."""
-
-    # Instance attributes
-    frame_idx: int = field(validator=instance_of(int))
-    session: RecordingSession = field(validator=instance_of(RecordingSession))
-    _instance_groups: List[InstanceGroup] = field(
-        factory=list,
-        validator=deep_iterable(
-            member_validator=instance_of(InstanceGroup),
-            iterable_validator=instance_of(list),
-        ),
-    )  # Akin to `LabeledFrame.instances`
-    _instance_group_name_registry: Set[str] = field(factory=set)
-
-    # "Hidden" class attribute
-    _cams_to_include: Optional[List[Camcorder]] = None
-    _excluded_views: Optional[Tuple[str]] = ()
-
-    # "Hidden" instance attributes
-
-    # TODO(LM): This dict should be updated each time a LabeledFrame is added/removed
-    # from the Labels object. Or if a video is added/removed from the RecordingSession.
-    _labeled_frame_by_cam: Dict[Camcorder, LabeledFrame] = field(factory=dict)
-    _cam_by_labeled_frame: Dict[LabeledFrame, Camcorder] = field(factory=dict)
-    _instances_by_cam: Dict[Camcorder, Set[Instance]] = field(factory=dict)
-
-    def __attrs_post_init__(self):
-        """Initialize `FrameGroup` object."""
-
-        # Check that `InstanceGroup` names unique (later added via add_instance_group)
-        instance_group_name_registry_copy = set(self._instance_group_name_registry)
-        for instance_group in self.instance_groups:
-            if instance_group.name in instance_group_name_registry_copy:
-                raise ValueError(
-                    f"InstanceGroup name {instance_group.name} already in use. "
-                    f"Please use a unique name not currently in the registry: "
-                    f"{self._instance_group_name_registry}"
-                )
-            instance_group_name_registry_copy.add(instance_group.name)
-
-        # Remove existing `FrameGroup` object from the `RecordingSession._frame_group_by_frame_idx`
-        self.enforce_frame_idx_unique(self.session, self.frame_idx)
-
-        # Reorder `cams_to_include` to match `CameraCluster` order (via setter method)
-        if self._cams_to_include is not None:
-            self.cams_to_include = self._cams_to_include
-
-        # Add `FrameGroup` to `RecordingSession`
-        self.session._frame_group_by_frame_idx[self.frame_idx] = self
-
-        # Build `_labeled_frame_by_cam` and `_instances_by_cam` dictionary
-        for camera in self.session.camera_cluster.cameras:
-            self._instances_by_cam[camera] = set()
-        for instance_group in self.instance_groups:
-            self.add_instance_group(instance_group)
-
-    @property
-    def instance_groups(self) -> List[InstanceGroup]:
-        """List of `InstanceGroup`s."""
-
-        return self._instance_groups
-
-    @instance_groups.setter
-    def instance_groups(self, instance_groups: List[InstanceGroup]):
-        """Setter for `instance_groups` that updates `LabeledFrame`s and `Instance`s."""
-
-        instance_groups_to_remove = set(self.instance_groups) - set(instance_groups)
-        instance_groups_to_add = set(instance_groups) - set(self.instance_groups)
-
-        # Update the `_labeled_frame_by_cam` and `_instances_by_cam` dictionary
-        for instance_group in instance_groups_to_remove:
-            self.remove_instance_group(instance_group=instance_group)
-
-        for instance_group in instance_groups_to_add:
-            self.add_instance_group(instance_group=instance_group)
-
-    @property
-    def cams_to_include(self) -> Optional[List[Camcorder]]:
-        """List of `Camcorder`s to include in this `FrameGroup`."""
-
-        if self._cams_to_include is None:
-            self._cams_to_include = self.session.camera_cluster.cameras.copy()
-
-        # TODO(LM): Should we store this in another attribute?
-        # Filter cams to include based on videos linked to the session
-        cams_to_include = [
-            cam for cam in self._cams_to_include if cam in self.session.linked_cameras
-        ]
-
-        return cams_to_include
-
-    @property
-    def excluded_views(self) -> Optional[Tuple[str]]:
-        """List of excluded views (names of Camcorders)."""
-
-        return self._excluded_views
-
-    @cams_to_include.setter
-    def cams_to_include(self, cams_to_include: List[Camcorder]):
-        """Setter for `cams_to_include` that sorts by `CameraCluster` order."""
-
-        # Sort the `Camcorder`s to include based on the order of `CameraCluster` cameras
-        self._cams_to_include = cams_to_include.sort(
-            key=self.session.camera_cluster.cameras.index
-        )
-
-        # Update the `excluded_views` attribute
-        excluded_cams = list(
-            set(self.session.camera_cluster.cameras) - set(cams_to_include)
-        )
-        excluded_cams.sort(key=self.session.camera_cluster.cameras.index)
-        self._excluded_views = (cam.name for cam in excluded_cams)
-
-    @property
-    def labeled_frames(self) -> List[LabeledFrame]:
-        """List of `LabeledFrame`s."""
-
-        # TODO(LM): Revisit whether we need to return a list instead of a view object
-        return list(self._labeled_frame_by_cam.values())
-
-    @property
-    def cameras(self) -> List[Camcorder]:
-        """List of `Camcorder`s."""
-
-        # TODO(LM): Revisit whether we need to return a list instead of a view object
-        return list(self._labeled_frame_by_cam.keys())
-
-    def numpy(
-        self,
-        instance_groups: Optional[List[InstanceGroup]] = None,
-        pred_as_nan: bool = False,
-    ) -> np.ndarray:
-        """Numpy array of all `InstanceGroup`s in `FrameGroup.cams_to_include`.
-
-        Args:
-            instance_groups: `InstanceGroup`s to include. Default is None and uses all
-                self.instance_groups.
-            pred_as_nan: If True, then replaces `PredictedInstance`s with all nan
-                self.dummy_instance. Default is False.
-
-        Returns:
-            Numpy array of shape (M, T, N, 2) where M is the number of views (determined
-            by self.cames_to_include), T is the number of `InstanceGroup`s, N is the
-            number of Nodes, and 2 is for x, y.
-        """
-
-        # Use all `InstanceGroup`s if not specified
-        if instance_groups is None:
-            instance_groups = self.instance_groups
-        else:
-            # Ensure that `InstanceGroup`s is in this `FrameGroup`
-            for instance_group in instance_groups:
-                if instance_group not in self.instance_groups:
-                    raise ValueError(
-                        f"InstanceGroup {instance_group} is not in this FrameGroup: "
-                        f"{self.instance_groups}"
-                    )
-
-        instance_group_numpys: List[np.ndarray] = []  # len(T) M=all x N x 2
-        for instance_group in instance_groups:
-            instance_group_numpy = instance_group.numpy(
-                pred_as_nan=pred_as_nan
-            )  # M=all x N x 2
-            instance_group_numpys.append(instance_group_numpy)
-
-        frame_group_numpy = np.stack(instance_group_numpys, axis=1)  # M=all x T x N x 2
-        cams_to_include_mask = np.array(
-            [1 if cam in self.cams_to_include else 0 for cam in self.cameras]
-        )  # M=include x 1
-
-        return frame_group_numpy[cams_to_include_mask]  # M=include x T x N x 2
-
-    def add_instance(
-        self,
-        instance: Instance,
-        camera: Camcorder,
-        instance_group: Optional[InstanceGroup] = None,
-    ):
-        """Add an (existing) `Instance` to the `FrameGroup`.
-
-        If no `InstanceGroup` is provided, then check the `Instance` is already in an
-        `InstanceGroup` contained in the `FrameGroup`. Otherwise, add the `Instance` to
-        the `InstanceGroup` and `FrameGroup`.
-
-        Args:
-            instance: `Instance` to add to the `FrameGroup`.
-            camera: `Camcorder` to link the `Instance` to.
-            instance_group: `InstanceGroup` to add the `Instance` to. If None, then
-                check the `Instance` is already in an `InstanceGroup`.
-
-        Raises:
-            ValueError: If the `InstanceGroup` is not in the `FrameGroup`.
-            ValueError: If the `Instance` is not linked to a `LabeledFrame`.
-            ValueError: If the frame index of the `Instance` does not match the frame index
-                of the `FrameGroup`.
-            ValueError: If the `LabeledFrame` of the `Instance` does not match the existing
-                `LabeledFrame` for the `Camcorder` in the `FrameGroup`.
-            ValueError: If the `Instance` is not in an `InstanceGroup` in the
-                `FrameGroup`.
-        """
-
-        # Ensure the `InstanceGroup` is in this `FrameGroup`
-        if instance_group is not None:
-            self._raise_if_instance_group_not_in_frame_group(
-                instance_group=instance_group
-            )
-
-        # Ensure `Instance` is compatible with `FrameGroup`
-        self._raise_if_instance_incompatibile(instance=instance, camera=camera)
-
-        # Add the `Instance` to the `InstanceGroup`
-        if instance_group is not None:
-            instance_group.add_instance(cam=camera, instance=instance)
-        else:
-            self._raise_if_instance_not_in_instance_group(instance=instance)
-
-        # Add the `Instance` to the `FrameGroup`
-        self._instances_by_cam[camera].add(instance)
-
-        # Update the labeled frames if necessary
-        labeled_frame = self.get_labeled_frame(camera=camera)
-        if labeled_frame is None:
-            labeled_frame = instance.frame
-            self.add_labeled_frame(labeled_frame=labeled_frame, camera=camera)
-
-    def remove_instance(self, instance: Instance):
-        """Removes an `Instance` from the `FrameGroup`.
-
-        Args:
-            instance: `Instance` to remove from the `FrameGroup`.
-        """
-
-        instance_group = self.get_instance_group(instance=instance)
-
-        if instance_group is None:
-            logger.warning(
-                f"Instance {instance} not found in this FrameGroup.instance_groups: "
-                f"{self.instance_groups}."
-            )
-            return
-
-        # Remove the `Instance` from the `InstanceGroup`
-        camera = instance_group.get_cam(instance=instance)
-        instance_group.remove_instance(instance=instance)
-
-        # Remove the `Instance` from the `FrameGroup`
-        self._instances_by_cam[camera].remove(instance)
-
-        # Remove "empty" `LabeledFrame`s from the `FrameGroup`
-        if len(self._instances_by_cam[camera]) < 1:
-            self.remove_labeled_frame(labeled_frame_or_camera=camera)
-
-    def add_instance_group(self, instance_group: Optional[InstanceGroup] = None):
-        """Add an `InstanceGroup` to the `FrameGroup`.
-
-        This method updates the underlying dictionaries in calling add_instance:
-                - `_instances_by_cam`
-                - `_labeled_frame_by_cam`
-                - `_cam_by_labeled_frame`
-
-        Args:
-            instance_group: `InstanceGroup` to add to the `FrameGroup`. If None, then
-                create a new `InstanceGroup` and add it to the `FrameGroup`.
-
-        Raises:
-            ValueError: If the `InstanceGroup` is already in the `FrameGroup`.
-        """
-
-        if instance_group is None:
-
-            # Find a unique name for the `InstanceGroup`
-            instance_group_name = InstanceGroup.return_unique_name(
-                name_registry=self._instance_group_name_registry
-            )
-
-            # Create an empty `InstanceGroup` with the frame index of the `FrameGroup`
-            instance_group = InstanceGroup(
-                name=instance_group_name,
-                frame_idx=self.frame_idx,
-                camera_cluster=self.session.camera_cluster,
-            )
-        else:
-            # Ensure the `InstanceGroup` is compatible with the `FrameGroup`
-            self._raise_if_instance_group_incompatible(instance_group=instance_group)
-
-        # Add the `InstanceGroup` to the `FrameGroup`
-        # We only expect this to be false on initialization
-        if instance_group not in self.instance_groups:
-            self.instance_groups.append(instance_group)
-
-        # Add instance group name to the registry
-        self._instance_group_name_registry.add(instance_group.name)
-
-        # Add `Instance`s and `LabeledFrame`s to the `FrameGroup`
-        for camera, instance in instance_group.instance_by_camcorder.items():
-            self.add_instance(instance=instance, camera=camera)
-
-    def remove_instance_group(self, instance_group: InstanceGroup):
-        """Remove an `InstanceGroup` from the `FrameGroup`."""
-
-        if instance_group not in self.instance_groups:
-            logger.warning(
-                f"InstanceGroup {instance_group} not found in this FrameGroup: "
-                f"{self.instance_groups}."
-            )
-            return
-
-        # Remove the `InstanceGroup` from the `FrameGroup`
-        self.instance_groups.remove(instance_group)
-        self._instance_group_name_registry.remove(instance_group.name)
-
-        # Remove the `Instance`s from the `FrameGroup`
-        for camera, instance in instance_group.instance_by_camcorder.items():
-            self._instances_by_cam[camera].remove(instance)
-
-        # Remove the `LabeledFrame` from the `FrameGroup`
-        labeled_frame = self.get_labeled_frame(camera=camera)
-        if labeled_frame is not None:
-            self.remove_labeled_frame(camera=camera)
-
-    def get_instance_group(self, instance: Instance) -> Optional[InstanceGroup]:
-        """Get `InstanceGroup` that contains `Instance` if exists. Otherwise, None.
-
-        Args:
-            instance: `Instance`
-
-        Returns:
-            `InstanceGroup`
-        """
-
-        instance_group: Optional[InstanceGroup] = next(
-            (
-                instance_group
-                for instance_group in self.instance_groups
-                if instance in instance_group.instances
-            ),
-            None,
-        )
-
-        return instance_group
-
-    def set_instance_group_name(self, instance_group: InstanceGroup, name: str):
-        """Set the name of an `InstanceGroup` in the `FrameGroup`."""
-
-        self._raise_if_instance_group_not_in_frame_group(instance_group=instance_group)
-
-        instance_group.set_name(
-            name=name, name_registry=self._instance_group_name_registry
-        )
-
-    def add_labeled_frame(self, labeled_frame: LabeledFrame, camera: Camcorder):
-        """Add a `LabeledFrame` to the `FrameGroup`.
-
-        Args:
-            labeled_frame: `LabeledFrame` to add to the `FrameGroup`.
-            camera: `Camcorder` to link the `LabeledFrame` to.
-
-        Raises:
-            ValueError: If the `LabeledFrame` is not compatible with the `FrameGroup`.
-        """
-
-        # Some checks to ensure the `LabeledFrame` is compatible with the `FrameGroup`
-        if not isinstance(labeled_frame, LabeledFrame):
-            raise ValueError(
-                f"Cannot add LabeledFrame: {labeled_frame} is not a LabeledFrame."
-            )
-        elif labeled_frame.frame_idx != self.frame_idx:
-            raise ValueError(
-                f"Cannot add LabeledFrame: Frame index {labeled_frame.frame_idx} does "
-                f"not match FrameGroup frame index {self.frame_idx}."
-            )
-        elif not isinstance(camera, Camcorder):
-            raise ValueError(f"Cannot add LabeledFrame: {camera} is not a Camcorder.")
-
-        # Add the `LabeledFrame` to the `FrameGroup`
-        self._labeled_frame_by_cam[camera] = labeled_frame
-        self._cam_by_labeled_frame[labeled_frame] = camera
-
-        # Add the `LabeledFrame` to the `RecordingSession`'s `Labels` object
-        if (self.session.labels is not None) and (
-            labeled_frame not in self.session.labels
-        ):
-            self.session.labels.append(labeled_frame)
-
-    def remove_labeled_frame(
-        self, labeled_frame_or_camera: Union[LabeledFrame, Camcorder]
-    ):
-        """Remove a `LabeledFrame` from the `FrameGroup`.
-
-        Args:
-            labeled_frame_or_camera: `LabeledFrame` or `Camcorder` to remove the
-                `LabeledFrame` for.
-        """
-
-        if isinstance(labeled_frame_or_camera, LabeledFrame):
-            labeled_frame: LabeledFrame = labeled_frame_or_camera
-            camera = self.get_camera(labeled_frame=labeled_frame)
-
-        elif isinstance(labeled_frame_or_camera, Camcorder):
-            camera: Camcorder = labeled_frame_or_camera
-            labeled_frame = self.get_labeled_frame(camera=camera)
-
-        else:
-            logger.warning(
-                f"Cannot remove LabeledFrame: {labeled_frame_or_camera} is not a "
-                "LabeledFrame or Camcorder."
-            )
-
-        # Remove the `LabeledFrame` from the `FrameGroup`
-        self._labeled_frame_by_cam.pop(camera, None)
-        self._cam_by_labeled_frame.pop(labeled_frame, None)
-
-    def get_labeled_frame(self, camera: Camcorder) -> Optional[LabeledFrame]:
-        """Get `LabeledFrame` for `Camcorder` if exists. Otherwise, None.
-
-        Args:
-            camera: `Camcorder`
-
-        Returns:
-            `LabeledFrame`
-        """
-
-        return self._labeled_frame_by_cam.get(camera, None)
-
-    def get_camera(self, labeled_frame: LabeledFrame) -> Optional[Camcorder]:
-        """Get `Camcorder` for `LabeledFrame` if exists. Otherwise, None.
-
-        Args:
-            labeled_frame: `LabeledFrame`
-
-        Returns:
-            `Camcorder`
-        """
-
-        return self._cam_by_labeled_frame.get(labeled_frame, None)
-
-    def _create_and_add_labeled_frame(self, camera: Camcorder) -> LabeledFrame:
-        """Create and add a `LabeledFrame` to the `FrameGroup`.
-
-        This also adds the `LabeledFrame` to the `RecordingSession`'s `Labels` object.
-
-        Args:
-            camera: `Camcorder`
-
-        Returns:
-            `LabeledFrame` that was created and added to the `FrameGroup`.
-        """
-
-        video = self.session.get_video(camera)
-        if video is None:
-            # There should be a `Video` linked to all cams_to_include
-            raise ValueError(
-                f"Camcorder {camera} is not linked to a video in this "
-                f"RecordingSession {self.session}."
-            )
-
-        labeled_frame = LabeledFrame(video=video, frame_idx=self.frame_idx)
-        self.add_labeled_frame(labeled_frame=labeled_frame)
-
-        return labeled_frame
-
-    def _create_and_add_instance(
-        self,
-        instance_group: InstanceGroup,
-        camera: Camcorder,
-        labeled_frame: LabeledFrame,
-    ):
-        """Add an `Instance` to the `InstanceGroup` (and `FrameGroup`).
-
-        Args:
-            instance_group: `InstanceGroup` to add the `Instance` to.
-            camera: `Camcorder` to link the `Instance` to.
-            labeled_frame: `LabeledFrame` that the `Instance` is in.
-        """
-
-        # Add the `Instance` to the `InstanceGroup`
-        instance = instance_group.create_and_add_instance(
-            cam=camera, labeled_frame=labeled_frame
-        )
-
-        # Add the `Instance` to the `FrameGroup`
-        self._instances_by_cam[camera].add(instance=instance)
-
-    def create_and_add_missing_instances(self, instance_group: InstanceGroup):
-        """Add missing instances to `FrameGroup` from `InstanceGroup`s.
-
-        If an `InstanceGroup` does not have an `Instance` for a `Camcorder` in
-        `FrameGroup.cams_to_include`, then create an `Instance` and add it to the
-        `InstanceGroup`.
-
-        Args:
-            instance_group: `InstanceGroup` objects to add missing `Instance`s for.
-
-        Raises:
-            ValueError: If a `Camcorder` in `FrameGroup.cams_to_include` is not in the
-                `InstanceGroup`.
-        """
-
-        # Check that the `InstanceGroup` has `LabeledFrame`s for all included views
-        for cam in self.cams_to_include:
-
-            # If the `Camcorder` is in the `InstanceGroup`, then `Instance` exists
-            if cam in instance_group.cameras:
-                continue  # Skip to next cam
-
-            # Get the `LabeledFrame` for the view
-            labeled_frame = self.get_labeled_frame(camera=cam)
-            if labeled_frame is None:
-                # There is no `LabeledFrame` for this view, so lets make one
-                labeled_frame = self._create_and_add_labeled_frame(camera=cam)
-
-            # Create an instance
-            self._create_and_add_instance(
-                instance_group=instance_group, cam=cam, labeled_frame=labeled_frame
-            )
-
-    def upsert_points(
-        self,
-        points: np.ndarray,
-        instance_groups: List[InstanceGroup],
-        exclude_complete: bool = True,
-    ):
-        """Upsert points for `Instance`s at included cams in specified `InstanceGroup`.
-
-        This will update the points for existing `Instance`s in the `InstanceGroup`s and
-        also add new `Instance`s if they do not exist.
-
-
-        Included cams are specified by `FrameGroup.cams_to_include`.
-
-        The ordering of the `InstanceGroup`s in `instance_groups` should match the
-        ordering of the second dimension (T) in `points`.
-
-        Args:
-            points: Numpy array of shape (M, T, N, 2) where M is the number of views, T
-                is the number of Tracks, N is the number of Nodes, and 2 is for x, y.
-            instance_groups: List of `InstanceGroup` objects to update points for.
-            exclude_complete: If True, then only update points that are not marked as
-                complete. Default is True.
-        """
-
-        # Check that the correct shape was passed in
-        n_views, n_instances, n_nodes, n_coords = points.shape
-        assert n_views == len(
-            self.cams_to_include
-        ), f"Expected {len(self.cams_to_include)} views, got {n_views}."
-        assert n_instances == len(
-            instance_groups
-        ), f"Expected {len(instance_groups)} instances, got {n_instances}."
-        assert n_coords == 2, f"Expected 2 coordinates, got {n_coords}."
-
-        # Update points for each `InstanceGroup`
-        for ig_idx, instance_group in enumerate(instance_groups):
-            # Ensure that `InstanceGroup`s is in this `FrameGroup`
-            self._raise_if_instance_group_not_in_frame_group(
-                instance_group=instance_group
-            )
-
-            # Check that the `InstanceGroup` has `Instance`s for all cams_to_include
-            self.create_and_add_missing_instances(instance_group=instance_group)
-
-            # Update points for each `Instance` in `InstanceGroup`
-            instance_points = points[:, ig_idx, :, :]  # M x N x 2
-            instance_group.update_points(
-                points=instance_points,
-                cams_to_include=self.cams_to_include,
-                exclude_complete=exclude_complete,
-            )
-
-    def _raise_if_instance_not_in_instance_group(self, instance: Instance):
-        """Raise a ValueError if the `Instance` is not in an `InstanceGroup`.
-
-        Args:
-            instance: `Instance` to check if in an `InstanceGroup`.
-
-        Raises:
-            ValueError: If the `Instance` is not in an `InstanceGroup`.
-        """
-
-        instance_group = self.get_instance_group(instance=instance)
-        if instance_group is None:
-            raise ValueError(
-                f"Instance {instance} is not in an InstanceGroup within the FrameGroup."
-            )
-
-    def _raise_if_instance_incompatibile(self, instance: Instance, camera: Camcorder):
-        """Raise a ValueError if the `Instance` is incompatible with the `FrameGroup`.
-
-        The `Instance` is incompatible if:
-        1. the `Instance` is not linked to a `LabeledFrame`.
-        2. the frame index of the `Instance` does not match the frame index of the
-            `FrameGroup`.
-        3. the `LabeledFrame` of the `Instance` does not match the existing
-            `LabeledFrame` for the `Camcorder` in the `FrameGroup`.
-
-        Args:
-            instance: `Instance` to check compatibility of.
-            camera: `Camcorder` to link the `Instance` to.
-        """
-
-        labeled_frame = instance.frame
-        if labeled_frame is None:
-            raise ValueError(
-                f"Instance {instance} is not linked to a LabeledFrame. "
-                "Cannot add to FrameGroup."
-            )
-
-        frame_idx = labeled_frame.frame_idx
-        if frame_idx != self.frame_idx:
-            raise ValueError(
-                f"Instance {instance} frame index {frame_idx} does not match "
-                f"FrameGroup frame index {self.frame_idx}."
-            )
-
-        labeled_frame_fg = self.get_labeled_frame(camera=camera)
-        if labeled_frame_fg is None:
-            pass
-        elif labeled_frame != labeled_frame_fg:
-            raise ValueError(
-                f"Instance's LabeledFrame {labeled_frame} is not the same as "
-                f"FrameGroup's LabeledFrame {labeled_frame_fg} for Camcorder {camera}."
-            )
-
-    def _raise_if_instance_group_incompatible(self, instance_group: InstanceGroup):
-        """Raise a ValueError if `InstanceGroup` is incompatible with `FrameGroup`.
-
-        An `InstanceGroup` is incompatible if
-            - the `frame_idx` does not match the `FrameGroup`'s `frame_idx`.
-            - the `InstanceGroup.name` is already used in the `FrameGroup`.
-
-        Args:
-            instance_group: `InstanceGroup` to check compatibility of.
-
-        Raises:
-            ValueError: If the `InstanceGroup` is incompatible with the `FrameGroup`.
-        """
-
-        if instance_group.frame_idx != self.frame_idx:
-            raise ValueError(
-                f"InstanceGroup {instance_group} frame index {instance_group.frame_idx} "
-                f"does not match FrameGroup frame index {self.frame_idx}."
-            )
-
-        if instance_group.name in self._instance_group_name_registry:
-            raise ValueError(
-                f"InstanceGroup name {instance_group.name} is already registered in "
-                "this FrameGroup's list of names: "
-                f"{self._instance_group_name_registry}\n"
-                "Please use a unique name for the new InstanceGroup."
-            )
-
-    def _raise_if_instance_group_not_in_frame_group(
-        self, instance_group: InstanceGroup
-    ):
-        """Raise a ValueError if `InstanceGroup` is not in this `FrameGroup`."""
-
-        if instance_group not in self.instance_groups:
-            raise ValueError(
-                f"InstanceGroup {instance_group} is not in this FrameGroup: "
-                f"{self.instance_groups}."
-            )
-
-    @classmethod
-    def from_instance_groups(
-        cls,
-        session: RecordingSession,
-        instance_groups: List["InstanceGroup"],
-    ) -> Optional["FrameGroup"]:
-        """Creates a `FrameGroup` object from an `InstanceGroup` object.
-
-        Args:
-            session: `RecordingSession` object.
-            instance_groups: A list of `InstanceGroup` objects.
-
-        Returns:
-            `FrameGroup` object or None if no "real" (determined by `frame_idx` other
-            than None) frames found.
-        """
-
-        if len(instance_groups) == 0:
-            raise ValueError("instance_groups must contain at least one InstanceGroup")
-
-        # Get frame index from first instance group
-        frame_idx = instance_groups[0].frame_idx
-
-        # Create and return `FrameGroup` object
-        return cls(
-            frame_idx=frame_idx, instance_groups=instance_groups, session=session
-        )
-=======
->>>>>>> 24396a76
 
     def enforce_frame_idx_unique(
         self, session: RecordingSession, frame_idx: int
