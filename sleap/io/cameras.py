--- conflicted
+++ resolved
@@ -547,8 +547,6 @@
         if self.labels is not None and self.labels.get_session(video) is not None:
             self.labels.remove_session_video(self, video)
 
-<<<<<<< HEAD
-=======
     def get_videos_from_selected_cameras(
         self, cams_to_include: Optional[List[Camcorder]] = None
     ) -> Dict[Camcorder, Video]:
@@ -802,7 +800,6 @@
         # Update the instance coordinates
         self.update_instances(instances)
 
->>>>>>> bffeca84
     def __attrs_post_init__(self):
         self.camera_cluster.add_session(self)
 
