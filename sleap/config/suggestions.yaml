--- conflicted
+++ resolved
@@ -92,109 +92,6 @@
       default: 1000
       range: 1, 1000
 
-<<<<<<< HEAD
-    #  pca:
-    #
-    #  - name: clusters
-    #    label: Number of clusters
-    #    type: int
-    #    default: 5
-    #  - name: per_cluster
-    #    label: Samples per cluster
-    #    type: int
-    #    default: 5
-    #  - name: initial_samples
-    #    label: Samples before clustering
-    #    type: int
-    #    default: 200
-    #    range: 10,1000
-    #  - name: pca_components
-    #    label: Number of PCA components
-    #    type: int
-    #    default: 5
-    #
-    #  hog:
-    #
-    #  - name: clusters
-    #    label: Number of clusters
-    #    type: int
-    #    default: 5
-    #  - name: per_cluster
-    #    label: Samples per cluster
-    #    type: int
-    #    default: 5
-    #  - name: sample_step
-    #    label: Frame sampling step size
-    #    type: int
-    #    default: 5
-    #  - name: pca_components
-    #    label: Number of PCA components
-    #    type: int
-    #    default: 5
-    #
-    #  brisk:
-    #
-    #  - name: clusters
-    #    label: Number of clusters
-    #    type: int
-    #    default: 5
-    #  - name: per_cluster
-    #    label: Samples per cluster
-    #    type: int
-    #    default: 5
-    #  - name: initial_samples
-    #    label: Samples before clustering
-    #    type: int
-    #    default: 200
-    #    range: 10,1000
-    #  - name: pca_components
-    #    label: Number of PCA components
-    #    type: int
-    #    default: 5
-
-    "prediction score":
-      - name: score_limit
-        label: Low score (lt)
-        type: double
-        default: 3.0
-        range: 0,100
-      - name: instance_limit_lower
-        label: Instance count at least
-        type: int
-        default: 1
-        range: 0,10
-      - name: instance_limit_upper
-        label: Instance count no more than
-        type: int
-        default: 2
-        range: 0,10
-
-    velocity:
-      - name: node
-        label: Node
-        type: list
-      - name: threshold
-        label: Velocity Threshold
-        type: double
-        default: 0.1
-        range: 0.1,1.0
-
-  - name: target
-    label: Target
-    type: stacked
-    options: "all videos,current video"
-    default: "all videos"
-
-    # Type is stacked because this makes the boxes aligned.
-
-    "all videos":
-    "current video":
-
-  - name: generate_button
-    label: Generate Suggestions
-    type: button
-    default: main action
-=======
 #  pca:
 #
 #  - name: clusters
@@ -254,43 +151,45 @@
 #    type: int
 #    default: 5
 
-  "prediction score":
+    "prediction score":
+      - name: score_limit
+        label: Low score (lt)
+        type: double
+        default: 3.0
+        range: 0,100
+      - name: instance_limit_lower
+        label: Instance count at least
+        type: int
+        default: 1
+        range: 0,10
+      - name: instance_limit_upper
+        label: Instance count no more than
+        type: int
+        default: 2
+        range: 0,10
 
-  - name: score_limit
-    label: Low score (lt)
-    type: double
-    default: 3.0
-    range: 0,100
-  - name: instance_limit
-    label: Instance count (gte)
-    type: int
-    default: 2
-    range: 1,10
+    velocity:
+      - name: node
+        label: Node
+        type: list
+      - name: threshold
+        label: Velocity Threshold
+        type: double
+        default: 0.1
+        range: 0.1,1.0
 
-  velocity:
-  - name: node
-    label: Node
-    type: list
-  - name: threshold
-    label: Velocity Threshold
-    type: double
-    default: 0.1
-    range: 0.1,1.0
+  - name: target
+    label: Target
+    type: stacked
+    options: "all videos,current video"
+    default: "all videos"
 
+    # Type is stacked because this makes the boxes aligned.
 
-- name: target
-  label: Target
-  type: stacked
-  options: "all videos,current video"
-  default: "all videos"
+    "all videos":
+    "current video":
 
-  # Type is stacked because this makes the boxes aligned.
-
-  "all videos":
-  "current video":
-
-- name: generate_button
-  label: Generate Suggestions
-  type: button
-  default: main action 
->>>>>>> 41f6f5bc
+  - name: generate_button
+    label: Generate Suggestions
+    type: button
+    default: main action