# Use this file if your computer runs Mac OS X or Apple Silicon.

name: sleap

channels:
    - conda-forge
    - anaconda

dependencies:
    # Packages SLEAP uses directly
    - conda-forge::attrs >=21.2.0
    - conda-forge::cattrs ==1.1.1
    - conda-forge::h5py
    - conda-forge::imgaug ==0.4.0
    - conda-forge::jsmin
    - conda-forge::jsonpickle ==1.2
    - conda-forge::keras <2.10.0,>=2.9.0rc0  # Required by tensorflow-macos
    - conda-forge::networkx
    - anaconda::numpy >=1.19.5,<1.23.0
    - conda-forge::opencv
    - conda-forge::pandas
    - conda-forge::pip
    - conda-forge::pillow
    - conda-forge::psutil
    - conda-forge::pykalman
<<<<<<< HEAD
    - conda-forge::pyside6 == 6.2.2.1  # To ensure application works correctly with QtPy.
=======
    - conda-forge::pyside2 >=5.12 # To ensure application works correctly with QtPy.
>>>>>>> 18974dbd
    - conda-forge::python  ~=3.9
    - conda-forge::python-rapidjson
    - conda-forge::pyyaml
    - conda-forge::pyzmq
    - conda-forge::qtpy >=2.0.1
    - conda-forge::rich
    - conda-forge::scipy >=1.4.1,<=1.9.0
    - conda-forge::scikit-image
    - conda-forge::scikit-learn ==1.0
    - conda-forge::scikit-video
    - conda-forge::seaborn
    - conda-forge::tensorflow-hub
    - pip:
        - "--editable=.[conda_dev]"<|MERGE_RESOLUTION|>--- conflicted
+++ resolved
@@ -23,11 +23,7 @@
     - conda-forge::pillow
     - conda-forge::psutil
     - conda-forge::pykalman
-<<<<<<< HEAD
-    - conda-forge::pyside6 == 6.2.2.1  # To ensure application works correctly with QtPy.
-=======
     - conda-forge::pyside2 >=5.12 # To ensure application works correctly with QtPy.
->>>>>>> 18974dbd
     - conda-forge::python  ~=3.9
     - conda-forge::python-rapidjson
     - conda-forge::pyyaml
