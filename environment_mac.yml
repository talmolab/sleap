# Use this file if your computer runs Mac OS X or Apple Silicon.

name: sleap

channels:
    - sleap-deps
    - conda-forge
    - anaconda

dependencies:
    # Packages SLEAP uses directly
    - conda-forge::attrs >=23.1.0 # Corresponds to version of cattrs
    - conda-forge::importlib-metadata
    - conda-forge::cattrs >=23.2.0
    - conda-forge::h5py
    - conda-forge::imageio
    - conda-forge::imageio-ffmpeg # Required for imageio to read/write videos with ffmpeg
    - conda-forge::jsmin
<<<<<<< HEAD
    - conda-forge::jsonpickle ==1.2
    - conda-forge::keras <2.10.0,>=2.9.0rc0 # Required by tensorflow-macos
    - conda-forge::networkx <3.3
    - anaconda::numpy >=1.19.5,<1.23.0
=======
    - conda-forge::jsonpickle <=1.5.0 # 1.5.1 breaks compatibility with v1 encoded files
    - conda-forge::networkx
    - conda-forge::numpy >=1.16.5 # Scipy 1.7.0 requires numpy >=1.16.5
>>>>>>> 09046813
    - conda-forge::opencv
    - conda-forge::pandas
    - conda-forge::pip
    - conda-forge::pillow
    - conda-forge::psutil
    - conda-forge::pykalman
<<<<<<< HEAD
    - conda-forge::pyside2 >=5.12 # To ensure application works correctly with QtPy.
    - conda-forge::python  ~=3.9
=======
    - conda-forge::pyside6 >=6.5.0 # >=6.2 is compatible with Python 3.10, conda package exists for >=6.4, 6.4 conda package uses problematic QtCharts https://github.com/roomrys/envexp/pull/3
    - conda-forge::python >=3.10.0,<3.11.0
>>>>>>> 09046813
    - conda-forge::python-rapidjson
    - conda-forge::pyyaml
    - conda-forge::pyzmq
    - conda-forge::qtpy >=2.0.1
    - conda-forge::rich
    - conda-forge::scipy >=1.7.0 # Python 3.10 is compatible with scipy >=1.7.0
    - conda-forge::scikit-image >=0.21.0 # 0.20.0 requires python_abi 3.8.* *_cp38
    - conda-forge::scikit-learn >=1.0.0 # Python 3.10 is compatible with scikit-learn >=1.0.0
    - conda-forge::seaborn
    - sleap-deps::tensorflow ==2.12.0
    - conda-forge::qudida
    - conda-forge::albumentations >=1.4.15 # Handle Nan keypoints
    - conda-forge::ndx-pose <0.2.0
    - pip:
          - "--editable=.[conda_dev]"<|MERGE_RESOLUTION|>--- conflicted
+++ resolved
@@ -16,29 +16,17 @@
     - conda-forge::imageio
     - conda-forge::imageio-ffmpeg # Required for imageio to read/write videos with ffmpeg
     - conda-forge::jsmin
-<<<<<<< HEAD
-    - conda-forge::jsonpickle ==1.2
-    - conda-forge::keras <2.10.0,>=2.9.0rc0 # Required by tensorflow-macos
-    - conda-forge::networkx <3.3
-    - anaconda::numpy >=1.19.5,<1.23.0
-=======
     - conda-forge::jsonpickle <=1.5.0 # 1.5.1 breaks compatibility with v1 encoded files
     - conda-forge::networkx
     - conda-forge::numpy >=1.16.5 # Scipy 1.7.0 requires numpy >=1.16.5
->>>>>>> 09046813
     - conda-forge::opencv
     - conda-forge::pandas
     - conda-forge::pip
     - conda-forge::pillow
     - conda-forge::psutil
     - conda-forge::pykalman
-<<<<<<< HEAD
-    - conda-forge::pyside2 >=5.12 # To ensure application works correctly with QtPy.
-    - conda-forge::python  ~=3.9
-=======
     - conda-forge::pyside6 >=6.5.0 # >=6.2 is compatible with Python 3.10, conda package exists for >=6.4, 6.4 conda package uses problematic QtCharts https://github.com/roomrys/envexp/pull/3
     - conda-forge::python >=3.10.0,<3.11.0
->>>>>>> 09046813
     - conda-forge::python-rapidjson
     - conda-forge::pyyaml
     - conda-forge::pyzmq
