--- conflicted
+++ resolved
@@ -87,14 +87,5 @@
     - conda-forge::seaborn
     - sleap-deps::tensorflow ==2.12.0
     - conda-forge::qudida
-<<<<<<< HEAD
     - conda-forge::albumentations >=1.4.15 # Handle Nan keypoints
-    - conda-forge::ndx-pose <0.2.0
-
-# test:
-#   imports:
-#     - sleap
-=======
-    - conda-forge::albumentations
-    - conda-forge::ndx-pose <0.2.0
->>>>>>> 09046813
+    - conda-forge::ndx-pose <0.2.0