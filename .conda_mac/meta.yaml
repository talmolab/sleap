# Ref: https://docs.conda.io/projects/conda-build/en/latest/resources/define-metadata.html

# Jinja template: Process setup.py to obtain version and metadata
{% set data = load_setup_py_data() %}


package:
  # Repeating name because of the following issue:
  # https://github.com/conda/conda-build/issues/2475
  name: sleap
  version: {{ data.get('version') }}

about:
  home: {{ data.get('url') }}
  license: {{ data.get('license') }}
  summary: {{ data.get('description') }}

build:
  number: 0

source:
  path: ../

requirements:
  host:  
    - conda-forge::python >=3.10.0,<3.11.0
    - conda-forge::numpy >=1.16.5 # Scipy 1.7.0 requires numpy >=1.16.5
    - conda-forge::setuptools
    - conda-forge::packaging
    - conda-forge::pip

    # Only the packages above are required to build, but listing them all ensures no 
    # unnecessary pypi packages are installed via the build script (bld.bat, build.sh)
    - conda-forge::attrs
    - conda-forge::cattrs
    - conda-forge::h5py
    - conda-forge::imageio
    - conda-forge::imageio-ffmpeg
    - conda-forge::jsmin
    - conda-forge::jsonpickle <=1.5.0 # 1.5.1 breaks compatibility with v1 encoded files
    - conda-forge::networkx
    - conda-forge::opencv
    - conda-forge::pandas
    - conda-forge::pillow
    - conda-forge::psutil
    - conda-forge::pykalman
    - conda-forge::pyside6 >=6.5.0,<6.8.0 # 6.4: problematic QtCharts, 6.8.0: video display issues
    - conda-forge::python-rapidjson
    - conda-forge::pyyaml
    - conda-forge::pyzmq
    - conda-forge::qtpy >=2.0.1
    - conda-forge::rich
    - conda-forge::scipy >=1.7.0 # Python 3.10 is compatible with scipy >=1.7.0
    - conda-forge::scikit-image >=0.21.0 # 0.20.0 requires python_abi 3.8.* *_cp38
    - conda-forge::scikit-learn >=1.0.0 # Python 3.10 needs scikit-learn >= 1.0
    - conda-forge::seaborn
    - sleap-deps::tensorflow ==2.12.0
    - conda-forge::qudida
    - conda-forge::albumentations >=1.4.15 # Handle Nan keypoints
    - conda-forge::ndx-pose <0.2.0
    - conda-forge::lazy_loader

  run:
    - conda-forge::python >=3.10.0,<3.11.0
    - conda-forge::attrs
    - conda-forge::cattrs
    - conda-forge::h5py
    - conda-forge::imageio
    - conda-forge::imageio-ffmpeg
    - conda-forge::jsmin
    - conda-forge::jsonpickle <=1.5.0 # 1.5.1 breaks compatibility with v1 encoded files
    - conda-forge::networkx
    - conda-forge::numpy >=1.16.5 # Scipy 1.7.0 requires numpy >=1.16.5
    - conda-forge::opencv
    - conda-forge::pandas
    - conda-forge::pillow
    - conda-forge::psutil
    - conda-forge::pykalman
    - conda-forge::pyside6 >=6.5.0,<6.8.0 # 6.4: problematic QtCharts, 6.8.0: video display issues
    - conda-forge::python-rapidjson
    - conda-forge::pyyaml
    - conda-forge::pyzmq
    - conda-forge::qtpy >=2.0.1
    - conda-forge::rich
    - conda-forge::scipy >=1.7.0 # Python 3.10 is compatible with scipy >=1.7.0
    - conda-forge::scikit-image >=0.21.0 # 0.20.0 requires python_abi 3.8.* *_cp38
    - conda-forge::scikit-learn >=1.0.0 # Python 3.10 needs scikit-learn >= 1.0
    - conda-forge::seaborn
    - sleap-deps::tensorflow ==2.12.0
    - conda-forge::qudida
<<<<<<< HEAD
    - conda-forge::albumentations
    - conda-forge::ndx-pose <0.2.0
    - conda-forge::lazy_loader
=======
    - conda-forge::albumentations >=1.4.15 # Handle Nan keypoints
    - conda-forge::ndx-pose <0.2.0
>>>>>>> c5e3ce81
<|MERGE_RESOLUTION|>--- conflicted
+++ resolved
@@ -88,11 +88,6 @@
     - conda-forge::seaborn
     - sleap-deps::tensorflow ==2.12.0
     - conda-forge::qudida
-<<<<<<< HEAD
-    - conda-forge::albumentations
-    - conda-forge::ndx-pose <0.2.0
-    - conda-forge::lazy_loader
-=======
     - conda-forge::albumentations >=1.4.15 # Handle Nan keypoints
     - conda-forge::ndx-pose <0.2.0
->>>>>>> c5e3ce81
+    - conda-forge::lazy_loader