--- conflicted
+++ resolved
@@ -88,12 +88,4 @@
     - sleap-deps::tensorflow ==2.12.0
     - conda-forge::qudida
     - conda-forge::albumentations
-<<<<<<< HEAD
-    - conda-forge::ndx-pose
-=======
-    - conda-forge::ndx-pose <0.2.0
-
-# test:
-#   imports:
-#     - sleap
->>>>>>> 10aae76a
+    - conda-forge::ndx-pose <0.2.0